--- conflicted
+++ resolved
@@ -10,14 +10,10 @@
 # See the NOTICE file distributed with this work for information regarding copyright ownership.
 #
 
-<<<<<<< HEAD
-FROM openjdk:7-jdk-alpine
+FROM openjdk:8-jdk-alpine
 # ALLUXIO CS ADD
 RUN echo "The enterprise repo uses integration/docker-enterprise/Dockerfile instead of this file." && exit 1
 # ALLUXIO CS END
-=======
-FROM openjdk:8-jdk-alpine
->>>>>>> 03ce2507
 
 ARG ALLUXIO_TARBALL=http://downloads.alluxio.org/downloads/files/1.6.0/alluxio-1.6.0-bin.tar.gz
 
