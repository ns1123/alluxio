--- conflicted
+++ resolved
@@ -16,11 +16,7 @@
   <parent>
     <artifactId>alluxio-integration</artifactId>
     <groupId>org.alluxio</groupId>
-<<<<<<< HEAD
-    <version>1.7.0</version>
-=======
     <version>1.7.1-SNAPSHOT</version>
->>>>>>> 273fad45
   </parent>
   <name>Alluxio Integration - Mesos</name>
   <artifactId>alluxio-integration-mesos</artifactId>
