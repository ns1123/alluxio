--- conflicted
+++ resolved
@@ -18,15 +18,7 @@
   <parent>
     <artifactId>alluxio-integration</artifactId>
     <groupId>org.alluxio</groupId>
-<<<<<<< HEAD
-    <!-- ALLUXIO CS REPLACE -->
-    <!-- <version>1.3.0-SNAPSHOT</version> -->
-    <!-- ALLUXIO CS WITH -->
-    <version>enterprise-1.3.0-SNAPSHOT</version>
-    <!-- ALLUXIO CS END -->
-=======
     <version>1.4.0-SNAPSHOT</version>
->>>>>>> 9a8e3b69
   </parent>
   <name>Alluxio Integration - Mesos</name>
   <artifactId>alluxio-integration-mesos</artifactId>
