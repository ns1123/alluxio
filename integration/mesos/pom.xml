--- conflicted
+++ resolved
@@ -16,11 +16,7 @@
   <parent>
     <artifactId>alluxio-integration</artifactId>
     <groupId>org.alluxio</groupId>
-<<<<<<< HEAD
-    <version>enterprise-1.3.0-RC1-krb-on</version>
-=======
-    <version>enterprise-1.3.0-RC2</version>
->>>>>>> 8983f1e5
+    <version>enterprise-1.3.0-RC2-krb-on</version>
   </parent>
   <name>Alluxio Integration - Mesos</name>
   <artifactId>alluxio-integration-mesos</artifactId>
