--- conflicted
+++ resolved
@@ -176,20 +176,7 @@
     }
 
     try {
-<<<<<<< HEAD
-      String groupName = AlluxioFuseUtils.getGroupName(gid);
-      if (groupName.isEmpty()) {
-        // This should never be reached since input gid is always valid
-        // If user chown without group name, the primary group gid of the user name will be provided
-        LOG.error("Failed to get group name from gid {}.", gid);
-        return -ErrorCodes.EFAULT();
-      }
-
-      SetAttributePOptions.Builder optionsBuilder =
-          SetAttributePOptions.newBuilder().setGroup(groupName);
-=======
       SetAttributePOptions.Builder optionsBuilder = SetAttributePOptions.newBuilder();
->>>>>>> cda003e8
       final AlluxioURI uri = mPathResolverCache.getUnchecked(path);
 
       String userName = "";
