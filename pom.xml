<!--

    The Alluxio Open Foundation licenses this work under the Apache License, version 2.0
    (the "License"). You may not use this work except in compliance with the License, which is
    available at www.apache.org/licenses/LICENSE-2.0

    This software is distributed on an "AS IS" basis, WITHOUT WARRANTIES OR CONDITIONS OF ANY KIND,
    either express or implied, as more fully set forth in the License.

    See the NOTICE file distributed with this work for information regarding copyright ownership.

-->
<project xmlns="http://maven.apache.org/POM/4.0.0"
         xmlns:xsi="http://www.w3.org/2001/XMLSchema-instance"
         xsi:schemaLocation="http://maven.apache.org/POM/4.0.0 http://maven.apache.org/xsd/maven-4.0.0.xsd">
  <modelVersion>4.0.0</modelVersion>
  <groupId>org.alluxio</groupId>
  <artifactId>alluxio-parent</artifactId>
<<<<<<< HEAD
  <!-- ENTERPRISE REPLACE -->
  <!-- <version>1.2.0-SNAPSHOT</version> -->
  <!-- ENTERPRISE WITH -->
  <version>enterprise-0.11.0-SNAPSHOT</version>
  <!-- ENTERPRISE END -->
=======
  <version>1.2.0-RC1</version>
>>>>>>> 7294cdcd
  <packaging>pom</packaging>
  <name>Alluxio Parent</name>
  <description>Parent POM of Alluxio project: a Memory-Speed Virtual Distributed Storage System</description>
  <url>http://alluxio.org/</url>
  <licenses>
    <license>
      <name>Apache License</name>
      <url>https://github.com/alluxio/alluxio/blob/master/LICENSE</url>
      <distribution>repo</distribution>
    </license>
  </licenses>
  <scm>
    <connection>scm:git:git@github.com:alluxio/alluxio.git</connection>
    <developerConnection>scm:git:git@github.com:alluxio/alluxio.git</developerConnection>
    <url>scm:git:git@github.com:alluxio/alluxio.git</url>
    <tag>HEAD</tag>
  </scm>
  <developers>
    <developer>
      <id>haoyuan</id>
      <name>Haoyuan Li</name>
      <email>haoyuan@alluxio.com</email>
      <url>http://www.cs.berkeley.edu/~haoyuan</url>
      <organization>Alluxio Open Foundation</organization>
      <organizationUrl>http://alluxio.org/</organizationUrl>
    </developer>
  </developers>
  <issueManagement>
    <system>jira</system>
    <url>https://alluxio.atlassian.net</url>
  </issueManagement>

  <parent>
    <groupId>org.sonatype.oss</groupId>
    <artifactId>oss-parent</artifactId>
    <version>7</version>
  </parent>

  <repositories>
    <repository>
      <id>central</id>
      <!-- This should be at top, it makes maven try the central repo first and then others and hence faster dep resolution -->
      <name>Maven Repository</name>
      <url>https://repo1.maven.org/maven2</url>
      <releases>
        <enabled>true</enabled>
      </releases>
      <snapshots>
        <enabled>false</enabled>
      </snapshots>
    </repository>
    <repository>
      <id>apache-repo</id>
      <name>Apache Repository</name>
      <url>https://repository.apache.org/content/repositories/releases</url>
      <releases>
        <enabled>true</enabled>
      </releases>
      <snapshots>
        <enabled>false</enabled>
      </snapshots>
    </repository>
    <repository>
      <id>cloudera-repo</id>
      <name>Cloudera Repository</name>
      <url>https://repository.cloudera.com/artifactory/cloudera-repos/</url>
      <releases>
        <enabled>true</enabled>
      </releases>
      <snapshots>
        <enabled>false</enabled>
      </snapshots>
    </repository>
    <repository>
      <id>mapr-repo</id>
      <name>MapR Repository</name>
      <url>http://repository.mapr.com/maven</url>
      <releases>
        <enabled>true</enabled>
      </releases>
      <snapshots>
        <enabled>false</enabled>
      </snapshots>
    </repository>
    <repository>
      <!-- for Pivotal's distribution -->
      <id>spring-releases</id>
      <name>Spring Release Repository</name>
      <url>http://repo.spring.io/libs-release</url>
      <releases>
        <enabled>true</enabled>
      </releases>
      <snapshots>
        <enabled>false</enabled>
      </snapshots>
    </repository>
    <repository>
      <id>HDPReleases</id>
      <name>HDP Releases</name>
      <url>http://repo.hortonworks.com/content/repositories/releases/</url>
      <layout>default</layout>
      <releases>
        <enabled>true</enabled>
        <updatePolicy>always</updatePolicy>
        <checksumPolicy>warn</checksumPolicy>
      </releases>
      <snapshots>
        <enabled>false</enabled>
        <updatePolicy>never</updatePolicy>
        <checksumPolicy>fail</checksumPolicy>
      </snapshots>
    </repository>
  </repositories>

  <pluginRepositories>
    <pluginRepository>
      <id>miredot</id>
      <name>MireDot Releases</name>
      <url>http://nexus.qmino.com/content/repositories/miredot</url>
    </pluginRepository>
  </pluginRepositories>

  <properties>
    <apache.curator.version>2.1.0-incubating</apache.curator.version>
    <aws.amazonaws.version>1.11.7</aws.amazonaws.version>
    <checkstyle.path>build/checkstyle/</checkstyle.path>
    <cxf.version>2.7.0</cxf.version>
    <findbugs.path>build/findbugs</findbugs.path>
    <glusterfs-hadoop.version>2.3.13</glusterfs-hadoop.version>
    <hadoop.version>2.2.0</hadoop.version>
    <java.version>1.7</java.version>
    <jersey.version>2.22</jersey.version>
    <jetty.version>7.6.15.v20140411</jetty.version>
    <junit.version>4.12</junit.version>
    <libthrift.version>0.9.3</libthrift.version>
    <license.header.path>build/license/</license.header.path>
    <log4j.version>1.2.17</log4j.version>
    <metrics.version>3.1.0</metrics.version>
    <powermock.version>1.6.1</powermock.version>
    <project.build.sourceEncoding>UTF-8</project.build.sourceEncoding>
    <slf4j.version>1.7.2</slf4j.version>
    <test.output.redirect>true</test.output.redirect>
    <hadoop-openstack.version>2.6.0</hadoop-openstack.version>
    <surefire.useSystemClassLoader>true</surefire.useSystemClassLoader>
    <!-- ENTERPRISE ADD -->
    <license.expiration.date>2100-12-31</license.expiration.date>
    <!-- ENTERPRISE END -->
  </properties>

  <modules>
    <module>underfs</module>
    <module>core</module>
    <module>keyvalue</module>
    <module>shell</module>
    <module>examples</module>
    <module>tests</module>
    <module>integration</module>
    <module>assembly</module>
    <module>minicluster</module>
    <!-- ENTERPRISE ADD -->
    <module>job</module>
    <module>security</module>
    <!-- ENTERPRISE END -->
  </modules>

  <dependencyManagement>
    <dependencies>
      <dependency>
        <!-- using older version to map dependency version from Hadoop -->
        <groupId>com.google.guava</groupId>
        <artifactId>guava</artifactId>
        <version>14.0.1</version>
      </dependency>
      <dependency>
        <groupId>org.apache.commons</groupId>
        <artifactId>commons-lang3</artifactId>
        <version>3.4</version>
      </dependency>
      <dependency>
        <groupId>org.apache.mesos</groupId>
        <artifactId>mesos</artifactId>
        <version>0.23.0</version>
      </dependency>
      <dependency>
        <groupId>org.apache.hadoop</groupId>
        <artifactId>hadoop-client</artifactId>
        <version>${hadoop.version}</version>
        <exclusions>
          <exclusion>
            <groupId>asm</groupId>
            <artifactId>asm</artifactId>
          </exclusion>
          <exclusion>
            <groupId>org.jboss.netty</groupId>
            <artifactId>netty</artifactId>
          </exclusion>
          <exclusion>
            <groupId>com.google.guava</groupId>
            <artifactId>guava</artifactId>
          </exclusion>
        </exclusions>
      </dependency>
      <dependency>
        <groupId>org.apache.hadoop</groupId>
        <artifactId>hadoop-minicluster</artifactId>
        <version>${hadoop.version}</version>
        <exclusions>
          <exclusion>
            <groupId>asm</groupId>
            <artifactId>asm</artifactId>
          </exclusion>
          <exclusion>
            <groupId>org.jboss.netty</groupId>
            <artifactId>netty</artifactId>
          </exclusion>
        </exclusions>
      </dependency>
      <dependency>
        <groupId>org.apache.thrift</groupId>
        <artifactId>libthrift</artifactId>
        <version>${libthrift.version}</version>
        <exclusions>
          <exclusion>
            <groupId>org.slf4j</groupId>
            <artifactId>slf4j-api</artifactId>
          </exclusion>
        </exclusions>
      </dependency>
      <dependency>
        <groupId>org.slf4j</groupId>
        <artifactId>slf4j-api</artifactId>
        <version>${slf4j.version}</version>
      </dependency>
      <dependency>
        <groupId>org.slf4j</groupId>
        <artifactId>slf4j-log4j12</artifactId>
        <version>${slf4j.version}</version>
      </dependency>
      <!-- ENTERPRISE ADD -->
      <dependency>
        <groupId>org.codehaus.mojo</groupId>
        <artifactId>exec-maven-plugin</artifactId>
        <version>1.4.0</version>
      </dependency>
      <!-- ENTERPRISE END -->

      <!-- Test Dependencies -->
      <dependency>
        <groupId>org.apache.curator</groupId>
        <artifactId>curator-test</artifactId>
        <version>${apache.curator.version}</version>
        <scope>test</scope>
        <exclusions>
          <exclusion>
            <groupId>org.javassist</groupId>
            <artifactId>javassist</artifactId>
          </exclusion>
        </exclusions>
      </dependency>
      <dependency>
        <groupId>org.apache.hadoop</groupId>
        <artifactId>hadoop-test</artifactId>
        <version>${hadoop.version}</version>
        <scope>test</scope>
      </dependency>

      <!--
          Dependency for FindBugs Plugin. This enables @SuppressFBWarnings.
          Note that this package can be unnecessary for runtime, and the
          'provided' scope makes it available for compilation and test,
          but not be packaged into the jar.
        -->
      <dependency>
        <groupId>com.google.code.findbugs</groupId>
        <artifactId>annotations</artifactId>
        <version>3.0.1</version>
        <scope>provided</scope>
      </dependency>
    </dependencies>
  </dependencyManagement>

  <!-- Dependencies to add to all projects. These should all be in the test scope -->
  <dependencies>
    <dependency>
      <groupId>junit</groupId>
      <artifactId>junit</artifactId>
      <version>${junit.version}</version>
      <scope>test</scope>
    </dependency>
    <dependency>
      <groupId>org.mockito</groupId>
      <artifactId>mockito-all</artifactId>
      <version>1.10.8</version>
      <scope>test</scope>
    </dependency>
    <dependency>
      <groupId>org.powermock</groupId>
      <artifactId>powermock-api-mockito</artifactId>
      <version>${powermock.version}</version>
      <scope>test</scope>
    </dependency>
    <dependency>
      <groupId>org.powermock</groupId>
      <artifactId>powermock-core</artifactId>
      <version>${powermock.version}</version>
      <scope>test</scope>
    </dependency>
    <dependency>
      <groupId>org.powermock</groupId>
      <artifactId>powermock-module-junit4</artifactId>
      <version>${powermock.version}</version>
      <scope>test</scope>
    </dependency>
    <dependency>
      <groupId>org.powermock</groupId>
      <artifactId>powermock-reflect</artifactId>
      <version>${powermock.version}</version>
      <scope>test</scope>
    </dependency>
  </dependencies>

  <build>
    <pluginManagement>
      <plugins>
        <plugin>
          <groupId>org.apache.maven.plugins</groupId>
          <artifactId>maven-compiler-plugin</artifactId>
          <version>3.2</version>
          <configuration>
            <source>${java.version}</source>
            <target>${java.version}</target>
            <encoding>UTF-8</encoding>
            <maxmem>1024m</maxmem>
            <compilerArgs>
              <arg>-Xlint:none</arg>
            </compilerArgs>
            <excludes>
              <exclude>**/\${alluxio.hadoop2.impl}</exclude>
            </excludes>
          </configuration>
        </plugin>
        <plugin>
          <groupId>org.apache.maven.plugins</groupId>
          <artifactId>maven-surefire-plugin</artifactId>
          <version>2.14</version>
          <configuration>
            <argLine>-Djava.net.preferIPv4Stack=true -XX:MaxPermSize=512M</argLine>
            <redirectTestOutputToFile>${test.output.redirect}</redirectTestOutputToFile>
            <useSystemClassLoader>${surefire.useSystemClassLoader}</useSystemClassLoader>
          </configuration>
        </plugin>
        <plugin>
          <groupId>org.apache.maven.plugins</groupId>
          <artifactId>maven-jar-plugin</artifactId>
          <version>2.4</version>
          <configuration>
            <excludes>
              <exclude>**/log4j.properties</exclude>
            </excludes>
          </configuration>
        </plugin>
      </plugins>
    </pluginManagement>

    <plugins>
      <plugin>
        <groupId>org.apache.maven.plugins</groupId>
        <artifactId>maven-release-plugin</artifactId>
        <version>2.5.1</version>
      </plugin>
      <plugin>
        <groupId>org.apache.maven.plugins</groupId>
        <artifactId>maven-assembly-plugin</artifactId>
        <version>2.3</version>
        <configuration>
          <skipAssembly>true</skipAssembly>
        </configuration>
      </plugin>
      <plugin>
        <groupId>org.apache.maven.plugins</groupId>
        <artifactId>maven-source-plugin</artifactId>
        <version>2.3</version>
        <executions>
          <execution>
            <id>attach-sources</id>
            <goals>
              <goal>jar</goal>
            </goals>
          </execution>
        </executions>
      </plugin>
      <plugin>
        <groupId>org.apache.maven.plugins</groupId>
        <artifactId>maven-javadoc-plugin</artifactId>
        <version>2.9</version>
        <executions>
          <execution>
            <id>aggregate</id>
            <goals>
              <goal>aggregate</goal>
            </goals>
          </execution>
          <execution>
            <id>attach-javadoc</id>
            <goals>
              <goal>jar</goal>
            </goals>
          </execution>
        </executions>
      </plugin>

      <!-- Parse Hadoop major version and resolve the compilation conflict between Hadoop 1.x and 2.x -->
      <plugin>
        <groupId>org.codehaus.mojo</groupId>
        <artifactId>build-helper-maven-plugin</artifactId>
        <version>1.10</version>
        <executions>
          <execution>
            <id>parse-hadoop-major-version</id>
            <goals>
              <goal>regex-property</goal>
            </goals>
            <configuration>
              <name>alluxio.hadoop2.impl</name>
              <value>${hadoop.version}</value>
              <regex>^1\..*$</regex>
              <replacement>AlluxioFileSystem.java</replacement>
              <failIfNoMatch>false</failIfNoMatch>
            </configuration>
          </execution>
        </executions>
      </plugin>

      <!-- Enforce versions -->
      <plugin>
        <groupId>org.apache.maven.plugins</groupId>
        <artifactId>maven-enforcer-plugin</artifactId>
        <version>1.4</version>
        <executions>
          <execution>
            <id>enforce-versions</id>
            <goals>
              <goal>enforce</goal>
            </goals>
            <configuration>
              <rules>
                <requireJavaVersion>
                  <version>${java.version}</version>
                </requireJavaVersion>
              </rules>
            </configuration>
          </execution>
        </executions>
      </plugin>

      <!-- FindBugs -->
      <plugin>
        <groupId>org.codehaus.mojo</groupId>
        <artifactId>findbugs-maven-plugin</artifactId>
        <version>3.0.2</version>
        <configuration>
          <excludeFilterFile>${findbugs.path}/findbugs-exclude.xml</excludeFilterFile>
          <!--
              Enables analysis which takes more memory but finds more bugs.
              If you run out of memory, changes the value of the effort element
              to 'Low'.
            -->
          <effort>Max</effort>
          <failOnError>true</failOnError>
          <threshold>Low</threshold>
          <findbugsXmlOutput>true</findbugsXmlOutput>
          <xmlOutput>true</xmlOutput>
        </configuration>
        <executions>
          <execution>
            <phase>compile</phase>
            <goals>
              <goal>check</goal>
            </goals>
          </execution>
        </executions>
      </plugin>

      <!-- Checkstyle -->
      <plugin>
        <groupId>org.apache.maven.plugins</groupId>
        <artifactId>maven-checkstyle-plugin</artifactId>
        <version>2.17</version>
        <configuration>
          <configLocation>${checkstyle.path}alluxio_checks.xml</configLocation>
          <suppressionsLocation>${checkstyle.path}suppressions.xml</suppressionsLocation>
          <suppressionsFileExpression>checkstyle.suppressions.file</suppressionsFileExpression>
          <includeTestSourceDirectory>true</includeTestSourceDirectory>
          <excludes>**/org/apache/jsp/**,**/alluxio/thrift/**,**/alluxio/proto/**</excludes>
          <encoding>UTF-8</encoding>
          <consoleOutput>true</consoleOutput>
          <failsOnError>true</failsOnError>
          <linkXRef>false</linkXRef>
        </configuration>
        <executions>
          <execution>
            <id>checkstyle</id>
            <phase>validate</phase>
            <goals>
              <goal>check</goal>
            </goals>
          </execution>
        </executions>
      </plugin>

      <!-- License Plugin -->
      <plugin>
        <groupId>com.mycila</groupId>
        <artifactId>license-maven-plugin</artifactId>
        <version>2.9</version>
        <configuration>
          <header>${license.header.path}HEADER.txt</header>
          <failIfMissing>true</failIfMissing>
          <aggregate>false</aggregate>
          <excludes>

            <!-- Code Exclusions -->
            <exclude>**/src/main/java/alluxio/thrift/*</exclude>
            <exclude>**/src/main/java/alluxio/proto/**</exclude>
            <exclude>**/src/main/java/alluxio/perf/thrift/*</exclude>
            <exclude>**/src/main/resources/*</exclude>
            <exclude>**/src/main/webapp/css/*</exclude>
            <exclude>**/src/main/webapp/js/*</exclude>
            <exclude>**/src/thrift/*</exclude>
            <exclude>**/src/proto/**</exclude>
            <exclude>**/src/deb/**/*</exclude>
            <exclude>**/src/test/resources/**</exclude>
            <exclude>**/vagrant/**/*</exclude>

            <!-- Build and Packaging Exclusions -->
            <exclude>build/**/*</exclude>
            <exclude>**/.checkstyle</exclude>
            <exclude>**/src/main/assembly/*</exclude>

            <!-- Documentation Exclusions -->
            <exclude>docs/**/*</exclude>
            <exclude>LICENSE</exclude>
            <exclude>NOTICE</exclude>

            <!-- ENTERPRISE ADD -->
            <!-- Enterprise Exclusions -->
            <exclude>tools/**/*</exclude>
            <exclude>**/.enterprise</exclude>

            <!-- ENTERPRISE END -->
            <!-- Default Local File System Exclusions -->
            <exclude>logs/*</exclude>
            <exclude>journal/**/*</exclude>
            <exclude>underFSStorage/**/*</exclude>
          </excludes>
          <mapping>
            <alluxio>SCRIPT_STYLE</alluxio>
            <java>SLASHSTAR_STYLE</java>
            <properties.template>SCRIPT_STYLE</properties.template>
            <sh.template>SCRIPT_STYLE</sh.template>
            <workers>SCRIPT_STYLE</workers>
            <xml.template>XML_STYLE</xml.template>
          </mapping>
          <useDefaultMapping>true</useDefaultMapping>
          <strictCheck>true</strictCheck>
        </configuration>
        <executions>
          <execution>
            <phase>validate</phase>
            <goals>
              <goal>check</goal>
            </goals>
          </execution>
        </executions>
      </plugin>
      <!-- ENTERPRISE ADD -->

      <!-- Linting enterprise annotations -->
      <plugin>
        <artifactId>exec-maven-plugin</artifactId>
        <groupId>org.codehaus.mojo</groupId>
        <version>1.4.0</version>
        <inherited>false</inherited>
        <executions>
          <execution>
            <id>Check enterprise annotations</id>
            <phase>compile</phase>
            <goals>
              <goal>exec</goal>
            </goals>
            <configuration>
              <executable>make</executable>
              <arguments>
                <argument>-f</argument>
                <argument>${basedir}/tools/Makefile</argument>
                <argument>lint</argument>
                <argument>TOOLS=${basedir}/tools</argument>
              </arguments>
            </configuration>
          </execution>
        </executions>
      </plugin>
      <!-- ENTERPRISE END -->
    </plugins>
  </build>

  <reporting>
    <plugins>
      <plugin>
        <groupId>org.apache.maven.plugins</groupId>
        <artifactId>maven-javadoc-plugin</artifactId>
        <version>2.9</version>
        <configuration>
          <show>public</show>
        </configuration>
      </plugin>
    </plugins>
  </reporting>

  <profiles>
    <profile>
      <!-- Turn off doclint for java8 and later -->
      <id>doclint-java8-disable</id>
      <activation>
        <jdk>[1.8,)</jdk>
      </activation>
      <build>
        <plugins>
          <plugin>
            <groupId>org.apache.maven.plugins</groupId>
            <artifactId>maven-javadoc-plugin</artifactId>
            <version>2.9</version>
            <configuration>
              <additionalparam>-Xdoclint:none</additionalparam>
            </configuration>
            <executions>
              <execution>
                <id>attach-javadoc</id>
                <goals>
                  <goal>jar</goal>
                </goals>
              </execution>
            </executions>
          </plugin>
        </plugins>
      </build>
    </profile>

    <profile>
      <id>contractTest</id>
      <properties>
        <hadoop.version>2.6.0</hadoop.version>
      </properties>
    </profile>

    <profile>
      <id>hadoop-1</id>
      <properties>
        <hadoop.version>1.0.4</hadoop.version>
      </properties>
    </profile>

    <profile>
      <id>hadoop-2.2</id>
      <properties>
        <hadoop.version>2.2.0</hadoop.version>
      </properties>
    </profile>

    <profile>
      <id>hadoop-2.3</id>
      <properties>
        <hadoop.version>2.3.0</hadoop.version>
      </properties>
    </profile>

    <profile>
      <id>hadoop-2.4</id>
      <properties>
        <hadoop.version>2.4.0</hadoop.version>
      </properties>
    </profile>

    <profile>
      <id>hadoop-2.6</id>
      <properties>
        <hadoop.version>2.6.0</hadoop.version>
      </properties>
    </profile>

    <profile>
      <id>hadoop-2.7</id>
      <properties>
        <hadoop.version>2.7.0</hadoop.version>
      </properties>
    </profile>

    <!--
        build profile for Apache Spark.
        Empty spark profile to avoid missing profile complaints. Client
        submodules do more interesting things with this profile.
    -->
    <profile>
      <id>spark</id>
    </profile>

    <!--
        build profile for Apache Flink.
        Empty flinkprofile to avoid missing profile complaints. Client
        submodules do more interesting things with this profile.
    -->
    <profile>
      <id>flink</id>
    </profile>

    <profile>
      <id>mesos</id>
      <modules>
        <module>integration/mesos</module>
      </modules>
    </profile>

    <!-- Requires hadoop.version to be 2.4.0 or later -->
    <profile>
      <id>yarn</id>
      <modules>
        <module>integration/yarn</module>
      </modules>
    </profile>

    <!-- profile that Alluxio developers should use -->
    <profile>
      <id>developer</id>
      <modules>
        <module>integration/yarn</module>
        <module>integration/mesos</module>
      </modules>
      <properties>
        <hadoop.version>2.6.0</hadoop.version>
      </properties>
    </profile>

    <!-- profile that compiles jsp files -->
    <profile>
      <id>compileJsp</id>
      <build>
        <pluginManagement>
          <plugins>
            <plugin>
              <groupId>org.apache.sling</groupId>
              <artifactId>maven-jspc-plugin</artifactId>
              <version>2.0.8</version>
              <executions>
                <execution>
                  <phase>prepare-package</phase>
                  <id>compile-jsp</id>
                  <goals>
                    <goal>jspc</goal>
                  </goals>
                  <configuration>
                    <sourceDirectory>src/main/webapp</sourceDirectory>
                  </configuration>
                </execution>
              </executions>
            </plugin>
          </plugins>
        </pluginManagement>
      </build>
    </profile>

    <!-- profile that activates alluxio fuse for java8 or newer -->
    <profile>
      <id>fuse</id>
      <activation>
        <jdk>[1.8,)</jdk> <!-- 1.8 or newer -->
      </activation>
      <modules>
        <module>integration/fuse</module>
      </modules>
    </profile>
  </profiles>
</project><|MERGE_RESOLUTION|>--- conflicted
+++ resolved
@@ -16,15 +16,11 @@
   <modelVersion>4.0.0</modelVersion>
   <groupId>org.alluxio</groupId>
   <artifactId>alluxio-parent</artifactId>
-<<<<<<< HEAD
   <!-- ENTERPRISE REPLACE -->
   <!-- <version>1.2.0-SNAPSHOT</version> -->
   <!-- ENTERPRISE WITH -->
   <version>enterprise-0.11.0-SNAPSHOT</version>
   <!-- ENTERPRISE END -->
-=======
-  <version>1.2.0-RC1</version>
->>>>>>> 7294cdcd
   <packaging>pom</packaging>
   <name>Alluxio Parent</name>
   <description>Parent POM of Alluxio project: a Memory-Speed Virtual Distributed Storage System</description>
