<!--

    The Alluxio Open Foundation licenses this work under the Apache License, version 2.0
    (the "License"). You may not use this work except in compliance with the License, which is
    available at www.apache.org/licenses/LICENSE-2.0

    This software is distributed on an "AS IS" basis, WITHOUT WARRANTIES OR CONDITIONS OF ANY KIND,
    either express or implied, as more fully set forth in the License.

    See the NOTICE file distributed with this work for information regarding copyright ownership.

-->
<project xmlns="http://maven.apache.org/POM/4.0.0" xmlns:xsi="http://www.w3.org/2001/XMLSchema-instance" xsi:schemaLocation="http://maven.apache.org/POM/4.0.0 http://maven.apache.org/xsd/maven-4.0.0.xsd">
  <modelVersion>4.0.0</modelVersion>
  <groupId>org.alluxio</groupId>
  <artifactId>alluxio-parent</artifactId>
  <version>1.8.0-SNAPSHOT</version>
  <packaging>pom</packaging>
  <name>Alluxio Parent</name>
  <description>Parent POM of Alluxio project: a Memory-Speed Virtual Distributed Storage System</description>
  <url>http://alluxio.org/</url>
  <licenses>
    <license>
      <name>Apache License</name>
      <url>https://github.com/alluxio/alluxio/blob/master/LICENSE</url>
      <distribution>repo</distribution>
    </license>
  </licenses>
  <scm>
    <connection>scm:git:git@github.com:alluxio/alluxio.git</connection>
    <developerConnection>scm:git:git@github.com:alluxio/alluxio.git</developerConnection>
    <url>scm:git:git@github.com:alluxio/alluxio.git</url>
    <tag>HEAD</tag>
  </scm>
  <developers>
    <developer>
      <id>haoyuan</id>
      <name>Haoyuan Li</name>
      <email>haoyuan@alluxio.com</email>
      <url>http://www.cs.berkeley.edu/~haoyuan</url>
      <organization>Alluxio Open Foundation</organization>
      <organizationUrl>http://alluxio.org/</organizationUrl>
    </developer>
  </developers>
  <issueManagement>
    <system>jira</system>
    <url>https://alluxio.atlassian.net</url>
  </issueManagement>

  <parent>
    <groupId>org.sonatype.oss</groupId>
    <artifactId>oss-parent</artifactId>
    <version>7</version>
  </parent>

  <repositories>
    <repository>
      <id>central</id>
      <!-- This should be at top, it makes maven try the central repo first and then others and hence faster dep resolution -->
      <name>Maven Repository</name>
      <url>https://repo1.maven.org/maven2</url>
      <releases>
        <enabled>true</enabled>
      </releases>
      <snapshots>
        <enabled>false</enabled>
      </snapshots>
    </repository>
    <repository>
      <id>apache-repo</id>
      <name>Apache Repository</name>
      <url>https://repository.apache.org/content/repositories/releases</url>
      <releases>
        <enabled>true</enabled>
      </releases>
      <snapshots>
        <enabled>false</enabled>
      </snapshots>
    </repository>
    <repository>
      <id>cloudera-repo</id>
      <name>Cloudera Repository</name>
      <url>https://repository.cloudera.com/artifactory/cloudera-repos/</url>
      <releases>
        <enabled>true</enabled>
      </releases>
      <snapshots>
        <enabled>false</enabled>
      </snapshots>
    </repository>
    <repository>
      <id>mapr-repo</id>
      <name>MapR Repository</name>
      <url>http://repository.mapr.com/maven</url>
      <releases>
        <enabled>true</enabled>
      </releases>
      <snapshots>
        <enabled>false</enabled>
      </snapshots>
    </repository>
    <repository>
      <!-- for Pivotal's distribution -->
      <id>spring-releases</id>
      <name>Spring Release Repository</name>
      <url>http://repo.spring.io/libs-release</url>
      <releases>
        <enabled>true</enabled>
      </releases>
      <snapshots>
        <enabled>false</enabled>
      </snapshots>
    </repository>
    <repository>
      <id>HDPReleases</id>
      <name>HDP Releases</name>
      <url>http://repo.hortonworks.com/content/repositories/releases/</url>
      <layout>default</layout>
      <releases>
        <enabled>true</enabled>
        <updatePolicy>always</updatePolicy>
        <checksumPolicy>warn</checksumPolicy>
      </releases>
      <snapshots>
        <enabled>false</enabled>
        <updatePolicy>never</updatePolicy>
        <checksumPolicy>fail</checksumPolicy>
      </snapshots>
    </repository>
    <repository>
      <id>miredot</id>
      <name>MireDot Releases</name>
      <url>http://nexus.qmino.com/content/repositories/miredot</url>
    </repository>
    <!-- ALLUXIO CS ADD -->
    <repository>
      <id>maven.alluxio</id>
      <url>s3://maven.alluxio/release</url>
    </repository>
    <!-- ALLUXIO CS END -->
  </repositories>

  <properties>
    <apache.curator.version>2.1.0-incubating</apache.curator.version>
    <aws.amazonaws.version>1.11.215</aws.amazonaws.version>
    <build.path>build</build.path>
    <checkstyle.path>build/checkstyle/</checkstyle.path>
    <cxf.version>2.7.0</cxf.version>
    <findbugs.path>build/findbugs</findbugs.path>
    <glusterfs-hadoop.version>2.3.13</glusterfs-hadoop.version>
    <gmetric4j.version>1.0.7</gmetric4j.version>
    <hadoop.version>2.2.0</hadoop.version>
    <hadoop-openstack.version>2.6.0</hadoop-openstack.version>
    <java.version>1.8</java.version>
    <jersey.version>2.22</jersey.version>
    <jetty.version>9.2.16.v20160414</jetty.version>
    <junit.version>4.12</junit.version>
    <libthrift.version>0.9.3</libthrift.version>
    <license.header.path>build/license/</license.header.path>
    <log4j.version>1.2.17</log4j.version>
    <maven.version>3.3.9</maven.version>
    <metrics.version>3.1.2</metrics.version>
    <powermock.version>1.6.1</powermock.version>
    <prometheus.version>0.3.0</prometheus.version>
    <protobuf.version>2.5.0</protobuf.version>
    <project.build.sourceEncoding>UTF-8</project.build.sourceEncoding>
    <slf4j.version>1.7.2</slf4j.version>
    <surefire.forkCount>2</surefire.forkCount>
    <surefire.useSystemClassLoader>true</surefire.useSystemClassLoader>
    <test.output.redirect>true</test.output.redirect>
    <!-- ALLUXIO CS ADD -->
    <!-- The native library path used in tests related to JNI. -->
    <alluxio.native.library.path>lib/native/</alluxio.native.library.path>
    <!-- AWS S3 bucket for storing call home information. -->
    <call.home.bucket>alluxio-release</call.home.bucket>
    <!-- Determines whether call home should be enforced.
         This flag should only be set at compile time when generating distributions. -->
    <call.home.enabled>false</call.home.enabled>
    <!-- Determines how frequently to run the call home (in milliseconds). -->
    <call.home.period>86400000</call.home.period>
    <copycat.version>1.2.9</copycat.version>
    <!-- Determines whether license checks should be enforced.
         This flag should only be set at compile time when generating distributions. -->
    <license.check.enabled>false</license.check.enabled>
    <!-- Determines how frequently to run the license check. -->
    <license.check.period>86400000</license.check.period>
    <!-- The number of milliseconds a cluster will continue running after last successful check. -->
    <license.grace.period>432000000</license.grace.period>
    <!-- The secret key used for communicating with Alluxio server.
         The key should only be set at compile time when generating distributions. -->
    <license.secret.key>invalid</license.secret.key>
    <maprfs.version>5.2</maprfs.version>
    <!-- URL of the Alluxio proxy server. -->
    <proxy.url>https://alluxio-proxy.herokuapp.com</proxy.url>
    <!-- Exclude tests related to JNI by default. -->
    <surefire.exclude>alluxio.client.security.OpenSSLCryptoUtilsTest</surefire.exclude>
    <!-- ALLUXIO CS END -->
  </properties>

  <modules>
    <module>assembly</module>
    <module>checker</module>
    <module>core</module>
    <module>examples</module>
    <module>integration</module>
    <module>keyvalue</module>
    <module>logserver</module>
    <module>minicluster</module>
    <!-- ALLUXIO CS ADD -->
    <module>job</module>
    <module>kms</module>
    <module>security</module>
    <!-- ALLUXIO CS END -->
    <module>shell</module>
    <module>tests</module>
    <module>underfs</module>
  </modules>

  <dependencyManagement>
    <dependencies>
      <!-- Compile scope -->
      <dependency>
        <groupId>com.aliyun.oss</groupId>
        <artifactId>aliyun-sdk-oss</artifactId>
        <version>2.0.7</version>
      </dependency>
      <dependency>
        <groupId>com.amazonaws</groupId>
        <artifactId>aws-java-sdk-core</artifactId>
        <version>${aws.amazonaws.version}</version>
      </dependency>
      <dependency>
        <groupId>com.amazonaws</groupId>
        <artifactId>aws-java-sdk-s3</artifactId>
        <version>${aws.amazonaws.version}</version>
      </dependency>
      <dependency>
        <groupId>com.beust</groupId>
        <artifactId>jcommander</artifactId>
        <version>1.48</version>
      </dependency>
      <dependency>
        <groupId>com.fasterxml.jackson.core</groupId>
        <artifactId>jackson-annotations</artifactId>
        <version>2.6.6</version>
      </dependency>
      <dependency>
        <groupId>com.fasterxml.jackson.core</groupId>
        <artifactId>jackson-core</artifactId>
        <version>2.6.6</version>
      </dependency>
      <dependency>
        <groupId>com.fasterxml.jackson.core</groupId>
        <artifactId>jackson-databind</artifactId>
        <version>2.6.6</version>
      </dependency>
      <dependency>
        <groupId>com.fasterxml.jackson.dataformat</groupId>
        <artifactId>jackson-dataformat-xml</artifactId>
        <version>2.6.6</version>
      </dependency>
      <dependency>
        <groupId>com.github.serceman</groupId>
        <artifactId>jnr-fuse</artifactId>
        <version>0.5.1</version>
      </dependency>
      <dependency>
        <groupId>com.qmino</groupId>
        <artifactId>miredot-annotations</artifactId>
        <version>1.4.0</version>
      </dependency>
      <dependency>
        <!-- using older version to match dependency version from Hadoop -->
        <groupId>com.google.guava</groupId>
        <artifactId>guava</artifactId>
        <version>14.0.1</version>
      </dependency>
      <dependency>
        <!-- using older version to match dependency version from Hadoop -->
        <groupId>com.google.inject</groupId>
        <artifactId>guice</artifactId>
        <version>3.0</version>
        <scope>provided</scope>
      </dependency>
      <dependency>
        <groupId>com.google.protobuf</groupId>
        <artifactId>protobuf-java</artifactId>
        <version>${protobuf.version}</version>
      </dependency>
      <dependency>
        <groupId>com.jamesmurty.utils</groupId>
        <artifactId>java-xmlbuilder</artifactId>
        <version>0.4</version>
      </dependency>
      <dependency>
        <groupId>commons-cli</groupId>
        <artifactId>commons-cli</artifactId>
        <version>1.3.1</version>
      </dependency>
      <dependency>
        <groupId>commons-codec</groupId>
        <artifactId>commons-codec</artifactId>
        <version>1.10</version>
      </dependency>
      <dependency>
        <groupId>commons-httpclient</groupId>
        <artifactId>commons-httpclient</artifactId>
        <version>3.1</version>
      </dependency>
      <dependency>
        <groupId>commons-io</groupId>
        <artifactId>commons-io</artifactId>
        <version>2.4</version>
      </dependency>
      <dependency>
        <groupId>commons-lang</groupId>
        <artifactId>commons-lang</artifactId>
        <version>2.6</version>
      </dependency>
      <dependency>
        <groupId>commons-logging</groupId>
        <artifactId>commons-logging</artifactId>
        <version>1.1.1</version>
      </dependency>
      <dependency>
        <groupId>info.ganglia.gmetric4j</groupId>
        <artifactId>gmetric4j</artifactId>
        <version>${gmetric4j.version}</version>
      </dependency>
      <dependency>
        <groupId>io.dropwizard.metrics</groupId>
        <artifactId>metrics-core</artifactId>
        <version>${metrics.version}</version>
      </dependency>
      <dependency>
        <groupId>io.dropwizard.metrics</groupId>
        <artifactId>metrics-ganglia</artifactId>
        <version>${metrics.version}</version>
      </dependency>
      <dependency>
        <groupId>io.dropwizard.metrics</groupId>
        <artifactId>metrics-graphite</artifactId>
        <version>${metrics.version}</version>
      </dependency>
      <dependency>
        <groupId>io.dropwizard.metrics</groupId>
        <artifactId>metrics-json</artifactId>
        <version>${metrics.version}</version>
      </dependency>
      <dependency>
        <groupId>io.dropwizard.metrics</groupId>
        <artifactId>metrics-jvm</artifactId>
        <version>${metrics.version}</version>
      </dependency>
      <!-- Netty 4.0.50+ required for shading in client runtime jar to work -->
      <dependency>
        <groupId>io.netty</groupId>
        <artifactId>netty-all</artifactId>
        <version>4.0.53.Final</version>
      </dependency>
      <dependency>
        <groupId>io.prometheus</groupId>
        <artifactId>simpleclient</artifactId>
        <version>${prometheus.version}</version>
      </dependency>
      <dependency>
        <groupId>io.prometheus</groupId>
        <artifactId>simpleclient_servlet</artifactId>
        <version>${prometheus.version}</version>
      </dependency>
      <dependency>
        <groupId>io.prometheus</groupId>
        <artifactId>simpleclient_dropwizard</artifactId>
        <version>${prometheus.version}</version>
      </dependency>
      <dependency>
        <groupId>javax.ws.rs</groupId>
        <artifactId>javax.ws.rs-api</artifactId>
        <version>2.0.1</version>
      </dependency>
      <dependency>
        <groupId>javax.servlet</groupId>
        <artifactId>javax.servlet-api</artifactId>
        <version>3.1.0</version>
      </dependency>
      <dependency>
        <groupId>jline</groupId>
        <artifactId>jline</artifactId>
        <version>2.14.2</version>
      </dependency>
      <dependency>
        <groupId>log4j</groupId>
        <artifactId>log4j</artifactId>
        <version>${log4j.version}</version>
      </dependency>
      <dependency>
        <groupId>net.java.dev.jets3t</groupId>
        <artifactId>jets3t</artifactId>
        <version>0.8.1</version>
      </dependency>
      <dependency>
        <groupId>org.apache.commons</groupId>
        <artifactId>commons-lang3</artifactId>
        <version>3.4</version>
      </dependency>
      <dependency>
        <groupId>org.apache.curator</groupId>
        <artifactId>curator-client</artifactId>
        <version>${apache.curator.version}</version>
        <exclusions>
          <!-- Excluded to avoid implementation conflict with io.netty:netty-all -->
          <exclusion>
            <groupId>org.jboss.netty</groupId>
            <artifactId>netty</artifactId>
          </exclusion>
        </exclusions>
      </dependency>
      <dependency>
        <groupId>org.apache.curator</groupId>
        <artifactId>curator-framework</artifactId>
        <version>${apache.curator.version}</version>
        <exclusions>
          <!-- Excluded to avoid implementation conflict with io.netty:netty-all -->
          <exclusion>
            <groupId>org.jboss.netty</groupId>
            <artifactId>netty</artifactId>
          </exclusion>
        </exclusions>
      </dependency>
      <dependency>
        <groupId>org.apache.curator</groupId>
        <artifactId>curator-recipes</artifactId>
        <version>${apache.curator.version}</version>
        <exclusions>
          <!-- Excluded to avoid implementation conflict with io.netty:netty-all -->
          <exclusion>
            <groupId>org.jboss.netty</groupId>
            <artifactId>netty</artifactId>
          </exclusion>
        </exclusions>
      </dependency>
      <!-- We do not use dependent management for hadoop-common, hadoop-hdfs, as it is unavailable in hadoop-1 -->
      <!-- We do not use dependent management for hadoop-core, as it is unavailable in hadoop-2.x -->
      <dependency>
        <groupId>org.apache.hadoop</groupId>
        <artifactId>hadoop-client</artifactId>
        <version>${hadoop.version}</version>
        <exclusions>
          <!-- Excluded to avoid implementation conflict with org.glassfish.jersey.core:jersey-server -->
          <exclusion>
            <groupId>com.sun.jersey</groupId>
            <artifactId>jersey-core</artifactId>
          </exclusion>
          <!-- Excluded to avoid implementation conflict with org.glassfish.jersey.core:jersey-server -->
          <exclusion>
            <groupId>com.sun.jersey</groupId>
            <artifactId>jersey-server</artifactId>
          </exclusion>
          <!-- Excluded to avoid implementation conflict with io.netty:netty-all -->
          <exclusion>
            <groupId>org.jboss.netty</groupId>
            <artifactId>netty</artifactId>
          </exclusion>
          <!-- Excluded to avoid implementation conflict with javax.servlet:servlet-api -->
          <exclusion>
            <groupId>javax.servlet</groupId>
            <artifactId>servlet-api</artifactId>
          </exclusion>
        </exclusions>
      </dependency>
      <dependency>
        <groupId>org.apache.hadoop</groupId>
        <artifactId>hadoop-minicluster</artifactId>
        <version>${hadoop.version}</version>
        <exclusions>
          <!-- Excluded to avoid implementation conflict with javax.ws.rs:javax.ws.rs-api -->
          <exclusion>
            <groupId>com.sun.jersey</groupId>
            <artifactId>jersey-core</artifactId>
          </exclusion>
          <!-- Excluded to avoid implementation conflict with org.glassfish.jersey.core:jersey-server -->
          <exclusion>
            <groupId>com.sun.jersey</groupId>
            <artifactId>jersey-server</artifactId>
          </exclusion>
          <!-- Excluded to avoid implementation conflict with javax.servlet:javax.servlet-api -->
          <exclusion>
            <groupId>javax.servlet</groupId>
            <artifactId>servlet-api</artifactId>
          </exclusion>
          <!-- Excluded to avoid issues with the web UI -->
          <exclusion>
            <groupId>javax.servlet.jsp</groupId>
            <artifactId>jsp-api</artifactId>
          </exclusion>
          <!-- Excluded to avoid implementation conflict with io.netty:netty-all -->
          <exclusion>
            <groupId>org.jboss.netty</groupId>
            <artifactId>netty</artifactId>
          </exclusion>
          <!-- Excluded to avoid issues with the web UI -->
          <exclusion>
            <groupId>org.mortbay.jetty</groupId>
            <artifactId>jsp-2.1</artifactId>
          </exclusion>
          <!-- Excluded to avoid issues with the web UI -->
          <exclusion>
            <groupId>org.mortbay.jetty</groupId>
            <artifactId>jsp-api-2.1</artifactId>
          </exclusion>
          <!-- Excluded to avoid issues with the web UI -->
          <exclusion>
            <groupId>org.mortbay.jetty</groupId>
            <artifactId>servlet-api</artifactId>
          </exclusion>
          <!-- Excluded to avoid issues with the web UI -->
          <exclusion>
            <groupId>tomcat</groupId>
            <artifactId>jasper-runtime</artifactId>
          </exclusion>
          <!-- Excluded to avoid issues with the web UI -->
          <exclusion>
            <groupId>tomcat</groupId>
            <artifactId>jasper-compiler</artifactId>
          </exclusion>
        </exclusions>
      </dependency>
      <dependency>
        <groupId>org.apache.hadoop</groupId>
        <artifactId>hadoop-yarn-client</artifactId>
        <version>${hadoop.version}</version>
      </dependency>
      <dependency>
        <groupId>org.apache.httpcomponents</groupId>
        <artifactId>httpclient</artifactId>
        <version>4.5.3</version>
      </dependency>
      <dependency>
        <groupId>org.apache.httpcomponents</groupId>
        <artifactId>httpcore</artifactId>
        <version>4.4.6</version>
      </dependency>
      <!-- ALLUXIO CS ADD -->
      <!-- Needed to create multipart payload in call home -->
      <dependency>
        <groupId>org.apache.httpcomponents</groupId>
        <artifactId>httpmime</artifactId>
        <version>4.5</version>
      </dependency>
      <dependency>
        <groupId>io.atomix.copycat.alluxio</groupId>
        <artifactId>copycat-server</artifactId>
        <version>${copycat.version}</version>
      </dependency>
      <dependency>
        <groupId>io.atomix.copycat.alluxio</groupId>
        <artifactId>copycat-client</artifactId>
        <version>${copycat.version}</version>
      </dependency>
      <dependency>
        <groupId>io.atomix.catalyst</groupId>
        <artifactId>catalyst-netty</artifactId>
        <!-- catalyst-netty is versioned independently of other Atomix services -->
        <version>1.2.1</version>
      </dependency>
      <!-- ALLUXIO CS END -->
      <dependency>
        <groupId>org.apache.mesos</groupId>
        <artifactId>mesos</artifactId>
        <version>0.23.0</version>
        <exclusions>
          <!-- Excluded to avoid conflict with the version Alluxio uses. -->
          <exclusion>
            <groupId>com.google.protobuf</groupId>
            <artifactId>protobuf-java</artifactId>
          </exclusion>
        </exclusions>
      </dependency>
      <dependency>
        <groupId>org.apache.sling</groupId>
        <artifactId>maven-jspc-plugin</artifactId>
        <version>2.0.8</version>
      </dependency>
      <dependency>
        <groupId>org.apache.thrift</groupId>
        <artifactId>libthrift</artifactId>
        <version>${libthrift.version}</version>
        <exclusions>
          <!-- Excluded to avoid conflict with the version Alluxio uses. -->
          <exclusion>
            <groupId>org.slf4j</groupId>
            <artifactId>slf4j-api</artifactId>
          </exclusion>
        </exclusions>
      </dependency>
      <dependency>
        <groupId>org.apache.zookeeper</groupId>
        <artifactId>zookeeper</artifactId>
        <version>3.4.6</version>
      </dependency>
      <dependency>
        <groupId>org.eclipse.jetty</groupId>
        <artifactId>apache-jsp</artifactId>
        <version>${jetty.version}</version>
      </dependency>
      <dependency>
        <groupId>org.eclipse.jetty</groupId>
        <artifactId>apache-jstl</artifactId>
        <version>${jetty.version}</version>
      </dependency>
      <dependency>
        <groupId>org.eclipse.jetty</groupId>
        <artifactId>jetty-annotations</artifactId>
        <version>${jetty.version}</version>
      </dependency>
      <dependency>
        <groupId>org.eclipse.jetty</groupId>
        <artifactId>jetty-server</artifactId>
        <version>${jetty.version}</version>
      </dependency>
      <dependency>
        <groupId>org.eclipse.jetty</groupId>
        <artifactId>jetty-servlet</artifactId>
        <version>${jetty.version}</version>
      </dependency>
      <dependency>
        <groupId>org.eclipse.jetty</groupId>
        <artifactId>jetty-util</artifactId>
        <version>${jetty.version}</version>
      </dependency>
      <dependency>
        <groupId>org.eclipse.jetty</groupId>
        <artifactId>jetty-webapp</artifactId>
        <version>${jetty.version}</version>
      </dependency>
      <dependency>
        <groupId>org.glassfish.jersey.containers</groupId>
        <artifactId>jersey-container-servlet-core</artifactId>
        <version>${jersey.version}</version>
      </dependency>
      <dependency>
        <groupId>org.glassfish.jersey.core</groupId>
        <artifactId>jersey-server</artifactId>
        <version>${jersey.version}</version>
      </dependency>
      <dependency>
        <groupId>org.glassfish.jersey.media</groupId>
        <artifactId>jersey-media-json-jackson</artifactId>
        <version>${jersey.version}</version>
      </dependency>
      <dependency>
        <groupId>org.gluster</groupId>
        <artifactId>glusterfs-hadoop</artifactId>
        <version>${glusterfs-hadoop.version}</version>
        <exclusions>
          <!-- Excluded to avoid implementation conflict with javax.ws.rs:javax.ws.rs-api -->
          <exclusion>
            <groupId>com.sun.jersey</groupId>
            <artifactId>jersey-core</artifactId>
          </exclusion>
          <!-- Excluded to avoid implementation conflict with org.glassfish.jersey.core:jersey-server -->
          <exclusion>
            <groupId>com.sun.jersey</groupId>
            <artifactId>jersey-server</artifactId>
          </exclusion>
          <!-- Excluded to avoid implementation conflict with javax.servlet:javax.servlet-api -->
          <exclusion>
            <groupId>javax.servlet</groupId>
            <artifactId>servlet-api</artifactId>
          </exclusion>
        </exclusions>
      </dependency>
      <dependency>
        <groupId>org.javaswift</groupId>
        <artifactId>joss</artifactId>
        <version>0.9.10</version>
      </dependency>
      <dependency>
        <groupId>org.reflections</groupId>
        <artifactId>reflections</artifactId>
        <version>0.9.10</version>
      </dependency>
      <dependency>
        <groupId>org.slf4j</groupId>
        <artifactId>slf4j-api</artifactId>
        <version>${slf4j.version}</version>
      </dependency>
      <dependency>
        <groupId>org.slf4j</groupId>
        <artifactId>slf4j-log4j12</artifactId>
        <version>${slf4j.version}</version>
      </dependency>

      <!-- Test scope -->
      <dependency>
        <groupId>com.google.guava</groupId>
        <artifactId>guava-testlib</artifactId>
        <version>19.0</version>
        <scope>test</scope>
      </dependency>
      <dependency>
        <groupId>junit</groupId>
        <artifactId>junit</artifactId>
        <version>${junit.version}</version>
        <scope>test</scope>
      </dependency>
      <dependency>
        <groupId>org.apache.curator</groupId>
        <artifactId>curator-test</artifactId>
        <version>${apache.curator.version}</version>
        <scope>test</scope>
      </dependency>
      <dependency>
        <groupId>org.apache.hadoop</groupId>
        <artifactId>hadoop-test</artifactId>
        <version>${hadoop.version}</version>
        <scope>test</scope>
      </dependency>
      <dependency>
        <groupId>org.hamcrest</groupId>
        <artifactId>hamcrest-core</artifactId>
        <version>1.3</version>
        <scope>test</scope>
      </dependency>
      <dependency>
        <groupId>org.hamcrest</groupId>
        <artifactId>hamcrest-all</artifactId>
        <version>1.3</version>
        <scope>test</scope>
      </dependency>
      <dependency>
        <groupId>org.mockito</groupId>
        <artifactId>mockito-all</artifactId>
        <version>1.10.8</version>
        <scope>test</scope>
      </dependency>
      <dependency>
        <groupId>org.powermock</groupId>
        <artifactId>powermock-api-mockito</artifactId>
        <version>${powermock.version}</version>
        <scope>test</scope>
      </dependency>
      <dependency>
        <groupId>org.powermock</groupId>
        <artifactId>powermock-classloading-xstream</artifactId>
        <version>${powermock.version}</version>
        <scope>test</scope>
      </dependency>
      <dependency>
        <groupId>org.powermock</groupId>
        <artifactId>powermock-core</artifactId>
        <version>${powermock.version}</version>
        <scope>test</scope>
      </dependency>
      <dependency>
        <groupId>org.powermock</groupId>
        <artifactId>powermock-module-junit4</artifactId>
        <version>${powermock.version}</version>
        <scope>test</scope>
      </dependency>
      <dependency>
        <groupId>org.powermock</groupId>
        <artifactId>powermock-module-junit4-rule</artifactId>
        <version>${powermock.version}</version>
        <scope>test</scope>
      </dependency>
      <dependency>
        <groupId>org.powermock</groupId>
        <artifactId>powermock-reflect</artifactId>
        <version>${powermock.version}</version>
        <scope>test</scope>
      </dependency>

      <!-- Provided scope -->
      <!--
         Dependency for FindBugs Plugin annotations.
         This enables @ThreadSafe @ThreadNotSafe @SuppressFBWarnings.
         This library is a super set of com.google.code.findbugs:jsr305
         Note that this package can be unnecessary for runtime, and the
         'provided' scope makes it available for compilation and test,
         but not be packaged into the jar.
       -->
      <dependency>
        <groupId>com.google.code.findbugs</groupId>
        <artifactId>annotations</artifactId>
        <version>3.0.1</version>
        <scope>provided</scope>
      </dependency>
    </dependencies>
  </dependencyManagement>

  <!-- Dependencies to add to all projects. -->
  <dependencies>
    <!-- Dependencies in the compile scope. -->
    <!-- FindBugs and concurrency annotations. -->
    <dependency>
      <groupId>com.google.code.findbugs</groupId>
      <artifactId>annotations</artifactId>
    </dependency>
    <!-- System logging. -->
    <dependency>
      <groupId>log4j</groupId>
      <artifactId>log4j</artifactId>
    </dependency>
    <dependency>
      <groupId>org.slf4j</groupId>
      <artifactId>slf4j-api</artifactId>
    </dependency>
    <dependency>
      <groupId>org.slf4j</groupId>
      <artifactId>slf4j-log4j12</artifactId>
    </dependency>

    <!-- Dependencies in the test scope. -->
    <dependency>
      <groupId>com.google.guava</groupId>
      <artifactId>guava-testlib</artifactId>
      <scope>test</scope>
    </dependency>
    <dependency>
      <groupId>junit</groupId>
      <artifactId>junit</artifactId>
      <scope>test</scope>
    </dependency>
    <dependency>
      <groupId>org.hamcrest</groupId>
      <artifactId>hamcrest-all</artifactId>
      <scope>test</scope>
    </dependency>
    <dependency>
      <groupId>org.mockito</groupId>
      <artifactId>mockito-all</artifactId>
      <scope>test</scope>
    </dependency>
    <dependency>
      <groupId>org.powermock</groupId>
      <artifactId>powermock-api-mockito</artifactId>
      <scope>test</scope>
    </dependency>
    <dependency>
      <groupId>org.powermock</groupId>
      <artifactId>powermock-classloading-xstream</artifactId>
      <scope>test</scope>
    </dependency>
    <dependency>
      <groupId>org.powermock</groupId>
      <artifactId>powermock-core</artifactId>
      <scope>test</scope>
    </dependency>
    <dependency>
      <groupId>org.powermock</groupId>
      <artifactId>powermock-module-junit4</artifactId>
      <scope>test</scope>
    </dependency>
    <dependency>
      <groupId>org.powermock</groupId>
      <artifactId>powermock-module-junit4-rule</artifactId>
      <scope>test</scope>
    </dependency>
    <dependency>
      <groupId>org.powermock</groupId>
      <artifactId>powermock-reflect</artifactId>
      <scope>test</scope>
    </dependency>
  </dependencies>

  <pluginRepositories>
    <pluginRepository>
      <id>miredot</id>
      <name>MireDot Releases</name>
      <url>http://nexus.qmino.com/content/repositories/miredot</url>
    </pluginRepository>
  </pluginRepositories>

  <build>
    <pluginManagement>
      <plugins>
        <plugin>
          <groupId>com.coderplus.maven.plugins</groupId>
          <artifactId>copy-rename-maven-plugin</artifactId>
          <version>1.0</version>
        </plugin>
        <plugin>
          <groupId>com.igormaznitsa</groupId>
          <artifactId>jcp</artifactId>
          <version>6.1.2</version>
        </plugin>
        <plugin>
          <groupId>com.mycila</groupId>
          <artifactId>license-maven-plugin</artifactId>
          <version>2.9</version>
        </plugin>
        <plugin>
          <groupId>com.qmino</groupId>
          <artifactId>miredot-plugin</artifactId>
          <version>2.0.3</version>
          <executions>
            <execution>
              <goals>
                <goal>restdoc</goal>
              </goals>
            </execution>
          </executions>
          <configuration>
            <output>
              <html>
                <intro>${project.basedir}/src/main/resources/intro.html</intro>
                <title>Alluxio ${project.version} REST API</title>
                <baseUrl>http://host:port/api/v1</baseUrl>
              </html>
            </output>
            <restModel>
              <httpStatusCodes>
                <httpStatusCode>
                  <httpCode>200</httpCode>
                  <document>always</document>
                  <defaultMessage>The service call has completed successfully.</defaultMessage>
                </httpStatusCode>
                <httpStatusCode>
                  <httpCode>412</httpCode>
                  <document>put,post</document>
                  <defaultMessage>Invalid JSON/XML input.</defaultMessage>
                </httpStatusCode>
                <httpStatusCode>
                  <httpCode>500</httpCode>
                  <document>always</document>
                  <defaultMessage>The service call has not succeeded.</defaultMessage>
                  <sticky>true</sticky> <!-- Document always, even if there is an @statuscode tag -->
                </httpStatusCode>
              </httpStatusCodes>
            </restModel>
            <analysis>
              <checks>
                <JAVADOC_MISSING_INTERFACEDOCUMENTATION>ignore</JAVADOC_MISSING_INTERFACEDOCUMENTATION>
                <JAVADOC_MISSING_AUTHORS>ignore</JAVADOC_MISSING_AUTHORS>
              </checks>
            </analysis>
          </configuration>
        </plugin>
        <plugin>
          <groupId>org.apache.maven.plugins</groupId>
          <artifactId>maven-assembly-plugin</artifactId>
          <version>2.3</version>
        </plugin>
        <plugin>
          <groupId>org.apache.maven.plugins</groupId>
          <artifactId>maven-checkstyle-plugin</artifactId>
          <version>2.17</version>
        </plugin>
        <plugin>
          <artifactId>maven-clean-plugin</artifactId>
          <version>3.0.0</version>
        </plugin>
        <plugin>
          <groupId>org.apache.maven.plugins</groupId>
          <artifactId>maven-compiler-plugin</artifactId>
          <version>3.2</version>
          <configuration>
            <source>${java.version}</source>
            <target>${java.version}</target>
            <encoding>UTF-8</encoding>
            <maxmem>1024m</maxmem>
            <compilerArgs>
              <arg>-Xlint:none</arg>
            </compilerArgs>
          </configuration>
        </plugin>
        <plugin>
          <groupId>org.apache.maven.plugins</groupId>
          <artifactId>maven-dependency-plugin</artifactId>
          <version>3.0.1</version>
        </plugin>
        <plugin>
          <groupId>org.apache.maven.plugins</groupId>
          <artifactId>maven-enforcer-plugin</artifactId>
          <version>1.4</version>
          <!-- ALLUXIO CS ADD -->
          <executions>
            <execution>
              <id>enforce-java</id>
              <goals>
                <goal>enforce</goal>
              </goals>
              <configuration>
                <rules>
                  <requireJavaVersion>
                    <version>[1.8,)</version>
                  </requireJavaVersion>
                </rules>
              </configuration>
            </execution>
          </executions>
          <!-- ALLUXIO CS END -->
        </plugin>
        <plugin>
          <groupId>org.apache.maven.plugins</groupId>
          <artifactId>maven-jar-plugin</artifactId>
          <version>2.4</version>
          <configuration>
            <excludes>
              <exclude>**/log4j.properties</exclude>
            </excludes>
          </configuration>
        </plugin>
        <plugin>
          <groupId>org.apache.maven.plugins</groupId>
          <artifactId>maven-javadoc-plugin</artifactId>
          <version>2.9</version>
        </plugin>
        <plugin>
          <groupId>org.apache.maven.plugins</groupId>
          <artifactId>maven-release-plugin</artifactId>
          <version>2.5.1</version>
        </plugin>
        <plugin>
          <groupId>org.apache.maven.plugins</groupId>
          <artifactId>maven-resources-plugin</artifactId>
          <version>2.7</version>
        </plugin>
        <plugin>
          <groupId>org.apache.maven.plugins</groupId>
          <artifactId>maven-shade-plugin</artifactId>
          <!-- Needs to be 2.4.2 or later to prevent MSHADE-148 -->
          <version>2.4.3</version>
        </plugin>
        <plugin>
          <groupId>org.apache.maven.plugins</groupId>
          <artifactId>maven-source-plugin</artifactId>
          <version>2.3</version>
        </plugin>
        <plugin>
          <groupId>org.apache.maven.plugins</groupId>
          <artifactId>maven-surefire-plugin</artifactId>
          <version>2.19.1</version>
          <configuration>
            <argLine>-Djava.net.preferIPv4Stack=true</argLine>
            <!-- ALLUXIO CS ADD -->
            <excludes>
              <exclude>${surefire.exclude}</exclude>
            </excludes>
            <!-- ALLUXIO CS END -->
            <forkCount>${surefire.forkCount}</forkCount>
            <redirectTestOutputToFile>${test.output.redirect}</redirectTestOutputToFile>
            <reuseForks>false</reuseForks>
            <runOrder>alphabetical</runOrder>
            <systemPropertyVariables>
              <!-- ALLUXIO CS ADD -->
              <alluxio.native.library.path>${alluxio.native.library.path}</alluxio.native.library.path>
              <!-- ALLUXIO CS END -->
              <alluxio.test.mode>true</alluxio.test.mode>
            </systemPropertyVariables>
            <useSystemClassLoader>${surefire.useSystemClassLoader}</useSystemClassLoader>
          </configuration>
        </plugin>
        <!-- ALLUXIO CS ADD -->
        <plugin>
          <groupId>org.apache.felix</groupId>
          <artifactId>maven-bundle-plugin</artifactId>
          <version>3.2.0</version>
          <inherited>true</inherited>
          <extensions>true</extensions>
        </plugin>
        <!-- ALLUXIO CS END -->
        <plugin>
          <groupId>org.codehaus.mojo</groupId>
          <artifactId>build-helper-maven-plugin</artifactId>
          <version>1.10</version>
        </plugin>
        <plugin>
          <groupId>org.codehaus.mojo</groupId>
          <artifactId>exec-maven-plugin</artifactId>
          <version>1.4.0</version>
        </plugin>
        <plugin>
          <groupId>org.codehaus.mojo</groupId>
          <artifactId>findbugs-maven-plugin</artifactId>
          <version>3.0.2</version>
        </plugin>
        <plugin>
          <groupId>org.codehaus.mojo</groupId>
          <artifactId>templating-maven-plugin</artifactId>
          <version>1.0.0</version>
        </plugin>
      </plugins>
    </pluginManagement>

    <plugins>
      <!-- ALLUXIO CS ADD -->
      <plugin>
        <groupId>org.apache.felix</groupId>
        <artifactId>maven-bundle-plugin</artifactId>
        <inherited>true</inherited>
        <extensions>true</extensions>
      </plugin>
      <!-- ALLUXIO CS END -->
      <plugin>
        <groupId>org.apache.maven.plugins</groupId>
        <artifactId>maven-release-plugin</artifactId>
      </plugin>
      <plugin>
        <groupId>org.apache.maven.plugins</groupId>
        <artifactId>maven-assembly-plugin</artifactId>
        <configuration>
          <skipAssembly>true</skipAssembly>
        </configuration>
      </plugin>
      <plugin>
        <groupId>org.apache.maven.plugins</groupId>
        <artifactId>maven-source-plugin</artifactId>
        <executions>
          <execution>
            <id>attach-sources</id>
            <goals>
              <goal>jar</goal>
            </goals>
          </execution>
        </executions>
      </plugin>

      <!-- Javadoc -->
      <plugin>
        <groupId>org.apache.maven.plugins</groupId>
        <artifactId>maven-javadoc-plugin</artifactId>
        <configuration>
          <additionalparam>-Xdoclint:none</additionalparam>
          <!-- ALLUXIO CS ADD -->
          <show>public</show>
          <sourceFileIncludes>
            <include>alluxio/AlluxioURI.java</include>
            <include>alluxio/client/file/FileInStream.java</include>
            <include>alluxio/client/file/FileOutStream.java</include>
            <include>alluxio/client/file/FileSystem.java</include>
            <include>alluxio/client/file/URIStatus.java</include>
            <include>alluxio/client/file/options/CreateDirectoryOptions.java</include>
            <include>alluxio/client/file/options/CreateFileOptions.java</include>
            <include>alluxio/client/file/options/DeleteOptions.java</include>
            <include>alluxio/client/file/options/ExistsOptions.java</include>
            <include>alluxio/client/file/options/FreeOptions.java</include>
            <include>alluxio/client/file/options/GetStatusOptions.java</include>
            <include>alluxio/client/file/options/ListStatusOptions.java</include>
            <include>alluxio/client/file/options/LoadMetadataOptions.java</include>
            <include>alluxio/client/file/options/MountOptions.java</include>
            <include>alluxio/client/file/options/OpenFileOptions.java</include>
            <include>alluxio/client/file/options/RenameOptions.java</include>
            <include>alluxio/client/file/options/SetAttributeOptions.java</include>
            <include>alluxio/client/file/options/UnmountOptions.java</include>
            <include>alluxio/client/file/policy/FileWriteLocationPolicy.java</include>
            <include>alluxio/client/file/policy/LocalFirstAvoidEvictionPolicy.java</include>
            <include>alluxio/client/file/policy/LocalFirstPolicy.java</include>
            <include>alluxio/client/file/policy/MostAvailableFirstPolicy.java</include>
            <include>alluxio/client/file/policy/RoundRobinPolicy.java</include>
            <include>alluxio/client/file/policy/SpecificHostPolicy.java</include>
            <include>alluxio/client/ReadType.java</include>
            <include>alluxio/client/WriteType.java</include>
            <include>alluxio/hadoop/FileSystem.java</include>
            <include>alluxio/security/authorization/Mode.java</include>
            <include>alluxio/wire/BlockInfo.java</include>
            <include>alluxio/wire/BlockLocation.java</include>
            <include>alluxio/wire/FileBlockInfo.java</include>
            <include>alluxio/wire/LoadMetadataType.java</include>
            <include>alluxio/wire/TtlAction.java</include>
            <include>alluxio/wire/WorkerNetAddress.java</include>
            <include>alluxio/worker/block/allocator/Allocator.java</include>
            <include>alluxio/worker/block/allocator/GreedyAllocator.java</include>
            <include>alluxio/worker/block/allocator/MaxFreeAllocator.java</include>
            <include>alluxio/worker/block/allocator/RoundRobinAllocator.java</include>
            <include>alluxio/worker/block/evictor/Evictor.java</include>
            <include>alluxio/worker/block/evictor/GreedyEvictor.java</include>
            <include>alluxio/worker/block/evictor/LRFUEvictor.java</include>
            <include>alluxio/worker/block/evictor/LRUEvictor.java</include>
            <include>alluxio/worker/block/evictor/PartialLRUEvictor.java</include>
          </sourceFileIncludes>
          <sourcepath>${basedir}/core/client/fs/src/main/java/:${basedir}/core/common/src/main/java/:${basedir}/core/server/worker/src/main/java/</sourcepath>
        <!-- ALLUXIO CS END -->
        </configuration>
        <executions>
          <execution>
            <id>aggregate</id>
            <goals>
              <goal>aggregate</goal>
            </goals>
          </execution>
          <execution>
            <id>attach-javadoc</id>
            <goals>
              <goal>jar</goal>
            </goals>
          </execution>
        </executions>
      </plugin>

      <!-- Enforce versions -->
      <plugin>
        <groupId>org.apache.maven.plugins</groupId>
        <artifactId>maven-enforcer-plugin</artifactId>
        <!-- hardcode the version here because maven failed to pick up the dependency-managed version of maven-enforcer-plugin -->
        <version>1.4</version>
        <executions>
          <execution>
            <id>enforce-versions</id>
            <goals>
              <goal>enforce</goal>
            </goals>
            <configuration>
              <rules>
                <requireMavenVersion>
                  <version>${maven.version}</version>
                </requireMavenVersion>
                <requireJavaVersion>
                  <version>${java.version}</version>
                </requireJavaVersion>
              </rules>
            </configuration>
          </execution>
        </executions>
      </plugin>

      <!-- FindBugs -->
      <plugin>
        <groupId>org.codehaus.mojo</groupId>
        <artifactId>findbugs-maven-plugin</artifactId>
        <configuration>
          <excludeFilterFile>${findbugs.path}/findbugs-exclude.xml</excludeFilterFile>
          <!--
              Enables analysis which takes more memory but finds more bugs.
              If you run out of memory, changes the value of the effort element
              to 'Low'.
            -->
          <effort>Max</effort>
          <failOnError>true</failOnError>
          <threshold>Low</threshold>
          <findbugsXmlOutput>true</findbugsXmlOutput>
          <xmlOutput>true</xmlOutput>
        </configuration>
        <executions>
          <execution>
            <phase>compile</phase>
            <goals>
              <goal>check</goal>
            </goals>
          </execution>
        </executions>
      </plugin>

      <!-- Checkstyle -->
      <plugin>
        <groupId>org.apache.maven.plugins</groupId>
        <artifactId>maven-checkstyle-plugin</artifactId>
        <configuration>
          <configLocation>${checkstyle.path}alluxio_checks.xml</configLocation>
          <suppressionsLocation>${checkstyle.path}suppressions.xml</suppressionsLocation>
          <suppressionsFileExpression>checkstyle.suppressions.file</suppressionsFileExpression>
          <!-- Ensure generated source files are not style-checked -->
          <sourceDirectories>
            <sourceDirectory>${project.build.sourceDirectory}</sourceDirectory>
            <sourceDirectory>${project.build.testSourceDirectory}</sourceDirectory>
          </sourceDirectories>
          <includeTestSourceDirectory>true</includeTestSourceDirectory>
          <excludes>**/org/apache/jsp/**,**/alluxio/thrift/**,**/alluxio/proto/**</excludes>
          <encoding>UTF-8</encoding>
          <consoleOutput>true</consoleOutput>
          <failsOnError>true</failsOnError>
          <linkXRef>false</linkXRef>
        </configuration>
        <executions>
          <execution>
            <id>checkstyle</id>
            <phase>validate</phase>
            <goals>
              <goal>check</goal>
            </goals>
          </execution>
        </executions>
      </plugin>

      <!-- License Plugin -->
      <plugin>
        <groupId>com.mycila</groupId>
        <artifactId>license-maven-plugin</artifactId>
        <configuration>
          <header>${license.header.path}HEADER.txt</header>
          <failIfMissing>true</failIfMissing>
          <aggregate>false</aggregate>
          <excludes>

            <!-- Code Exclusions -->
            <exclude>**/src/main/java/alluxio/thrift/*</exclude>
            <exclude>**/src/main/java/alluxio/proto/**</exclude>
            <exclude>**/src/main/java/alluxio/perf/thrift/*</exclude>
            <exclude>**/src/main/resources/*</exclude>
            <exclude>**/src/main/webapp/css/*</exclude>
            <exclude>**/src/main/webapp/js/*</exclude>
            <exclude>**/src/thrift/*</exclude>
            <exclude>**/src/proto/**</exclude>
            <exclude>**/src/deb/**/*</exclude>
            <exclude>**/src/test/resources/**</exclude>
            <exclude>**/dev/scripts/vendor/**</exclude>
            <exclude>**/dev/scripts/src/vendor/**</exclude>
            <exclude>**/vagrant/**/*</exclude>

            <!-- Build and Packaging Exclusions -->
            <exclude>build/**/*</exclude>
            <exclude>conf/alluxio-env.sh</exclude>
            <exclude>conf/alluxio-site.properties</exclude>
            <exclude>conf/masters</exclude>
            <exclude>conf/tiered_identity.sh</exclude>
            <exclude>conf/workers</exclude>
            <exclude>dev/scripts/tarballs/**/*</exclude>
            <exclude>dev/scripts/workdir/**/*</exclude>
            <exclude>**/.checkstyle</exclude>
            <exclude>**/src/main/assembly/*</exclude>
            <exclude>**/.idea/**</exclude>

            <!-- Documentation Exclusions -->
            <exclude>docs/**/*</exclude>
            <exclude>LICENSE</exclude>
            <exclude>NOTICE</exclude>

            <!-- ALLUXIO CS ADD -->
            <!-- Closed Source Exclusions -->
            <exclude>annotation/**/*</exclude>
            <exclude>**/.alluxio_cs</exclude>
            <exclude>third-party-license-generation/*</exclude>
            <exclude>**/native/**</exclude>
            <exclude>dev/scripts/**</exclude>

            <!-- ALLUXIO CS END -->
            <!-- Default Local File System Exclusions -->
            <exclude>logs/*</exclude>
            <exclude>journal/**/*</exclude>
            <exclude>underFSStorage/**/*</exclude>
          </excludes>
          <mapping>
            <alluxio>SCRIPT_STYLE</alluxio>
            <go>SLASHSTAR_STYLE</go>
            <java>SLASHSTAR_STYLE</java>
            <properties.template>SCRIPT_STYLE</properties.template>
            <sh.template>SCRIPT_STYLE</sh.template>
            <workers>SCRIPT_STYLE</workers>
            <xml.template>XML_STYLE</xml.template>
          </mapping>
          <useDefaultMapping>true</useDefaultMapping>
          <strictCheck>true</strictCheck>
        </configuration>
        <executions>
          <execution>
            <phase>validate</phase>
            <goals>
              <goal>check</goal>
            </goals>
          </execution>
        </executions>
      </plugin>

      <!-- Prevent Windows line endings -->
      <plugin>
        <artifactId>exec-maven-plugin</artifactId>
        <groupId>org.codehaus.mojo</groupId>
        <inherited>false</inherited>
        <executions>
          <!-- ALLUXIO CS ADD -->
          <execution>
            <id>Check close source annotations</id>
            <phase>compile</phase>
            <goals>
              <goal>exec</goal>
            </goals>
            <configuration>
              <skip>${annotation.skip}</skip>
              <executable>${basedir}/dev/scripts/check-annotation.sh</executable>
            </configuration>
          </execution>
          <!-- ALLUXIO CS END -->
          <execution>
            <id>Check that there are no Windows line endings</id>
            <phase>compile</phase>
            <goals>
              <goal>exec</goal>
            </goals>
            <configuration>
              <executable>${build.path}/style/check_no_windows_line_endings.sh</executable>
            </configuration>
          </execution>
        </executions>
      </plugin>
    </plugins>
    <!-- ALLUXIO CS ADD -->
    <extensions>
      <extension>
        <groupId>org.kuali.maven.wagons</groupId>
        <artifactId>maven-s3-wagon</artifactId>
        <version>1.2.1</version>
      </extension>
    </extensions>
    <!-- ALLUXIO CS END -->
  </build>

  <reporting>
    <plugins>
      <plugin>
        <groupId>org.apache.maven.plugins</groupId>
        <artifactId>maven-javadoc-plugin</artifactId>
        <configuration>
          <show>public</show>
        </configuration>
      </plugin>
    </plugins>
  </reporting>

  <profiles>
    <profile>
      <id>contractTest</id>
      <properties>
        <hadoop.version>2.6.5</hadoop.version>
      </properties>
    </profile>

    <profile>
      <id>hadoop-1</id>
      <properties>
        <hadoop.version>1.0.4</hadoop.version>
      </properties>
    </profile>

    <profile>
      <id>hadoop-2.2</id>
      <properties>
        <hadoop.version>2.2.0</hadoop.version>
      </properties>
    </profile>

    <profile>
      <id>hadoop-2.3</id>
      <properties>
        <hadoop.version>2.3.0</hadoop.version>
      </properties>
    </profile>

    <profile>
      <id>hadoop-2.4</id>
      <properties>
        <hadoop.version>2.4.1</hadoop.version>
      </properties>
    </profile>

    <profile>
      <id>hadoop-2.5</id>
      <properties>
        <hadoop.version>2.5.2</hadoop.version>
      </properties>
    </profile>

    <profile>
      <id>hadoop-2.6</id>
      <properties>
        <hadoop.version>2.6.5</hadoop.version>
      </properties>
    </profile>

    <profile>
      <id>hadoop-2.7</id>
      <properties>
        <hadoop.version>2.7.5</hadoop.version>
      </properties>
    </profile>

    <profile>
      <id>hadoop-2.8</id>
      <properties>
        <hadoop.version>2.8.3</hadoop.version>
      </properties>
    </profile>

    <profile>
      <id>hadoop-2.9</id>
      <properties>
        <hadoop.version>2.9.0</hadoop.version>
      </properties>
    </profile>

    <profile>
      <id>mesos</id>
      <modules>
        <module>integration/mesos</module>
      </modules>
    </profile>

    <!-- Requires hadoop.version to be 2.4.0 or later -->
    <profile>
      <id>yarn</id>
      <modules>
        <module>integration/yarn</module>
      </modules>
    </profile>

    <!-- profile that Alluxio developers should use -->
    <profile>
      <id>developer</id>
      <modules>
        <module>integration/yarn</module>
        <module>integration/mesos</module>
      </modules>
      <properties>
        <hadoop.version>2.6.0</hadoop.version>
      </properties>
    </profile>

    <!-- profile that compiles jsp files -->
    <profile>
      <id>compileJsp</id>
      <build>
        <pluginManagement>
          <plugins>
            <plugin>
              <groupId>org.apache.sling</groupId>
              <artifactId>maven-jspc-plugin</artifactId>
              <executions>
                <execution>
                  <phase>prepare-package</phase>
                  <id>compile-jsp</id>
                  <goals>
                    <goal>jspc</goal>
                  </goals>
                  <configuration>
                    <sourceDirectory>src/main/webapp</sourceDirectory>
                  </configuration>
                </execution>
              </executions>
            </plugin>
          </plugins>
        </pluginManagement>
      </build>
    </profile>
<<<<<<< HEAD
    <!-- ALLUXIO CS ADD -->
    <!-- profile that compiles alluxio native library -->
    <profile>
      <id>native</id>
      <properties>
        <!-- Do not exclude tests related to JNI -->
        <surefire.exclude></surefire.exclude>
      </properties>
=======
    <profile>
      <id>generateDocs</id>
>>>>>>> 3e4cb340
      <build>
        <plugins>
          <plugin>
            <artifactId>exec-maven-plugin</artifactId>
            <groupId>org.codehaus.mojo</groupId>
            <inherited>false</inherited>
            <executions>
              <execution>
<<<<<<< HEAD
                <id>Compile Alluxio native library</id>
=======
                <id>Generate documentation</id>
>>>>>>> 3e4cb340
                <phase>compile</phase>
                <goals>
                  <goal>exec</goal>
                </goals>
                <configuration>
<<<<<<< HEAD
                  <executable>${basedir}/core/client/fs/src/main/native/build</executable>
                  <arguments>
                    <argument>--java</argument>
                    <argument>${native.lib.java.home}</argument>
                    <argument>--openssl</argument>
                    <argument>${native.lib.openssl.home}</argument>
=======
                  <executable>jekyll</executable>
                  <arguments>
                    <argument>build</argument>
                    <argument>--source</argument>
                    <argument>docs</argument>
                    <argument>--destination</argument>
                    <argument>docs/_site</argument>
>>>>>>> 3e4cb340
                  </arguments>
                </configuration>
              </execution>
            </executions>
          </plugin>
<<<<<<< HEAD
         </plugins>
      </build>
    </profile>

    <profile>
      <id>third-party-license-report</id>
      <build>
        <plugins>
          <!-- 3rd party license report generator -->
          <plugin>
            <groupId>org.codehaus.mojo</groupId>
            <artifactId>license-maven-plugin</artifactId>
            <version>1.10</version>
            <executions>
              <!-- When running aggregate-add-third-party, the parent pom runs under default-cli
                   while children run under add-third-party. We only want these configurations to
                   take effect at the parent pom. -->
              <execution>
                <id>default-cli</id>
                <configuration>
                  <!-- The missing file allows us to manually specify licenses in cases where the
                       project does not properly specify the license. Edit missing-file.txt to add
                       new project-license pairs. -->
                  <useMissingFile>true</useMissingFile>
                  <missingFile>${session.executionRootDirectory}/third-party-license-generation/missing-licenses.txt</missingFile>
                  <!-- JSON template for generating the resulting license report. -->
                  <fileTemplate>${session.executionRootDirectory}/third-party-license-generation/json-license-format.ftl</fileTemplate>
                </configuration>
              </execution>
            </executions>
          </plugin>
          <!-- Due to artifactId collision, redefine the mycila plugin to make the codehaus plugin take priority -->
          <plugin>
            <groupId>com.mycila</groupId>
            <artifactId>license-maven-plugin</artifactId>
            <version>2.9</version>
          </plugin>
        </plugins>
      </build>
    </profile>
    <!-- ALLUXIO CS END -->
=======
        </plugins>
      </build>
    </profile>
>>>>>>> 3e4cb340
  </profiles>
</project><|MERGE_RESOLUTION|>--- conflicted
+++ resolved
@@ -1531,7 +1531,37 @@
         </pluginManagement>
       </build>
     </profile>
-<<<<<<< HEAD
+    <profile>
+      <id>generateDocs</id>
+      <build>
+        <plugins>
+          <plugin>
+            <artifactId>exec-maven-plugin</artifactId>
+            <groupId>org.codehaus.mojo</groupId>
+            <inherited>false</inherited>
+            <executions>
+              <execution>
+                <id>Generate documentation</id>
+                <phase>compile</phase>
+                <goals>
+                  <goal>exec</goal>
+                </goals>
+                <configuration>
+                  <executable>jekyll</executable>
+                  <arguments>
+                    <argument>build</argument>
+                    <argument>--source</argument>
+                    <argument>docs</argument>
+                    <argument>--destination</argument>
+                    <argument>docs/_site</argument>
+                  </arguments>
+                </configuration>
+              </execution>
+            </executions>
+          </plugin>
+        </plugins>
+      </build>
+    </profile>
     <!-- ALLUXIO CS ADD -->
     <!-- profile that compiles alluxio native library -->
     <profile>
@@ -1540,10 +1570,6 @@
         <!-- Do not exclude tests related to JNI -->
         <surefire.exclude></surefire.exclude>
       </properties>
-=======
-    <profile>
-      <id>generateDocs</id>
->>>>>>> 3e4cb340
       <build>
         <plugins>
           <plugin>
@@ -1552,38 +1578,23 @@
             <inherited>false</inherited>
             <executions>
               <execution>
-<<<<<<< HEAD
                 <id>Compile Alluxio native library</id>
-=======
-                <id>Generate documentation</id>
->>>>>>> 3e4cb340
                 <phase>compile</phase>
                 <goals>
                   <goal>exec</goal>
                 </goals>
                 <configuration>
-<<<<<<< HEAD
                   <executable>${basedir}/core/client/fs/src/main/native/build</executable>
                   <arguments>
                     <argument>--java</argument>
                     <argument>${native.lib.java.home}</argument>
                     <argument>--openssl</argument>
                     <argument>${native.lib.openssl.home}</argument>
-=======
-                  <executable>jekyll</executable>
-                  <arguments>
-                    <argument>build</argument>
-                    <argument>--source</argument>
-                    <argument>docs</argument>
-                    <argument>--destination</argument>
-                    <argument>docs/_site</argument>
->>>>>>> 3e4cb340
                   </arguments>
                 </configuration>
               </execution>
             </executions>
           </plugin>
-<<<<<<< HEAD
          </plugins>
       </build>
     </profile>
@@ -1625,10 +1636,5 @@
       </build>
     </profile>
     <!-- ALLUXIO CS END -->
-=======
-        </plugins>
-      </build>
-    </profile>
->>>>>>> 3e4cb340
   </profiles>
 </project>