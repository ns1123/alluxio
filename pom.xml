<!--

    The Alluxio Open Foundation licenses this work under the Apache License, version 2.0
    (the "License"). You may not use this work except in compliance with the License, which is
    available at www.apache.org/licenses/LICENSE-2.0

    This software is distributed on an "AS IS" basis, WITHOUT WARRANTIES OR CONDITIONS OF ANY KIND,
    either express or implied, as more fully set forth in the License.

    See the NOTICE file distributed with this work for information regarding copyright ownership.

-->
<project xmlns="http://maven.apache.org/POM/4.0.0" xmlns:xsi="http://www.w3.org/2001/XMLSchema-instance" xsi:schemaLocation="http://maven.apache.org/POM/4.0.0 http://maven.apache.org/xsd/maven-4.0.0.xsd">
  <modelVersion>4.0.0</modelVersion>
  <groupId>org.alluxio</groupId>
  <artifactId>alluxio-parent</artifactId>
  <version>1.5.0-SNAPSHOT</version>
  <packaging>pom</packaging>
  <name>Alluxio Parent</name>
  <description>Parent POM of Alluxio project: a Memory-Speed Virtual Distributed Storage System</description>
  <url>http://alluxio.org/</url>
  <licenses>
    <license>
      <name>Apache License</name>
      <url>https://github.com/alluxio/alluxio/blob/master/LICENSE</url>
      <distribution>repo</distribution>
    </license>
  </licenses>
  <scm>
    <connection>scm:git:git@github.com:alluxio/alluxio.git</connection>
    <developerConnection>scm:git:git@github.com:alluxio/alluxio.git</developerConnection>
    <url>scm:git:git@github.com:alluxio/alluxio.git</url>
    <tag>HEAD</tag>
  </scm>
  <developers>
    <developer>
      <id>haoyuan</id>
      <name>Haoyuan Li</name>
      <email>haoyuan@alluxio.com</email>
      <url>http://www.cs.berkeley.edu/~haoyuan</url>
      <organization>Alluxio Open Foundation</organization>
      <organizationUrl>http://alluxio.org/</organizationUrl>
    </developer>
  </developers>
  <issueManagement>
    <system>jira</system>
    <url>https://alluxio.atlassian.net</url>
  </issueManagement>

  <parent>
    <groupId>org.sonatype.oss</groupId>
    <artifactId>oss-parent</artifactId>
    <version>7</version>
  </parent>

  <repositories>
    <repository>
      <id>central</id>
      <!-- This should be at top, it makes maven try the central repo first and then others and hence faster dep resolution -->
      <name>Maven Repository</name>
      <url>https://repo1.maven.org/maven2</url>
      <releases>
        <enabled>true</enabled>
      </releases>
      <snapshots>
        <enabled>false</enabled>
      </snapshots>
    </repository>
    <repository>
      <id>apache-repo</id>
      <name>Apache Repository</name>
      <url>https://repository.apache.org/content/repositories/releases</url>
      <releases>
        <enabled>true</enabled>
      </releases>
      <snapshots>
        <enabled>false</enabled>
      </snapshots>
    </repository>
    <repository>
      <id>cloudera-repo</id>
      <name>Cloudera Repository</name>
      <url>https://repository.cloudera.com/artifactory/cloudera-repos/</url>
      <releases>
        <enabled>true</enabled>
      </releases>
      <snapshots>
        <enabled>false</enabled>
      </snapshots>
    </repository>
    <repository>
      <id>mapr-repo</id>
      <name>MapR Repository</name>
      <url>http://repository.mapr.com/maven</url>
      <releases>
        <enabled>true</enabled>
      </releases>
      <snapshots>
        <enabled>false</enabled>
      </snapshots>
    </repository>
    <repository>
      <!-- for Pivotal's distribution -->
      <id>spring-releases</id>
      <name>Spring Release Repository</name>
      <url>http://repo.spring.io/libs-release</url>
      <releases>
        <enabled>true</enabled>
      </releases>
      <snapshots>
        <enabled>false</enabled>
      </snapshots>
    </repository>
    <repository>
      <id>HDPReleases</id>
      <name>HDP Releases</name>
      <url>http://repo.hortonworks.com/content/repositories/releases/</url>
      <layout>default</layout>
      <releases>
        <enabled>true</enabled>
        <updatePolicy>always</updatePolicy>
        <checksumPolicy>warn</checksumPolicy>
      </releases>
      <snapshots>
        <enabled>false</enabled>
        <updatePolicy>never</updatePolicy>
        <checksumPolicy>fail</checksumPolicy>
      </snapshots>
    </repository>
    <repository>
      <id>miredot</id>
      <name>MireDot Releases</name>
      <url>http://nexus.qmino.com/content/repositories/miredot</url>
    </repository>
  </repositories>

  <properties>
    <apache.curator.version>2.1.0-incubating</apache.curator.version>
    <aws.amazonaws.version>1.11.7</aws.amazonaws.version>
    <build.path>build</build.path>
    <checkstyle.path>build/checkstyle/</checkstyle.path>
    <cxf.version>2.7.0</cxf.version>
    <findbugs.path>build/findbugs</findbugs.path>
    <glusterfs-hadoop.version>2.3.13</glusterfs-hadoop.version>
    <gmetric4j.version>1.0.7</gmetric4j.version>
    <hadoop.version>2.2.0</hadoop.version>
    <hadoop-openstack.version>2.6.0</hadoop-openstack.version>
    <jackson.version>1.9.7</jackson.version>
    <java.version>1.7</java.version>
    <jersey.version>2.22</jersey.version>
    <jetty.version>9.2.16.v20160414</jetty.version>
    <junit.version>4.12</junit.version>
    <libthrift.version>0.9.3</libthrift.version>
    <license.header.path>build/license/</license.header.path>
    <log4j.version>1.2.17</log4j.version>
<<<<<<< HEAD
    <maprfs.version>5.2</maprfs.version>
=======
    <maven.version>3.3.9</maven.version>
>>>>>>> 441dc742
    <metrics.version>3.1.2</metrics.version>
    <powermock.version>1.6.1</powermock.version>
    <protobuf.version>2.5.0</protobuf.version>
    <project.build.sourceEncoding>UTF-8</project.build.sourceEncoding>
    <slf4j.version>1.7.2</slf4j.version>
    <surefire.forkCount>2</surefire.forkCount>
    <surefire.useSystemClassLoader>true</surefire.useSystemClassLoader>
    <test.output.redirect>true</test.output.redirect>
    <!-- ALLUXIO CS ADD -->
    <!-- The native library path used in tests related to JNI. -->
    <alluxio.native.library.path>lib/native/</alluxio.native.library.path>
    <!-- Exclude tests related to JNI by default. -->
    <surefire.exclude>alluxio.client.security.OpenSSLCryptoUtilsTest</surefire.exclude>
    <!-- URL of the Alluxio proxy server. -->
    <proxy.url>https://alluxio-proxy.herokuapp.com</proxy.url>
    <!-- AWS S3 bucket for storing call home information. -->
    <call.home.bucket>alluxio-release</call.home.bucket>
    <!-- Determines whether call home should be enforced.
         This flag should only be set at compile time when generating distributions. -->
    <call.home.enabled>false</call.home.enabled>
    <!-- Determines how frequently to run the call home (in milliseconds). -->
    <call.home.period>86400000</call.home.period>
    <!-- Determines whether license checks should be enforced.
         This flag should only be set at compile time when generating distributions. -->
    <license.check.enabled>false</license.check.enabled>
    <!-- Determines how frequently to run the license check. -->
    <license.check.period>86400000</license.check.period>
    <!-- The number of milliseconds a cluster will continue running after last successful check. -->
    <license.grace.period>432000000</license.grace.period>
    <!-- The secret key used for communicating with Alluxio server.
         The key should only be set at compile time when generating distributions. -->
    <license.secret.key>invalid</license.secret.key>
    <!-- ALLUXIO CS END -->
  </properties>

  <modules>
    <module>underfs</module>
    <module>core</module>
    <module>keyvalue</module>
    <module>shell</module>
    <module>examples</module>
    <module>tests</module>
    <module>integration</module>
    <module>assembly</module>
    <module>minicluster</module>
    <!-- ALLUXIO CS ADD -->
    <module>job</module>
    <module>kms</module>
    <module>security</module>
    <!-- ALLUXIO CS END -->
  </modules>

  <dependencyManagement>
    <dependencies>
      <!-- Compile scope -->
      <dependency>
        <groupId>com.aliyun.oss</groupId>
        <artifactId>aliyun-sdk-oss</artifactId>
        <version>2.0.7</version>
      </dependency>
      <dependency>
        <groupId>com.amazonaws</groupId>
        <artifactId>aws-java-sdk-core</artifactId>
        <version>${aws.amazonaws.version}</version>
      </dependency>
      <dependency>
        <groupId>com.amazonaws</groupId>
        <artifactId>aws-java-sdk-s3</artifactId>
        <version>${aws.amazonaws.version}</version>
      </dependency>
      <dependency>
        <groupId>com.beust</groupId>
        <artifactId>jcommander</artifactId>
        <version>1.48</version>
      </dependency>
      <dependency>
        <groupId>com.fasterxml.jackson.core</groupId>
        <artifactId>jackson-annotations</artifactId>
        <version>2.6.6</version>
      </dependency>
      <dependency>
        <groupId>com.fasterxml.jackson.core</groupId>
        <artifactId>jackson-core</artifactId>
        <version>2.6.6</version>
      </dependency>
      <dependency>
        <groupId>com.fasterxml.jackson.core</groupId>
        <artifactId>jackson-databind</artifactId>
        <version>2.6.6</version>
      </dependency>
      <dependency>
        <groupId>com.github.serceman</groupId>
        <artifactId>jnr-fuse</artifactId>
        <version>0.3</version>
      </dependency>
      <dependency>
        <groupId>com.qmino</groupId>
        <artifactId>miredot-annotations</artifactId>
        <version>1.4.0</version>
      </dependency>
      <dependency>
        <!-- using older version to match dependency version from Hadoop -->
        <groupId>com.google.guava</groupId>
        <artifactId>guava</artifactId>
        <version>14.0.1</version>
      </dependency>
      <dependency>
        <!-- using older version to match dependency version from Hadoop -->
        <groupId>com.google.inject</groupId>
        <artifactId>guice</artifactId>
        <version>3.0</version>
        <scope>provided</scope>
      </dependency>
      <dependency>
        <groupId>com.google.protobuf</groupId>
        <artifactId>protobuf-java</artifactId>
        <version>${protobuf.version}</version>
      </dependency>
      <dependency>
        <groupId>com.jamesmurty.utils</groupId>
        <artifactId>java-xmlbuilder</artifactId>
        <version>0.4</version>
      </dependency>
      <dependency>
        <groupId>commons-cli</groupId>
        <artifactId>commons-cli</artifactId>
        <version>1.3.1</version>
      </dependency>
      <dependency>
        <groupId>commons-codec</groupId>
        <artifactId>commons-codec</artifactId>
        <version>1.10</version>
      </dependency>
      <dependency>
        <groupId>commons-httpclient</groupId>
        <artifactId>commons-httpclient</artifactId>
        <version>3.1</version>
      </dependency>
      <dependency>
        <groupId>commons-io</groupId>
        <artifactId>commons-io</artifactId>
        <version>2.4</version>
      </dependency>
      <dependency>
        <groupId>commons-lang</groupId>
        <artifactId>commons-lang</artifactId>
        <version>2.6</version>
      </dependency>
      <dependency>
        <groupId>commons-logging</groupId>
        <artifactId>commons-logging</artifactId>
        <version>1.1.1</version>
      </dependency>
      <dependency>
        <groupId>info.ganglia.gmetric4j</groupId>
        <artifactId>gmetric4j</artifactId>
        <version>${gmetric4j.version}</version>
      </dependency>
      <dependency>
        <groupId>io.dropwizard.metrics</groupId>
        <artifactId>metrics-core</artifactId>
        <version>${metrics.version}</version>
      </dependency>
      <dependency>
        <groupId>io.dropwizard.metrics</groupId>
        <artifactId>metrics-ganglia</artifactId>
        <version>${metrics.version}</version>
      </dependency>
      <dependency>
        <groupId>io.dropwizard.metrics</groupId>
        <artifactId>metrics-graphite</artifactId>
        <version>${metrics.version}</version>
      </dependency>
      <dependency>
        <groupId>io.dropwizard.metrics</groupId>
        <artifactId>metrics-json</artifactId>
        <version>${metrics.version}</version>
      </dependency>
      <dependency>
        <groupId>io.dropwizard.metrics</groupId>
        <artifactId>metrics-jvm</artifactId>
        <version>${metrics.version}</version>
      </dependency>
      <dependency>
        <groupId>io.netty</groupId>
        <artifactId>netty-all</artifactId>
        <version>4.0.29.Final</version>
      </dependency>
      <dependency>
        <groupId>javax.ws.rs</groupId>
        <artifactId>javax.ws.rs-api</artifactId>
        <version>2.0.1</version>
      </dependency>
      <dependency>
        <groupId>javax.servlet</groupId>
        <artifactId>javax.servlet-api</artifactId>
        <version>3.1.0</version>
      </dependency>
      <dependency>
        <groupId>jline</groupId>
        <artifactId>jline</artifactId>
        <version>0.9.94</version>
      </dependency>
      <dependency>
        <groupId>log4j</groupId>
        <artifactId>log4j</artifactId>
        <version>1.2.16</version>
      </dependency>
      <dependency>
        <groupId>net.java.dev.jets3t</groupId>
        <artifactId>jets3t</artifactId>
        <version>0.8.1</version>
      </dependency>
      <dependency>
        <groupId>org.apache.commons</groupId>
        <artifactId>commons-lang3</artifactId>
        <version>3.4</version>
      </dependency>
      <dependency>
        <groupId>org.apache.curator</groupId>
        <artifactId>curator-client</artifactId>
        <version>${apache.curator.version}</version>
        <exclusions>
          <!-- Excluded to avoid implementation conflict with io.netty:netty-all -->
          <exclusion>
            <groupId>org.jboss.netty</groupId>
            <artifactId>netty</artifactId>
          </exclusion>
        </exclusions>
      </dependency>
      <dependency>
        <groupId>org.apache.curator</groupId>
        <artifactId>curator-framework</artifactId>
        <version>${apache.curator.version}</version>
        <exclusions>
          <!-- Excluded to avoid implementation conflict with io.netty:netty-all -->
          <exclusion>
            <groupId>org.jboss.netty</groupId>
            <artifactId>netty</artifactId>
          </exclusion>
        </exclusions>
      </dependency>
      <dependency>
        <groupId>org.apache.curator</groupId>
        <artifactId>curator-recipes</artifactId>
        <version>${apache.curator.version}</version>
        <exclusions>
          <!-- Excluded to avoid implementation conflict with io.netty:netty-all -->
          <exclusion>
            <groupId>org.jboss.netty</groupId>
            <artifactId>netty</artifactId>
          </exclusion>
        </exclusions>
      </dependency>
      <!-- We do not use dependent management for hadoop-common, hadoop-hdfs, as it is unavailable in hadoop-1 -->
      <!-- We do not use dependent management for hadoop-core, as it is unavailable in hadoop-2.x -->
      <dependency>
        <groupId>org.apache.hadoop</groupId>
        <artifactId>hadoop-client</artifactId>
        <version>${hadoop.version}</version>
        <exclusions>
          <!-- Excluded to avoid implementation conflict with org.glassfish.jersey.core:jersey-server -->
          <exclusion>
            <groupId>com.sun.jersey</groupId>
            <artifactId>jersey-core</artifactId>
          </exclusion>
          <!-- Excluded to avoid implementation conflict with org.glassfish.jersey.core:jersey-server -->
          <exclusion>
            <groupId>com.sun.jersey</groupId>
            <artifactId>jersey-server</artifactId>
          </exclusion>
          <!-- Excluded to avoid implementation conflict with io.netty:netty-all -->
          <exclusion>
            <groupId>org.jboss.netty</groupId>
            <artifactId>netty</artifactId>
          </exclusion>
          <!-- Excluded to avoid implementation conflict with javax.servlet:servlet-api -->
          <exclusion>
            <groupId>javax.servlet</groupId>
            <artifactId>servlet-api</artifactId>
          </exclusion>
        </exclusions>
      </dependency>
      <dependency>
        <groupId>org.apache.hadoop</groupId>
        <artifactId>hadoop-minicluster</artifactId>
        <version>${hadoop.version}</version>
        <exclusions>
          <!-- Excluded to avoid implementation conflict with javax.ws.rs:javax.ws.rs-api -->
          <exclusion>
            <groupId>com.sun.jersey</groupId>
            <artifactId>jersey-core</artifactId>
          </exclusion>
          <!-- Excluded to avoid implementation conflict with org.glassfish.jersey.core:jersey-server -->
          <exclusion>
            <groupId>com.sun.jersey</groupId>
            <artifactId>jersey-server</artifactId>
          </exclusion>
          <!-- Excluded to avoid implementation conflict with javax.servlet:javax.servlet-api -->
          <exclusion>
            <groupId>javax.servlet</groupId>
            <artifactId>servlet-api</artifactId>
          </exclusion>
          <!-- Excluded to avoid issues with the web UI -->
          <exclusion>
            <groupId>javax.servlet.jsp</groupId>
            <artifactId>jsp-api</artifactId>
          </exclusion>
          <!-- Excluded to avoid implementation conflict with io.netty:netty-all -->
          <exclusion>
            <groupId>org.jboss.netty</groupId>
            <artifactId>netty</artifactId>
          </exclusion>
          <!-- Excluded to avoid issues with the web UI -->
          <exclusion>
            <groupId>org.mortbay.jetty</groupId>
            <artifactId>jsp-2.1</artifactId>
          </exclusion>
          <!-- Excluded to avoid issues with the web UI -->
          <exclusion>
            <groupId>org.mortbay.jetty</groupId>
            <artifactId>jsp-api-2.1</artifactId>
          </exclusion>
          <!-- Excluded to avoid issues with the web UI -->
          <exclusion>
            <groupId>org.mortbay.jetty</groupId>
            <artifactId>servlet-api</artifactId>
          </exclusion>
          <!-- Excluded to avoid issues with the web UI -->
          <exclusion>
            <groupId>tomcat</groupId>
            <artifactId>jasper-runtime</artifactId>
          </exclusion>
          <!-- Excluded to avoid issues with the web UI -->
          <exclusion>
            <groupId>tomcat</groupId>
            <artifactId>jasper-compiler</artifactId>
          </exclusion>
        </exclusions>
      </dependency>
      <dependency>
        <groupId>org.apache.hadoop</groupId>
        <artifactId>hadoop-yarn-client</artifactId>
        <version>${hadoop.version}</version>
      </dependency>
      <dependency>
        <groupId>org.apache.httpcomponents</groupId>
        <artifactId>httpclient</artifactId>
        <version>4.5.3</version>
      </dependency>
      <dependency>
        <groupId>org.apache.httpcomponents</groupId>
        <artifactId>httpcore</artifactId>
        <version>4.4.6</version>
      </dependency>
      <!-- ALLUXIO CS ADD -->
      <!-- Needed to create multipart payload in call home -->
      <dependency>
        <groupId>org.apache.httpcomponents</groupId>
        <artifactId>httpmime</artifactId>
        <version>4.5</version>
      </dependency>
      <!-- ALLUXIO CS END -->
      <dependency>
        <groupId>org.apache.mesos</groupId>
        <artifactId>mesos</artifactId>
        <version>0.23.0</version>
        <exclusions>
          <!-- Excluded to avoid conflict with the version Alluxio uses. -->
          <exclusion>
            <groupId>com.google.protobuf</groupId>
            <artifactId>protobuf-java</artifactId>
          </exclusion>
        </exclusions>
      </dependency>
      <dependency>
        <groupId>org.apache.sling</groupId>
        <artifactId>maven-jspc-plugin</artifactId>
        <version>2.0.8</version>
      </dependency>
      <dependency>
        <groupId>org.apache.thrift</groupId>
        <artifactId>libthrift</artifactId>
        <version>${libthrift.version}</version>
        <exclusions>
          <!-- Excluded to avoid conflict with the version Alluxio uses. -->
          <exclusion>
            <groupId>org.slf4j</groupId>
            <artifactId>slf4j-api</artifactId>
          </exclusion>
        </exclusions>
      </dependency>
      <dependency>
        <groupId>org.apache.zookeeper</groupId>
        <artifactId>zookeeper</artifactId>
        <version>3.4.6</version>
      </dependency>
      <dependency>
        <groupId>org.codehaus.jackson</groupId>
        <artifactId>jackson-core-asl</artifactId>
        <version>${jackson.version}</version>
      </dependency>
      <dependency>
        <groupId>org.codehaus.jackson</groupId>
        <artifactId>jackson-mapper-asl</artifactId>
        <version>${jackson.version}</version>
      </dependency>
      <dependency>
        <groupId>org.eclipse.jetty</groupId>
        <artifactId>apache-jsp</artifactId>
        <version>${jetty.version}</version>
      </dependency>
      <dependency>
        <groupId>org.eclipse.jetty</groupId>
        <artifactId>apache-jstl</artifactId>
        <version>${jetty.version}</version>
      </dependency>
      <dependency>
        <groupId>org.eclipse.jetty</groupId>
        <artifactId>jetty-annotations</artifactId>
        <version>${jetty.version}</version>
      </dependency>
      <dependency>
        <groupId>org.eclipse.jetty</groupId>
        <artifactId>jetty-server</artifactId>
        <version>${jetty.version}</version>
      </dependency>
      <dependency>
        <groupId>org.eclipse.jetty</groupId>
        <artifactId>jetty-servlet</artifactId>
        <version>${jetty.version}</version>
      </dependency>
      <dependency>
        <groupId>org.eclipse.jetty</groupId>
        <artifactId>jetty-util</artifactId>
        <version>${jetty.version}</version>
      </dependency>
      <dependency>
        <groupId>org.eclipse.jetty</groupId>
        <artifactId>jetty-webapp</artifactId>
        <version>${jetty.version}</version>
      </dependency>
      <dependency>
        <groupId>org.glassfish.jersey.containers</groupId>
        <artifactId>jersey-container-servlet-core</artifactId>
        <version>${jersey.version}</version>
      </dependency>
      <dependency>
        <groupId>org.glassfish.jersey.core</groupId>
        <artifactId>jersey-server</artifactId>
        <version>${jersey.version}</version>
      </dependency>
      <dependency>
        <groupId>org.glassfish.jersey.media</groupId>
        <artifactId>jersey-media-json-jackson</artifactId>
        <version>${jersey.version}</version>
      </dependency>
      <dependency>
        <groupId>org.gluster</groupId>
        <artifactId>glusterfs-hadoop</artifactId>
        <version>${glusterfs-hadoop.version}</version>
        <exclusions>
          <!-- Excluded to avoid implementation conflict with javax.ws.rs:javax.ws.rs-api -->
          <exclusion>
            <groupId>com.sun.jersey</groupId>
            <artifactId>jersey-core</artifactId>
          </exclusion>
          <!-- Excluded to avoid implementation conflict with org.glassfish.jersey.core:jersey-server -->
          <exclusion>
            <groupId>com.sun.jersey</groupId>
            <artifactId>jersey-server</artifactId>
          </exclusion>
          <!-- Excluded to avoid implementation conflict with javax.servlet:javax.servlet-api -->
          <exclusion>
            <groupId>javax.servlet</groupId>
            <artifactId>servlet-api</artifactId>
          </exclusion>
        </exclusions>
      </dependency>
      <dependency>
        <groupId>org.javaswift</groupId>
        <artifactId>joss</artifactId>
        <version>0.9.10</version>
      </dependency>
      <dependency>
        <groupId>org.reflections</groupId>
        <artifactId>reflections</artifactId>
        <version>0.9.10</version>
      </dependency>
      <dependency>
        <groupId>org.slf4j</groupId>
        <artifactId>slf4j-api</artifactId>
        <version>${slf4j.version}</version>
      </dependency>
      <dependency>
        <groupId>org.slf4j</groupId>
        <artifactId>slf4j-log4j12</artifactId>
        <version>${slf4j.version}</version>
      </dependency>

      <!-- Test scope -->
      <dependency>
        <groupId>com.google.guava</groupId>
        <artifactId>guava-testlib</artifactId>
        <version>19.0</version>
        <scope>test</scope>
      </dependency>
      <dependency>
        <groupId>junit</groupId>
        <artifactId>junit</artifactId>
        <version>${junit.version}</version>
        <scope>test</scope>
      </dependency>
      <dependency>
        <groupId>org.apache.curator</groupId>
        <artifactId>curator-test</artifactId>
        <version>${apache.curator.version}</version>
        <scope>test</scope>
      </dependency>
      <dependency>
        <groupId>org.apache.hadoop</groupId>
        <artifactId>hadoop-test</artifactId>
        <version>${hadoop.version}</version>
        <scope>test</scope>
      </dependency>
      <dependency>
        <groupId>org.hamcrest</groupId>
        <artifactId>hamcrest-core</artifactId>
        <version>1.3</version>
        <scope>test</scope>
      </dependency>
      <dependency>
        <groupId>org.mockito</groupId>
        <artifactId>mockito-all</artifactId>
        <version>1.10.8</version>
        <scope>test</scope>
      </dependency>
      <dependency>
        <groupId>org.powermock</groupId>
        <artifactId>powermock-api-mockito</artifactId>
        <version>${powermock.version}</version>
        <scope>test</scope>
      </dependency>
      <dependency>
        <groupId>org.powermock</groupId>
        <artifactId>powermock-core</artifactId>
        <version>${powermock.version}</version>
        <scope>test</scope>
      </dependency>
      <dependency>
        <groupId>org.powermock</groupId>
        <artifactId>powermock-module-junit4</artifactId>
        <version>${powermock.version}</version>
        <scope>test</scope>
      </dependency>
      <dependency>
        <groupId>org.powermock</groupId>
        <artifactId>powermock-reflect</artifactId>
        <version>${powermock.version}</version>
        <scope>test</scope>
      </dependency>

      <!-- Provided scope -->
      <!--
         Dependency for FindBugs Plugin annotations.
         This enables @ThreadSafe @ThreadNotSafe @SuppressFBWarnings.
         This library is a super set of com.google.code.findbugs:jsr305
         Note that this package can be unnecessary for runtime, and the
         'provided' scope makes it available for compilation and test,
         but not be packaged into the jar.
       -->
      <dependency>
        <groupId>com.google.code.findbugs</groupId>
        <artifactId>annotations</artifactId>
        <version>3.0.1</version>
        <scope>provided</scope>
      </dependency>
    </dependencies>
  </dependencyManagement>

  <!-- Dependencies to add to all projects. -->
  <dependencies>
    <!-- Dependencies in the compile scope. -->
    <!-- FindBugs and concurrency annotations. -->
    <dependency>
      <groupId>com.google.code.findbugs</groupId>
      <artifactId>annotations</artifactId>
    </dependency>
    <!-- System logging. -->
    <dependency>
      <groupId>log4j</groupId>
      <artifactId>log4j</artifactId>
    </dependency>
    <dependency>
      <groupId>org.slf4j</groupId>
      <artifactId>slf4j-api</artifactId>
    </dependency>
    <dependency>
      <groupId>org.slf4j</groupId>
      <artifactId>slf4j-log4j12</artifactId>
    </dependency>

    <!-- Dependencies in the test scope. -->
    <dependency>
      <groupId>com.google.guava</groupId>
      <artifactId>guava-testlib</artifactId>
      <scope>test</scope>
    </dependency>
    <dependency>
      <groupId>junit</groupId>
      <artifactId>junit</artifactId>
      <scope>test</scope>
    </dependency>
    <dependency>
      <groupId>org.mockito</groupId>
      <artifactId>mockito-all</artifactId>
      <scope>test</scope>
    </dependency>
    <dependency>
      <groupId>org.powermock</groupId>
      <artifactId>powermock-api-mockito</artifactId>
      <scope>test</scope>
    </dependency>
    <dependency>
      <groupId>org.powermock</groupId>
      <artifactId>powermock-core</artifactId>
      <scope>test</scope>
    </dependency>
    <dependency>
      <groupId>org.powermock</groupId>
      <artifactId>powermock-module-junit4</artifactId>
      <scope>test</scope>
    </dependency>
    <dependency>
      <groupId>org.powermock</groupId>
      <artifactId>powermock-reflect</artifactId>
      <scope>test</scope>
    </dependency>
  </dependencies>

  <pluginRepositories>
    <pluginRepository>
      <id>miredot</id>
      <name>MireDot Releases</name>
      <url>http://nexus.qmino.com/content/repositories/miredot</url>
    </pluginRepository>
  </pluginRepositories>

  <build>
    <pluginManagement>
      <plugins>
        <plugin>
          <groupId>com.mycila</groupId>
          <artifactId>license-maven-plugin</artifactId>
          <version>2.9</version>
        </plugin>
        <plugin>
          <groupId>com.qmino</groupId>
          <artifactId>miredot-plugin</artifactId>
          <version>2.0.3</version>
          <executions>
            <execution>
              <goals>
                <goal>restdoc</goal>
              </goals>
            </execution>
          </executions>
          <configuration>
            <output>
              <html>
                <intro>${project.basedir}/src/main/resources/intro.html</intro>
                <title>Alluxio ${project.version} REST API</title>
                <baseUrl>http://host:port/api/v1</baseUrl>
              </html>
            </output>
            <restModel>
              <httpStatusCodes>
                <httpStatusCode>
                  <httpCode>200</httpCode>
                  <document>always</document>
                  <defaultMessage>The service call has completed successfully.</defaultMessage>
                </httpStatusCode>
                <httpStatusCode>
                  <httpCode>412</httpCode>
                  <document>put,post</document>
                  <defaultMessage>Invalid JSON/XML input.</defaultMessage>
                </httpStatusCode>
                <httpStatusCode>
                  <httpCode>500</httpCode>
                  <document>always</document>
                  <defaultMessage>The service call has not succeeded.</defaultMessage>
                  <sticky>true</sticky> <!-- Document always, even if there is an @statuscode tag -->
                </httpStatusCode>
              </httpStatusCodes>
            </restModel>
            <analysis>
              <checks>
                <JAVADOC_MISSING_INTERFACEDOCUMENTATION>ignore</JAVADOC_MISSING_INTERFACEDOCUMENTATION>
                <JAVADOC_MISSING_AUTHORS>ignore</JAVADOC_MISSING_AUTHORS>
              </checks>
            </analysis>
          </configuration>
        </plugin>
        <plugin>
          <groupId>org.apache.maven.plugins</groupId>
          <artifactId>maven-assembly-plugin</artifactId>
          <version>2.3</version>
        </plugin>
        <plugin>
          <groupId>org.apache.maven.plugins</groupId>
          <artifactId>maven-checkstyle-plugin</artifactId>
          <version>2.17</version>
        </plugin>
        <plugin>
          <groupId>org.apache.maven.plugins</groupId>
          <artifactId>maven-compiler-plugin</artifactId>
          <version>3.2</version>
          <configuration>
            <source>${java.version}</source>
            <target>${java.version}</target>
            <encoding>UTF-8</encoding>
            <maxmem>1024m</maxmem>
            <compilerArgs>
              <arg>-Xlint:none</arg>
            </compilerArgs>
          </configuration>
        </plugin>
        <plugin>
          <groupId>org.apache.maven.plugins</groupId>
          <artifactId>maven-dependency-plugin</artifactId>
          <version>3.0.1</version>
        </plugin>
        <plugin>
          <groupId>org.apache.maven.plugins</groupId>
          <artifactId>maven-enforcer-plugin</artifactId>
          <version>1.4</version>
          <!-- ALLUXIO CS ADD -->
          <executions>
            <execution>
              <id>enforce-java</id>
              <goals>
                <goal>enforce</goal>
              </goals>
              <configuration>
                <rules>
                  <requireJavaVersion>
                    <version>[1.8,)</version>
                  </requireJavaVersion>
                </rules>
              </configuration>
            </execution>
          </executions>
          <!-- ALLUXIO CS END -->
        </plugin>
        <plugin>
          <groupId>org.apache.maven.plugins</groupId>
          <artifactId>maven-jar-plugin</artifactId>
          <version>2.4</version>
          <configuration>
            <excludes>
              <exclude>**/log4j.properties</exclude>
            </excludes>
          </configuration>
        </plugin>
        <plugin>
          <groupId>org.apache.maven.plugins</groupId>
          <artifactId>maven-javadoc-plugin</artifactId>
          <version>2.9</version>
        </plugin>
        <plugin>
          <groupId>org.apache.maven.plugins</groupId>
          <artifactId>maven-release-plugin</artifactId>
          <version>2.5.1</version>
        </plugin>
        <plugin>
          <groupId>org.apache.maven.plugins</groupId>
          <artifactId>maven-shade-plugin</artifactId>
          <!-- Needs to be 2.4.2 or later to prevent MSHADE-148 -->
          <version>2.4.3</version>
        </plugin>
        <plugin>
          <groupId>org.apache.maven.plugins</groupId>
          <artifactId>maven-source-plugin</artifactId>
          <version>2.3</version>
        </plugin>
        <plugin>
          <groupId>org.apache.maven.plugins</groupId>
          <artifactId>maven-surefire-plugin</artifactId>
          <version>2.19.1</version>
          <configuration>
            <argLine>-Djava.net.preferIPv4Stack=true -XX:MaxPermSize=512M</argLine>
            <!-- ALLUXIO CS ADD -->
            <excludes>
              <exclude>${surefire.exclude}</exclude>
            </excludes>
            <!-- ALLUXIO CS END -->
            <forkCount>${surefire.forkCount}</forkCount>
            <redirectTestOutputToFile>${test.output.redirect}</redirectTestOutputToFile>
            <reuseForks>false</reuseForks>
            <runOrder>alphabetical</runOrder>
            <systemPropertyVariables>
              <!-- ALLUXIO CS ADD -->
              <alluxio.native.library.path>${alluxio.native.library.path}</alluxio.native.library.path>
              <!-- ALLUXIO CS END -->
              <alluxio.test.mode>true</alluxio.test.mode>
            </systemPropertyVariables>
            <useSystemClassLoader>${surefire.useSystemClassLoader}</useSystemClassLoader>
          </configuration>
        </plugin>
        <!-- ALLUXIO CS ADD -->
        <plugin>
          <groupId>org.apache.felix</groupId>
          <artifactId>maven-bundle-plugin</artifactId>
          <version>3.2.0</version>
          <inherited>true</inherited>
          <extensions>true</extensions>
        </plugin>
        <!-- ALLUXIO CS END -->
        <plugin>
          <groupId>org.codehaus.mojo</groupId>
          <artifactId>build-helper-maven-plugin</artifactId>
          <version>1.10</version>
        </plugin>
        <plugin>
          <groupId>org.codehaus.mojo</groupId>
          <artifactId>exec-maven-plugin</artifactId>
          <version>1.4.0</version>
        </plugin>
        <plugin>
          <groupId>org.codehaus.mojo</groupId>
          <artifactId>findbugs-maven-plugin</artifactId>
          <version>3.0.2</version>
        </plugin>
        <plugin>
          <groupId>org.codehaus.mojo</groupId>
          <artifactId>templating-maven-plugin</artifactId>
          <version>1.0.0</version>
        </plugin>
      </plugins>
    </pluginManagement>

    <plugins>
      <!-- ALLUXIO CS ADD -->
      <plugin>
        <groupId>org.apache.felix</groupId>
        <artifactId>maven-bundle-plugin</artifactId>
        <inherited>true</inherited>
        <extensions>true</extensions>
      </plugin>
      <!-- ALLUXIO CS END -->
      <plugin>
        <groupId>org.apache.maven.plugins</groupId>
        <artifactId>maven-release-plugin</artifactId>
      </plugin>
      <plugin>
        <groupId>org.apache.maven.plugins</groupId>
        <artifactId>maven-assembly-plugin</artifactId>
        <configuration>
          <skipAssembly>true</skipAssembly>
        </configuration>
      </plugin>
      <plugin>
        <groupId>org.apache.maven.plugins</groupId>
        <artifactId>maven-source-plugin</artifactId>
        <executions>
          <execution>
            <id>attach-sources</id>
            <goals>
              <goal>jar</goal>
            </goals>
          </execution>
        </executions>
      </plugin>

      <!-- Javadoc -->
      <plugin>
        <groupId>org.apache.maven.plugins</groupId>
        <artifactId>maven-javadoc-plugin</artifactId>
        <executions>
          <execution>
            <id>aggregate</id>
            <goals>
              <goal>aggregate</goal>
            </goals>
          </execution>
          <execution>
            <id>attach-javadoc</id>
            <goals>
              <goal>jar</goal>
            </goals>
          </execution>
        </executions>
        <!-- ALLUXIO CS ADD -->
        <configuration>
          <show>public</show>
          <sourceFileIncludes>
            <include>alluxio/AlluxioURI.java</include>
            <include>alluxio/client/file/FileInStream.java</include>
            <include>alluxio/client/file/FileOutStream.java</include>
            <include>alluxio/client/file/FileSystem.java</include>
            <include>alluxio/client/file/URIStatus.java</include>
            <include>alluxio/client/file/options/CreateDirectoryOptions.java</include>
            <include>alluxio/client/file/options/CreateFileOptions.java</include>
            <include>alluxio/client/file/options/DeleteOptions.java</include>
            <include>alluxio/client/file/options/ExistsOptions.java</include>
            <include>alluxio/client/file/options/FreeOptions.java</include>
            <include>alluxio/client/file/options/GetStatusOptions.java</include>
            <include>alluxio/client/file/options/ListStatusOptions.java</include>
            <include>alluxio/client/file/options/LoadMetadataOptions.java</include>
            <include>alluxio/client/file/options/MountOptions.java</include>
            <include>alluxio/client/file/options/OpenFileOptions.java</include>
            <include>alluxio/client/file/options/RenameOptions.java</include>
            <include>alluxio/client/file/options/SetAttributeOptions.java</include>
            <include>alluxio/client/file/options/UnmountOptions.java</include>
            <include>alluxio/client/file/policy/FileWriteLocationPolicy.java</include>
            <include>alluxio/client/file/policy/LocalFirstAvoidEvictionPolicy.java</include>
            <include>alluxio/client/file/policy/LocalFirstPolicy.java</include>
            <include>alluxio/client/file/policy/MostAvailableFirstPolicy.java</include>
            <include>alluxio/client/file/policy/RoundRobinPolicy.java</include>
            <include>alluxio/client/file/policy/SpecificHostPolicy.java</include>
            <include>alluxio/client/ReadType.java</include>
            <include>alluxio/client/WriteType.java</include>
            <include>alluxio/hadoop/FileSystem.java</include>
            <include>alluxio/security/authorization/Mode.java</include>
            <include>alluxio/wire/BlockInfo.java</include>
            <include>alluxio/wire/BlockLocation.java</include>
            <include>alluxio/wire/FileBlockInfo.java</include>
            <include>alluxio/wire/LoadMetadataType.java</include>
            <include>alluxio/wire/TtlAction.java</include>
            <include>alluxio/wire/WorkerNetAddress.java</include>
            <include>alluxio/worker/block/allocator/Allocator.java</include>
            <include>alluxio/worker/block/allocator/GreedyAllocator.java</include>
            <include>alluxio/worker/block/allocator/MaxFreeAllocator.java</include>
            <include>alluxio/worker/block/allocator/RoundRobinAllocator.java</include>
            <include>alluxio/worker/block/evictor/Evictor.java</include>
            <include>alluxio/worker/block/evictor/GreedyEvictor.java</include>
            <include>alluxio/worker/block/evictor/LRFUEvictor.java</include>
            <include>alluxio/worker/block/evictor/LRUEvictor.java</include>
            <include>alluxio/worker/block/evictor/PartialLRUEvictor.java</include>
          </sourceFileIncludes>
          <sourcepath>${basedir}/core/client/src/main/java/:${basedir}/core/common/src/main/java/:${basedir}/core/server/worker/src/main/java/</sourcepath>
        </configuration>
        <!-- ALLUXIO CS END -->
      </plugin>

      <!-- Enforce versions -->
      <plugin>
        <groupId>org.apache.maven.plugins</groupId>
        <artifactId>maven-enforcer-plugin</artifactId>
        <executions>
          <execution>
            <id>enforce-versions</id>
            <goals>
              <goal>enforce</goal>
            </goals>
            <configuration>
              <rules>
                <requireMavenVersion>
                  <version>${maven.version}</version>
                </requireMavenVersion>
                <requireJavaVersion>
                  <version>${java.version}</version>
                </requireJavaVersion>
              </rules>
            </configuration>
          </execution>
        </executions>
      </plugin>

      <!-- FindBugs -->
      <plugin>
        <groupId>org.codehaus.mojo</groupId>
        <artifactId>findbugs-maven-plugin</artifactId>
        <configuration>
          <excludeFilterFile>${findbugs.path}/findbugs-exclude.xml</excludeFilterFile>
          <!--
              Enables analysis which takes more memory but finds more bugs.
              If you run out of memory, changes the value of the effort element
              to 'Low'.
            -->
          <effort>Max</effort>
          <failOnError>true</failOnError>
          <threshold>Low</threshold>
          <findbugsXmlOutput>true</findbugsXmlOutput>
          <xmlOutput>true</xmlOutput>
        </configuration>
        <executions>
          <execution>
            <phase>compile</phase>
            <goals>
              <goal>check</goal>
            </goals>
          </execution>
        </executions>
      </plugin>

      <!-- Checkstyle -->
      <plugin>
        <groupId>org.apache.maven.plugins</groupId>
        <artifactId>maven-checkstyle-plugin</artifactId>
        <configuration>
          <configLocation>${checkstyle.path}alluxio_checks.xml</configLocation>
          <suppressionsLocation>${checkstyle.path}suppressions.xml</suppressionsLocation>
          <suppressionsFileExpression>checkstyle.suppressions.file</suppressionsFileExpression>
          <includeTestSourceDirectory>true</includeTestSourceDirectory>
          <excludes>**/org/apache/jsp/**,**/alluxio/thrift/**,**/alluxio/proto/**</excludes>
          <encoding>UTF-8</encoding>
          <consoleOutput>true</consoleOutput>
          <failsOnError>true</failsOnError>
          <linkXRef>false</linkXRef>
        </configuration>
        <executions>
          <execution>
            <id>checkstyle</id>
            <phase>validate</phase>
            <goals>
              <goal>check</goal>
            </goals>
          </execution>
        </executions>
      </plugin>

      <!-- License Plugin -->
      <plugin>
        <groupId>com.mycila</groupId>
        <artifactId>license-maven-plugin</artifactId>
        <configuration>
          <header>${license.header.path}HEADER.txt</header>
          <failIfMissing>true</failIfMissing>
          <aggregate>false</aggregate>
          <excludes>

            <!-- Code Exclusions -->
            <exclude>**/src/main/java/alluxio/thrift/*</exclude>
            <exclude>**/src/main/java/alluxio/proto/**</exclude>
            <exclude>**/src/main/java/alluxio/perf/thrift/*</exclude>
            <exclude>**/src/main/resources/*</exclude>
            <exclude>**/src/main/webapp/css/*</exclude>
            <exclude>**/src/main/webapp/js/*</exclude>
            <exclude>**/src/thrift/*</exclude>
            <exclude>**/src/proto/**</exclude>
            <exclude>**/src/deb/**/*</exclude>
            <exclude>**/src/test/resources/**</exclude>
            <exclude>**/vagrant/**/*</exclude>

            <!-- Build and Packaging Exclusions -->
            <exclude>build/**/*</exclude>
            <exclude>conf/alluxio-site.properties</exclude>
            <exclude>dev/scripts/tarballs/**/*</exclude>
            <exclude>dev/scripts/workdir/**/*</exclude>
            <exclude>**/.checkstyle</exclude>
            <exclude>**/src/main/assembly/*</exclude>

            <!-- Documentation Exclusions -->
            <exclude>docs/**/*</exclude>
            <exclude>LICENSE</exclude>
            <exclude>NOTICE</exclude>

            <!-- ALLUXIO CS ADD -->
            <!-- Closed Source Exclusions -->
            <exclude>annotation/**/*</exclude>
            <exclude>**/.alluxio_cs</exclude>
            <exclude>third-party-license-generation/*</exclude>
            <exclude>**/native/**</exclude>

            <!-- ALLUXIO CS END -->
            <!-- Default Local File System Exclusions -->
            <exclude>logs/*</exclude>
            <exclude>journal/**/*</exclude>
            <exclude>underFSStorage/**/*</exclude>
          </excludes>
          <mapping>
            <alluxio>SCRIPT_STYLE</alluxio>
            <java>SLASHSTAR_STYLE</java>
            <properties.template>SCRIPT_STYLE</properties.template>
            <sh.template>SCRIPT_STYLE</sh.template>
            <workers>SCRIPT_STYLE</workers>
            <xml.template>XML_STYLE</xml.template>
          </mapping>
          <useDefaultMapping>true</useDefaultMapping>
          <strictCheck>true</strictCheck>
        </configuration>
        <executions>
          <execution>
            <phase>validate</phase>
            <goals>
              <goal>check</goal>
            </goals>
          </execution>
        </executions>
      </plugin>

      <!-- Prevent Windows line endings -->
      <plugin>
        <artifactId>exec-maven-plugin</artifactId>
        <groupId>org.codehaus.mojo</groupId>
        <inherited>false</inherited>
        <executions>
          <!-- ALLUXIO CS ADD -->
          <execution>
            <id>Check close source annotations</id>
            <phase>compile</phase>
            <goals>
              <goal>exec</goal>
            </goals>
            <configuration>
              <skip>${annotation.skip}</skip>
              <executable>${basedir}/annotation/check.sh</executable>
            </configuration>
          </execution>
          <!-- ALLUXIO CS END -->
          <execution>
            <id>Check that there are no Windows line endings</id>
            <phase>compile</phase>
            <goals>
              <goal>exec</goal>
            </goals>
            <configuration>
              <executable>${build.path}/style/check_no_windows_line_endings.sh</executable>
            </configuration>
          </execution>
        </executions>
      </plugin>
    </plugins>
  </build>

  <reporting>
    <plugins>
      <plugin>
        <groupId>org.apache.maven.plugins</groupId>
        <artifactId>maven-javadoc-plugin</artifactId>
        <configuration>
          <show>public</show>
        </configuration>
      </plugin>
    </plugins>
  </reporting>

  <profiles>
    <profile>
      <!-- Turn off doclint for java8 and later -->
      <id>doclint-java8-disable</id>
      <activation>
        <jdk>[1.8,)</jdk>
      </activation>
      <build>
        <plugins>
          <plugin>
            <groupId>org.apache.maven.plugins</groupId>
            <artifactId>maven-javadoc-plugin</artifactId>
            <configuration>
              <additionalparam>-Xdoclint:none</additionalparam>
            </configuration>
            <executions>
              <execution>
                <id>attach-javadoc</id>
                <goals>
                  <goal>jar</goal>
                </goals>
              </execution>
            </executions>
          </plugin>
        </plugins>
      </build>
    </profile>

    <profile>
      <id>contractTest</id>
      <properties>
        <hadoop.version>2.6.5</hadoop.version>
      </properties>
    </profile>

    <!--
        build profile for Apache Spark.
        Empty spark profile to avoid missing profile complaints. Client
        submodules do more interesting things with this profile.
    -->
    <profile>
      <id>spark</id>
    </profile>

    <!--
        build profile for Apache Flink.
        Empty flinkprofile to avoid missing profile complaints. Client
        submodules do more interesting things with this profile.
    -->
    <profile>
      <id>flink</id>
    </profile>

    <profile>
      <id>mesos</id>
      <modules>
        <module>integration/mesos</module>
      </modules>
    </profile>

    <!-- Requires hadoop.version to be 2.4.0 or later -->
    <profile>
      <id>yarn</id>
      <modules>
        <module>integration/yarn</module>
      </modules>
    </profile>

    <!--
        build profile for Facebook Presto.
        Empty Presto profile to avoid missing profile complaints. Client
        submodules do more interesting things with this profile.
    -->
    <profile>
      <id>presto</id>
    </profile>

    <!-- profile that Alluxio developers should use -->
    <profile>
      <id>developer</id>
      <modules>
        <module>integration/yarn</module>
        <module>integration/mesos</module>
      </modules>
      <properties>
        <hadoop.version>2.6.0</hadoop.version>
      </properties>
    </profile>

    <!-- profile that compiles jsp files -->
    <profile>
      <id>compileJsp</id>
      <build>
        <pluginManagement>
          <plugins>
            <plugin>
              <groupId>org.apache.sling</groupId>
              <artifactId>maven-jspc-plugin</artifactId>
              <executions>
                <execution>
                  <phase>prepare-package</phase>
                  <id>compile-jsp</id>
                  <goals>
                    <goal>jspc</goal>
                  </goals>
                  <configuration>
                    <sourceDirectory>src/main/webapp</sourceDirectory>
                  </configuration>
                </execution>
              </executions>
            </plugin>
          </plugins>
        </pluginManagement>
      </build>
    </profile>

    <!-- ALLUXIO CS ADD -->
    <!-- profile that compiles alluxio native library -->
    <profile>
      <id>native</id>
      <properties>
        <!-- Do not exclude tests related to JNI -->
        <surefire.exclude></surefire.exclude>
      </properties>
      <build>
        <plugins>
          <plugin>
            <artifactId>exec-maven-plugin</artifactId>
            <groupId>org.codehaus.mojo</groupId>
            <inherited>false</inherited>
            <executions>
              <execution>
                <id>Compile Alluxio native library</id>
                <phase>compile</phase>
                <goals>
                  <goal>exec</goal>
                </goals>
                <configuration>
                  <executable>${basedir}/core/client/fs/src/main/native/build</executable>
                  <arguments>
                    <argument>--java</argument>
                    <argument>${native.lib.java.home}</argument>
                    <argument>--openssl</argument>
                    <argument>${native.lib.openssl.home}</argument>
                  </arguments>
                </configuration>
              </execution>
            </executions>
          </plugin>
         </plugins>
      </build>
    </profile>

    <!-- ALLUXIO CS END -->
    <!-- profile that activates alluxio fuse for java8 or newer -->
    <profile>
      <id>fuse</id>
      <activation>
        <jdk>[1.8,)</jdk> <!-- 1.8 or newer -->
      </activation>
      <modules>
        <module>integration/fuse</module>
      </modules>
    </profile>
    <!-- ALLUXIO CS ADD -->
    <profile>
      <id>third-party-license-report</id>
      <build>
        <plugins>
          <!-- 3rd party license report generator -->
          <plugin>
            <groupId>org.codehaus.mojo</groupId>
            <artifactId>license-maven-plugin</artifactId>
            <version>1.10</version>
            <executions>
              <!-- When running aggregate-add-third-party, the parent pom runs under default-cli
                   while children run under add-third-party. We only want these configurations to
                   take effect at the parent pom. -->
              <execution>
                <id>default-cli</id>
                <configuration>
                  <!-- The missing file allows us to manually specify licenses in cases where the
                       project does not properly specify the license. Edit missing-file.txt to add
                       new project-license pairs. -->
                  <useMissingFile>true</useMissingFile>
                  <missingFile>${session.executionRootDirectory}/third-party-license-generation/missing-licenses.txt</missingFile>
                  <!-- JSON template for generating the resulting license report. -->
                  <fileTemplate>${session.executionRootDirectory}/third-party-license-generation/json-license-format.ftl</fileTemplate>
                </configuration>
              </execution>
            </executions>
          </plugin>
          <!-- Due to artifactId collision, redefine the mycila plugin to make the codehaus plugin take priority -->
          <plugin>
            <groupId>com.mycila</groupId>
            <artifactId>license-maven-plugin</artifactId>
            <version>2.9</version>
          </plugin>
        </plugins>
      </build>
    </profile>
    <!-- ALLUXIO CS END -->
  </profiles>
</project><|MERGE_RESOLUTION|>--- conflicted
+++ resolved
@@ -153,11 +153,8 @@
     <libthrift.version>0.9.3</libthrift.version>
     <license.header.path>build/license/</license.header.path>
     <log4j.version>1.2.17</log4j.version>
-<<<<<<< HEAD
     <maprfs.version>5.2</maprfs.version>
-=======
     <maven.version>3.3.9</maven.version>
->>>>>>> 441dc742
     <metrics.version>3.1.2</metrics.version>
     <powermock.version>1.6.1</powermock.version>
     <protobuf.version>2.5.0</protobuf.version>
