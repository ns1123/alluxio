<!--

    The Alluxio Open Foundation licenses this work under the Apache License, version 2.0
    (the "License"). You may not use this work except in compliance with the License, which is
    available at www.apache.org/licenses/LICENSE-2.0

    This software is distributed on an "AS IS" basis, WITHOUT WARRANTIES OR CONDITIONS OF ANY KIND,
    either express or implied, as more fully set forth in the License.

    See the NOTICE file distributed with this work for information regarding copyright ownership.

-->
<project xmlns="http://maven.apache.org/POM/4.0.0"
         xmlns:xsi="http://www.w3.org/2001/XMLSchema-instance"
         xsi:schemaLocation="http://maven.apache.org/POM/4.0.0 http://maven.apache.org/xsd/maven-4.0.0.xsd">
  <modelVersion>4.0.0</modelVersion>
  <groupId>org.alluxio</groupId>
  <artifactId>alluxio-parent</artifactId>
  <version>1.4.0-SNAPSHOT</version>
  <packaging>pom</packaging>
  <name>Alluxio Parent</name>
  <description>Parent POM of Alluxio project: a Memory-Speed Virtual Distributed Storage System</description>
  <url>http://alluxio.org/</url>
  <licenses>
    <license>
      <name>Apache License</name>
      <url>https://github.com/alluxio/alluxio/blob/master/LICENSE</url>
      <distribution>repo</distribution>
    </license>
  </licenses>
  <scm>
    <connection>scm:git:git@github.com:alluxio/alluxio.git</connection>
    <developerConnection>scm:git:git@github.com:alluxio/alluxio.git</developerConnection>
    <url>scm:git:git@github.com:alluxio/alluxio.git</url>
    <tag>HEAD</tag>
  </scm>
  <developers>
    <developer>
      <id>haoyuan</id>
      <name>Haoyuan Li</name>
      <email>haoyuan@alluxio.com</email>
      <url>http://www.cs.berkeley.edu/~haoyuan</url>
      <organization>Alluxio Open Foundation</organization>
      <organizationUrl>http://alluxio.org/</organizationUrl>
    </developer>
  </developers>
  <issueManagement>
    <system>jira</system>
    <url>https://alluxio.atlassian.net</url>
  </issueManagement>

  <parent>
    <groupId>org.sonatype.oss</groupId>
    <artifactId>oss-parent</artifactId>
    <version>7</version>
  </parent>

  <repositories>
    <repository>
      <id>central</id>
      <!-- This should be at top, it makes maven try the central repo first and then others and hence faster dep resolution -->
      <name>Maven Repository</name>
      <url>https://repo1.maven.org/maven2</url>
      <releases>
        <enabled>true</enabled>
      </releases>
      <snapshots>
        <enabled>false</enabled>
      </snapshots>
    </repository>
    <repository>
      <id>apache-repo</id>
      <name>Apache Repository</name>
      <url>https://repository.apache.org/content/repositories/releases</url>
      <releases>
        <enabled>true</enabled>
      </releases>
      <snapshots>
        <enabled>false</enabled>
      </snapshots>
    </repository>
    <repository>
      <id>cloudera-repo</id>
      <name>Cloudera Repository</name>
      <url>https://repository.cloudera.com/artifactory/cloudera-repos/</url>
      <releases>
        <enabled>true</enabled>
      </releases>
      <snapshots>
        <enabled>false</enabled>
      </snapshots>
    </repository>
    <repository>
      <id>mapr-repo</id>
      <name>MapR Repository</name>
      <url>http://repository.mapr.com/maven</url>
      <releases>
        <enabled>true</enabled>
      </releases>
      <snapshots>
        <enabled>false</enabled>
      </snapshots>
    </repository>
    <repository>
      <!-- for Pivotal's distribution -->
      <id>spring-releases</id>
      <name>Spring Release Repository</name>
      <url>http://repo.spring.io/libs-release</url>
      <releases>
        <enabled>true</enabled>
      </releases>
      <snapshots>
        <enabled>false</enabled>
      </snapshots>
    </repository>
    <repository>
      <id>HDPReleases</id>
      <name>HDP Releases</name>
      <url>http://repo.hortonworks.com/content/repositories/releases/</url>
      <layout>default</layout>
      <releases>
        <enabled>true</enabled>
        <updatePolicy>always</updatePolicy>
        <checksumPolicy>warn</checksumPolicy>
      </releases>
      <snapshots>
        <enabled>false</enabled>
        <updatePolicy>never</updatePolicy>
        <checksumPolicy>fail</checksumPolicy>
      </snapshots>
    </repository>
  </repositories>

  <pluginRepositories>
    <pluginRepository>
      <id>miredot</id>
      <name>MireDot Releases</name>
      <url>http://nexus.qmino.com/content/repositories/miredot</url>
    </pluginRepository>
  </pluginRepositories>

  <properties>
    <apache.curator.version>2.1.0-incubating</apache.curator.version>
    <aws.amazonaws.version>1.11.7</aws.amazonaws.version>
    <build.path>build</build.path>
    <checkstyle.path>build/checkstyle/</checkstyle.path>
    <cxf.version>2.7.0</cxf.version>
    <findbugs.path>build/findbugs</findbugs.path>
    <glusterfs-hadoop.version>2.3.13</glusterfs-hadoop.version>
    <gmetric4j.version>1.0.7</gmetric4j.version>
    <hadoop.version>2.2.0</hadoop.version>
<<<<<<< HEAD
=======
    <hadoop-openstack.version>2.6.0</hadoop-openstack.version>
>>>>>>> 476cf109
    <jackson.version>1.9.7</jackson.version>
    <java.version>1.7</java.version>
    <jersey.version>2.22</jersey.version>
    <jetty.version>9.2.16.v20160414</jetty.version>
    <junit.version>4.12</junit.version>
    <libthrift.version>0.9.3</libthrift.version>
    <license.header.path>build/license/</license.header.path>
    <log4j.version>1.2.17</log4j.version>
    <metrics.version>3.1.2</metrics.version>
    <powermock.version>1.6.1</powermock.version>
    <project.build.sourceEncoding>UTF-8</project.build.sourceEncoding>
    <slf4j.version>1.7.2</slf4j.version>
    <surefire.useSystemClassLoader>true</surefire.useSystemClassLoader>
    <test.output.redirect>true</test.output.redirect>
    <!-- ALLUXIO CS ADD -->
    <!-- Determines whether license checks should be enforced.
         This flag should only be set at compile time when generating distributions. -->
    <license.check.enabled>false</license.check.enabled>
    <!-- Determines how frequently to run the license check. -->
    <license.check.period>86400000</license.check.period>
    <!-- The number of milliseconds a cluster will continue running after last successful check. -->
    <license.grace.period>2592000000</license.grace.period>
    <!-- The URL of the server to use for the remote license check. -->
    <license.remote.url>https://alluxio-proxy.herokuapp.com/</license.remote.url>
    <!-- The secret key used for communicating with Alluxio server.
         The key should only be set at compile time when generating distributions. -->
    <license.secret.key>invalid</license.secret.key>
    <!-- ALLUXIO CS END -->
  </properties>

  <modules>
    <module>underfs</module>
    <module>core</module>
    <module>keyvalue</module>
    <module>shell</module>
    <module>examples</module>
    <module>tests</module>
    <module>integration</module>
    <module>assembly</module>
    <module>minicluster</module>
    <!-- ALLUXIO CS ADD -->
    <module>job</module>
    <module>security</module>
    <!-- ALLUXIO CS END -->
  </modules>

  <dependencyManagement>
    <dependencies>
      <dependency>
        <!-- using older version to map dependency version from Hadoop -->
        <groupId>com.google.guava</groupId>
        <artifactId>guava</artifactId>
        <version>14.0.1</version>
      </dependency>
      <dependency>
        <groupId>org.apache.commons</groupId>
        <artifactId>commons-lang3</artifactId>
        <version>3.4</version>
      </dependency>
      <dependency>
        <groupId>commons-codec</groupId>
        <artifactId>commons-codec</artifactId>
        <version>1.10</version>
      </dependency>
      <dependency>
        <groupId>org.apache.mesos</groupId>
        <artifactId>mesos</artifactId>
        <version>0.23.0</version>
        <exclusions>
          <exclusion>
            <groupId>com.google.protobuf</groupId>
            <artifactId>protobuf-java</artifactId>
          </exclusion>
        </exclusions>
      </dependency>
      <dependency>
        <groupId>org.apache.hadoop</groupId>
        <artifactId>hadoop-client</artifactId>
        <version>${hadoop.version}</version>
        <exclusions>
          <exclusion>
            <groupId>asm</groupId>
            <artifactId>asm</artifactId>
          </exclusion>
          <exclusion>
            <groupId>org.jboss.netty</groupId>
            <artifactId>netty</artifactId>
          </exclusion>
          <exclusion>
            <groupId>com.google.guava</groupId>
            <artifactId>guava</artifactId>
          </exclusion>
          <exclusion>
            <groupId>javax.servlet.jsp</groupId>
            <artifactId>jsp-api</artifactId>
          </exclusion>
        </exclusions>
      </dependency>
      <dependency>
        <groupId>org.apache.hadoop</groupId>
        <artifactId>hadoop-minicluster</artifactId>
        <version>${hadoop.version}</version>
        <exclusions>
          <exclusion>
            <groupId>asm</groupId>
            <artifactId>asm</artifactId>
          </exclusion>
          <exclusion>
            <groupId>org.jboss.netty</groupId>
            <artifactId>netty</artifactId>
          </exclusion>
        </exclusions>
      </dependency>
      <dependency>
        <groupId>org.apache.thrift</groupId>
        <artifactId>libthrift</artifactId>
        <version>${libthrift.version}</version>
        <exclusions>
          <exclusion>
            <groupId>org.slf4j</groupId>
            <artifactId>slf4j-api</artifactId>
          </exclusion>
        </exclusions>
      </dependency>
      <dependency>
        <groupId>org.slf4j</groupId>
        <artifactId>slf4j-api</artifactId>
        <version>${slf4j.version}</version>
      </dependency>
      <dependency>
        <groupId>org.slf4j</groupId>
        <artifactId>slf4j-log4j12</artifactId>
        <version>${slf4j.version}</version>
      </dependency>
      <!-- ALLUXIO CS ADD -->
      <dependency>
        <groupId>org.codehaus.mojo</groupId>
        <artifactId>exec-maven-plugin</artifactId>
        <version>1.4.0</version>
      </dependency>
      <!-- ALLUXIO CS END -->
      <dependency>
        <groupId>com.beust</groupId>
        <artifactId>jcommander</artifactId>
        <version>1.48</version>
      </dependency>

      <!-- Test Dependencies -->
      <dependency>
        <groupId>org.apache.curator</groupId>
        <artifactId>curator-test</artifactId>
        <version>${apache.curator.version}</version>
        <scope>test</scope>
        <exclusions>
          <exclusion>
            <groupId>org.javassist</groupId>
            <artifactId>javassist</artifactId>
          </exclusion>
        </exclusions>
      </dependency>
      <dependency>
        <groupId>org.apache.hadoop</groupId>
        <artifactId>hadoop-test</artifactId>
        <version>${hadoop.version}</version>
        <scope>test</scope>
      </dependency>

      <!--
          Dependency for FindBugs Plugin. This enables @SuppressFBWarnings.
          Note that this package can be unnecessary for runtime, and the
          'provided' scope makes it available for compilation and test,
          but not be packaged into the jar.
        -->
      <dependency>
        <groupId>com.google.code.findbugs</groupId>
        <artifactId>annotations</artifactId>
        <version>3.0.1</version>
        <scope>provided</scope>
      </dependency>
    </dependencies>
  </dependencyManagement>

  <!-- Dependencies to add to all projects. These should all be in the test scope -->
  <dependencies>
    <dependency>
      <groupId>junit</groupId>
      <artifactId>junit</artifactId>
      <version>${junit.version}</version>
      <scope>test</scope>
    </dependency>
    <dependency>
      <groupId>org.mockito</groupId>
      <artifactId>mockito-all</artifactId>
      <version>1.10.8</version>
      <scope>test</scope>
    </dependency>
    <dependency>
      <groupId>org.powermock</groupId>
      <artifactId>powermock-api-mockito</artifactId>
      <version>${powermock.version}</version>
      <scope>test</scope>
    </dependency>
    <dependency>
      <groupId>org.powermock</groupId>
      <artifactId>powermock-core</artifactId>
      <version>${powermock.version}</version>
      <scope>test</scope>
    </dependency>
    <dependency>
      <groupId>org.powermock</groupId>
      <artifactId>powermock-module-junit4</artifactId>
      <version>${powermock.version}</version>
      <scope>test</scope>
    </dependency>
    <dependency>
      <groupId>org.powermock</groupId>
      <artifactId>powermock-reflect</artifactId>
      <version>${powermock.version}</version>
      <scope>test</scope>
    </dependency>
  </dependencies>

  <build>
    <pluginManagement>
      <plugins>
        <plugin>
          <groupId>org.apache.maven.plugins</groupId>
          <artifactId>maven-compiler-plugin</artifactId>
          <version>3.2</version>
          <configuration>
            <source>${java.version}</source>
            <target>${java.version}</target>
            <encoding>UTF-8</encoding>
            <maxmem>1024m</maxmem>
            <compilerArgs>
              <arg>-Xlint:none</arg>
            </compilerArgs>
            <excludes>
              <exclude>**/\${alluxio.hadoop2.impl}</exclude>
            </excludes>
          </configuration>
        </plugin>
        <plugin>
          <groupId>org.apache.maven.plugins</groupId>
          <artifactId>maven-surefire-plugin</artifactId>
          <version>2.19.1</version>
          <configuration>
            <argLine>-Djava.net.preferIPv4Stack=true -XX:MaxPermSize=512M</argLine>
            <forkCount>2</forkCount>
            <redirectTestOutputToFile>${test.output.redirect}</redirectTestOutputToFile>
            <reuseForks>false</reuseForks>
            <runOrder>alphabetical</runOrder>
            <systemPropertyVariables>
              <alluxio.test.mode>true</alluxio.test.mode>
            </systemPropertyVariables>
            <useSystemClassLoader>${surefire.useSystemClassLoader}</useSystemClassLoader>
          </configuration>
        </plugin>
        <plugin>
          <groupId>org.apache.maven.plugins</groupId>
          <artifactId>maven-jar-plugin</artifactId>
          <version>2.4</version>
          <configuration>
            <excludes>
              <exclude>**/log4j.properties</exclude>
            </excludes>
          </configuration>
        </plugin>
      </plugins>
    </pluginManagement>

    <plugins>
      <plugin>
        <groupId>org.apache.maven.plugins</groupId>
        <artifactId>maven-release-plugin</artifactId>
        <version>2.5.1</version>
      </plugin>
      <plugin>
        <groupId>org.apache.maven.plugins</groupId>
        <artifactId>maven-assembly-plugin</artifactId>
        <version>2.3</version>
        <configuration>
          <skipAssembly>true</skipAssembly>
        </configuration>
      </plugin>
      <plugin>
        <groupId>org.apache.maven.plugins</groupId>
        <artifactId>maven-source-plugin</artifactId>
        <version>2.3</version>
        <executions>
          <execution>
            <id>attach-sources</id>
            <goals>
              <goal>jar</goal>
            </goals>
          </execution>
        </executions>
      </plugin>
      <plugin>
        <groupId>org.apache.maven.plugins</groupId>
        <artifactId>maven-javadoc-plugin</artifactId>
        <version>2.9</version>
        <executions>
          <execution>
            <id>aggregate</id>
            <goals>
              <goal>aggregate</goal>
            </goals>
          </execution>
          <execution>
            <id>attach-javadoc</id>
            <goals>
              <goal>jar</goal>
            </goals>
          </execution>
        </executions>
      </plugin>

      <!-- Parse Hadoop major version and resolve the compilation conflict between Hadoop 1.x and 2.x -->
      <plugin>
        <groupId>org.codehaus.mojo</groupId>
        <artifactId>build-helper-maven-plugin</artifactId>
        <version>1.10</version>
        <executions>
          <execution>
            <id>parse-hadoop-major-version</id>
            <goals>
              <goal>regex-property</goal>
            </goals>
            <configuration>
              <name>alluxio.hadoop2.impl</name>
              <value>${hadoop.version}</value>
              <regex>^1\..*$</regex>
              <replacement>AlluxioFileSystem.java</replacement>
              <failIfNoMatch>false</failIfNoMatch>
            </configuration>
          </execution>
        </executions>
      </plugin>

      <!-- Enforce versions -->
      <plugin>
        <groupId>org.apache.maven.plugins</groupId>
        <artifactId>maven-enforcer-plugin</artifactId>
        <version>1.4</version>
        <executions>
          <execution>
            <id>enforce-versions</id>
            <goals>
              <goal>enforce</goal>
            </goals>
            <configuration>
              <rules>
                <requireJavaVersion>
                  <version>${java.version}</version>
                </requireJavaVersion>
              </rules>
            </configuration>
          </execution>
        </executions>
      </plugin>

      <!-- FindBugs -->
      <plugin>
        <groupId>org.codehaus.mojo</groupId>
        <artifactId>findbugs-maven-plugin</artifactId>
        <version>3.0.2</version>
        <configuration>
          <excludeFilterFile>${findbugs.path}/findbugs-exclude.xml</excludeFilterFile>
          <!--
              Enables analysis which takes more memory but finds more bugs.
              If you run out of memory, changes the value of the effort element
              to 'Low'.
            -->
          <effort>Max</effort>
          <failOnError>true</failOnError>
          <threshold>Low</threshold>
          <findbugsXmlOutput>true</findbugsXmlOutput>
          <xmlOutput>true</xmlOutput>
        </configuration>
        <executions>
          <execution>
            <phase>compile</phase>
            <goals>
              <goal>check</goal>
            </goals>
          </execution>
        </executions>
      </plugin>

      <!-- Checkstyle -->
      <plugin>
        <groupId>org.apache.maven.plugins</groupId>
        <artifactId>maven-checkstyle-plugin</artifactId>
        <version>2.17</version>
        <configuration>
          <configLocation>${checkstyle.path}alluxio_checks.xml</configLocation>
          <suppressionsLocation>${checkstyle.path}suppressions.xml</suppressionsLocation>
          <suppressionsFileExpression>checkstyle.suppressions.file</suppressionsFileExpression>
          <includeTestSourceDirectory>true</includeTestSourceDirectory>
          <excludes>**/org/apache/jsp/**,**/alluxio/thrift/**,**/alluxio/proto/**</excludes>
          <encoding>UTF-8</encoding>
          <consoleOutput>true</consoleOutput>
          <failsOnError>true</failsOnError>
          <linkXRef>false</linkXRef>
        </configuration>
        <executions>
          <execution>
            <id>checkstyle</id>
            <phase>validate</phase>
            <goals>
              <goal>check</goal>
            </goals>
          </execution>
        </executions>
      </plugin>

      <!-- License Plugin -->
      <plugin>
        <groupId>com.mycila</groupId>
        <artifactId>license-maven-plugin</artifactId>
        <version>2.9</version>
        <configuration>
          <header>${license.header.path}HEADER.txt</header>
          <failIfMissing>true</failIfMissing>
          <aggregate>false</aggregate>
          <excludes>

            <!-- Code Exclusions -->
            <exclude>**/src/main/java/alluxio/thrift/*</exclude>
            <exclude>**/src/main/java/alluxio/proto/**</exclude>
            <exclude>**/src/main/java/alluxio/perf/thrift/*</exclude>
            <exclude>**/src/main/resources/*</exclude>
            <exclude>**/src/main/webapp/css/*</exclude>
            <exclude>**/src/main/webapp/js/*</exclude>
            <exclude>**/src/thrift/*</exclude>
            <exclude>**/src/proto/**</exclude>
            <exclude>**/src/deb/**/*</exclude>
            <exclude>**/src/test/resources/**</exclude>
            <exclude>**/vagrant/**/*</exclude>

            <!-- Build and Packaging Exclusions -->
            <exclude>build/**/*</exclude>
            <exclude>conf/alluxio-site.properties</exclude>
            <exclude>dev/scripts/tarballs/**/*</exclude>
            <exclude>dev/scripts/workdir/**/*</exclude>
            <exclude>**/.checkstyle</exclude>
            <exclude>**/src/main/assembly/*</exclude>

            <!-- Documentation Exclusions -->
            <exclude>docs/**/*</exclude>
            <exclude>LICENSE</exclude>
            <exclude>NOTICE</exclude>

            <!-- ALLUXIO CS ADD -->
            <!-- Closed Source Exclusions -->
            <exclude>annotation/**/*</exclude>
            <exclude>**/.alluxio_cs</exclude>
            <exclude>third-party-license-generation/*</exclude>

            <!-- ALLUXIO CS END -->
            <!-- Default Local File System Exclusions -->
            <exclude>logs/*</exclude>
            <exclude>journal/**/*</exclude>
            <exclude>underFSStorage/**/*</exclude>
          </excludes>
          <mapping>
            <alluxio>SCRIPT_STYLE</alluxio>
            <java>SLASHSTAR_STYLE</java>
            <properties.template>SCRIPT_STYLE</properties.template>
            <sh.template>SCRIPT_STYLE</sh.template>
            <workers>SCRIPT_STYLE</workers>
            <xml.template>XML_STYLE</xml.template>
          </mapping>
          <useDefaultMapping>true</useDefaultMapping>
          <strictCheck>true</strictCheck>
        </configuration>
        <executions>
          <execution>
            <phase>validate</phase>
            <goals>
              <goal>check</goal>
            </goals>
          </execution>
        </executions>
      </plugin>

      <plugin>
        <artifactId>exec-maven-plugin</artifactId>
        <groupId>org.codehaus.mojo</groupId>
        <version>1.4.0</version>
        <inherited>false</inherited>
        <executions>
          <!-- ALLUXIO CS ADD -->
          <execution>
            <id>Check close source annotations</id>
            <phase>compile</phase>
            <goals>
              <goal>exec</goal>
            </goals>
            <configuration>
              <skip>${annotation.skip}</skip>
              <executable>${basedir}/annotation/check.sh</executable>
            </configuration>
          </execution>
          <!-- ALLUXIO CS END -->
          <execution>
            <id>Check that there are no Windows line endings</id>
            <phase>compile</phase>
            <goals>
              <goal>exec</goal>
            </goals>
            <configuration>
              <executable>${build.path}/style/check_no_windows_line_endings.sh</executable>
            </configuration>
          </execution>
        </executions>
      </plugin>
    </plugins>
  </build>

  <reporting>
    <plugins>
      <plugin>
        <groupId>org.apache.maven.plugins</groupId>
        <artifactId>maven-javadoc-plugin</artifactId>
        <version>2.9</version>
        <configuration>
          <show>public</show>
        </configuration>
      </plugin>
    </plugins>
  </reporting>

  <profiles>
    <profile>
      <!-- Turn off doclint for java8 and later -->
      <id>doclint-java8-disable</id>
      <activation>
        <jdk>[1.8,)</jdk>
      </activation>
      <build>
        <plugins>
          <plugin>
            <groupId>org.apache.maven.plugins</groupId>
            <artifactId>maven-javadoc-plugin</artifactId>
            <version>2.9</version>
            <configuration>
              <additionalparam>-Xdoclint:none</additionalparam>
            </configuration>
            <executions>
              <execution>
                <id>attach-javadoc</id>
                <goals>
                  <goal>jar</goal>
                </goals>
              </execution>
            </executions>
          </plugin>
        </plugins>
      </build>
    </profile>

    <profile>
      <id>contractTest</id>
      <properties>
        <hadoop.version>2.6.0</hadoop.version>
      </properties>
    </profile>

    <profile>
      <id>hadoop-1</id>
      <properties>
        <hadoop.version>1.0.4</hadoop.version>
      </properties>
    </profile>

    <profile>
      <id>hadoop-2.2</id>
      <properties>
        <hadoop.version>2.2.0</hadoop.version>
      </properties>
    </profile>

    <profile>
      <id>hadoop-2.3</id>
      <properties>
        <hadoop.version>2.3.0</hadoop.version>
      </properties>
    </profile>

    <profile>
      <id>hadoop-2.4</id>
      <properties>
        <hadoop.version>2.4.0</hadoop.version>
      </properties>
    </profile>

    <profile>
      <id>hadoop-2.6</id>
      <properties>
        <hadoop.version>2.6.0</hadoop.version>
      </properties>
    </profile>

    <profile>
      <id>hadoop-2.7</id>
      <properties>
        <hadoop.version>2.7.0</hadoop.version>
      </properties>
    </profile>

    <!--
        build profile for Apache Spark.
        Empty spark profile to avoid missing profile complaints. Client
        submodules do more interesting things with this profile.
    -->
    <profile>
      <id>spark</id>
    </profile>

    <!--
        build profile for Apache Flink.
        Empty flinkprofile to avoid missing profile complaints. Client
        submodules do more interesting things with this profile.
    -->
    <profile>
      <id>flink</id>
    </profile>

    <profile>
      <id>mesos</id>
      <modules>
        <module>integration/mesos</module>
      </modules>
    </profile>

    <!-- Requires hadoop.version to be 2.4.0 or later -->
    <profile>
      <id>yarn</id>
      <modules>
        <module>integration/yarn</module>
      </modules>
    </profile>

    <!-- profile that Alluxio developers should use -->
    <profile>
      <id>developer</id>
      <modules>
        <module>integration/yarn</module>
        <module>integration/mesos</module>
      </modules>
      <properties>
        <hadoop.version>2.6.0</hadoop.version>
      </properties>
    </profile>

    <!-- profile that compiles jsp files -->
    <profile>
      <id>compileJsp</id>
      <build>
        <pluginManagement>
          <plugins>
            <plugin>
              <groupId>org.apache.sling</groupId>
              <artifactId>maven-jspc-plugin</artifactId>
              <version>2.0.8</version>
              <executions>
                <execution>
                  <phase>prepare-package</phase>
                  <id>compile-jsp</id>
                  <goals>
                    <goal>jspc</goal>
                  </goals>
                  <configuration>
                    <sourceDirectory>src/main/webapp</sourceDirectory>
                  </configuration>
                </execution>
              </executions>
            </plugin>
          </plugins>
        </pluginManagement>
      </build>
    </profile>

    <!-- profile that activates alluxio fuse for java8 or newer -->
    <profile>
      <id>fuse</id>
      <activation>
        <jdk>[1.8,)</jdk> <!-- 1.8 or newer -->
      </activation>
      <modules>
        <module>integration/fuse</module>
      </modules>
    </profile>
    <!-- ALLUXIO CS ADD -->
    <profile>
      <id>third-party-license-report</id>
      <build>
        <plugins>
          <!-- 3rd party license report generator -->
          <plugin>
            <groupId>org.codehaus.mojo</groupId>
            <artifactId>license-maven-plugin</artifactId>
            <version>1.10</version>
            <executions>
              <!-- When running aggregate-add-third-party, the parent pom runs under default-cli
                   while children run under add-third-party. We only want these configurations to
                   take effect at the parent pom. -->
              <execution>
                <id>default-cli</id>
                <configuration>
                  <!-- The missing file allows us to manually specify licenses in cases where the
                       project does not properly specify the license. Edit missing-file.txt to add
                       new project-license pairs. -->
                  <useMissingFile>true</useMissingFile>
                  <missingFile>${session.executionRootDirectory}/third-party-license-generation/missing-licenses.txt</missingFile>
                  <!-- JSON template for generating the resulting license report. -->
                  <fileTemplate>${session.executionRootDirectory}/third-party-license-generation/json-license-format.ftl</fileTemplate>
                </configuration>
              </execution>
            </executions>
          </plugin>
          <!-- Due to artifactId collision, redefine the mycila plugin to make the codehaus plugin take priority -->
          <plugin>
            <groupId>com.mycila</groupId>
            <artifactId>license-maven-plugin</artifactId>
            <version>2.9</version>
          </plugin>
        </plugins>
      </build>
    </profile>
    <!-- ALLUXIO CS END -->
  </profiles>
</project><|MERGE_RESOLUTION|>--- conflicted
+++ resolved
@@ -149,10 +149,7 @@
     <glusterfs-hadoop.version>2.3.13</glusterfs-hadoop.version>
     <gmetric4j.version>1.0.7</gmetric4j.version>
     <hadoop.version>2.2.0</hadoop.version>
-<<<<<<< HEAD
-=======
     <hadoop-openstack.version>2.6.0</hadoop-openstack.version>
->>>>>>> 476cf109
     <jackson.version>1.9.7</jackson.version>
     <java.version>1.7</java.version>
     <jersey.version>2.22</jersey.version>
