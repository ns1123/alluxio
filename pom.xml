--- conflicted
+++ resolved
@@ -17,15 +17,9 @@
   <groupId>org.alluxio</groupId>
   <artifactId>alluxio-parent</artifactId>
   <!-- ENTERPRISE REPLACE -->
-<<<<<<< HEAD
   <!-- <version>1.3.0-SNAPSHOT</version> -->
   <!-- ENTERPRISE WITH -->
   <version>enterprise-1.3.0-SNAPSHOT</version>
-=======
-  <!-- <version>1.2.0-SNAPSHOT</version> -->
-  <!-- ENTERPRISE WITH -->
-  <version>enterprise-1.2.0-SNAPSHOT</version>
->>>>>>> 22f84152
   <!-- ENTERPRISE END -->
   <packaging>pom</packaging>
   <name>Alluxio Parent</name>
@@ -173,9 +167,6 @@
     <hadoop-openstack.version>2.6.0</hadoop-openstack.version>
     <surefire.useSystemClassLoader>true</surefire.useSystemClassLoader>
     <!-- ENTERPRISE ADD -->
-<<<<<<< HEAD
-    <license.expiration.date>2100-12-31</license.expiration.date>
-=======
     <!-- Determines whether license checks should be enforced.
          This flag should only be set at compile time when generating distributions. -->
     <license.check.enabled>false</license.check.enabled>
@@ -188,7 +179,6 @@
     <!-- The secret key used for communicating with Alluxio server.
          The key should only be set at compile time when generating distributions. -->
     <license.secret.key>invalid</license.secret.key>
->>>>>>> 22f84152
     <!-- ENTERPRISE END -->
   </properties>
 
@@ -293,14 +283,11 @@
         <version>1.4.0</version>
       </dependency>
       <!-- ENTERPRISE END -->
-<<<<<<< HEAD
       <dependency>
         <groupId>com.beust</groupId>
         <artifactId>jcommander</artifactId>
         <version>1.48</version>
       </dependency>
-=======
->>>>>>> 22f84152
 
       <!-- Test Dependencies -->
       <dependency>
@@ -661,7 +648,6 @@
         </executions>
       </plugin>
       <!-- ENTERPRISE END -->
-<<<<<<< HEAD
 
       <plugin>
         <artifactId>exec-maven-plugin</artifactId>
@@ -681,8 +667,6 @@
           </execution>
         </executions>
       </plugin>
-=======
->>>>>>> 22f84152
     </plugins>
   </build>
 
