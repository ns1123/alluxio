<!--

    The Alluxio Open Foundation licenses this work under the Apache License, version 2.0
    (the "License"). You may not use this work except in compliance with the License, which is
    available at www.apache.org/licenses/LICENSE-2.0

    This software is distributed on an "AS IS" basis, WITHOUT WARRANTIES OR CONDITIONS OF ANY KIND,
    either express or implied, as more fully set forth in the License.

    See the NOTICE file distributed with this work for information regarding copyright ownership.

-->
<project xmlns="http://maven.apache.org/POM/4.0.0"
         xmlns:xsi="http://www.w3.org/2001/XMLSchema-instance"
         xsi:schemaLocation="http://maven.apache.org/POM/4.0.0 http://maven.apache.org/xsd/maven-4.0.0.xsd">
  <modelVersion>4.0.0</modelVersion>
  <groupId>org.alluxio</groupId>
  <artifactId>alluxio-parent</artifactId>
  <version>1.5.0-SNAPSHOT</version>
  <packaging>pom</packaging>
  <name>Alluxio Parent</name>
  <description>Parent POM of Alluxio project: a Memory-Speed Virtual Distributed Storage System</description>
  <url>http://alluxio.org/</url>
  <licenses>
    <license>
      <name>Apache License</name>
      <url>https://github.com/alluxio/alluxio/blob/master/LICENSE</url>
      <distribution>repo</distribution>
    </license>
  </licenses>
  <scm>
    <connection>scm:git:git@github.com:alluxio/alluxio.git</connection>
    <developerConnection>scm:git:git@github.com:alluxio/alluxio.git</developerConnection>
    <url>scm:git:git@github.com:alluxio/alluxio.git</url>
    <tag>HEAD</tag>
  </scm>
  <developers>
    <developer>
      <id>haoyuan</id>
      <name>Haoyuan Li</name>
      <email>haoyuan@alluxio.com</email>
      <url>http://www.cs.berkeley.edu/~haoyuan</url>
      <organization>Alluxio Open Foundation</organization>
      <organizationUrl>http://alluxio.org/</organizationUrl>
    </developer>
  </developers>
  <issueManagement>
    <system>jira</system>
    <url>https://alluxio.atlassian.net</url>
  </issueManagement>

  <parent>
    <groupId>org.sonatype.oss</groupId>
    <artifactId>oss-parent</artifactId>
    <version>7</version>
  </parent>

  <repositories>
    <repository>
      <id>central</id>
      <!-- This should be at top, it makes maven try the central repo first and then others and hence faster dep resolution -->
      <name>Maven Repository</name>
      <url>https://repo1.maven.org/maven2</url>
      <releases>
        <enabled>true</enabled>
      </releases>
      <snapshots>
        <enabled>false</enabled>
      </snapshots>
    </repository>
    <repository>
      <id>apache-repo</id>
      <name>Apache Repository</name>
      <url>https://repository.apache.org/content/repositories/releases</url>
      <releases>
        <enabled>true</enabled>
      </releases>
      <snapshots>
        <enabled>false</enabled>
      </snapshots>
    </repository>
    <repository>
      <id>cloudera-repo</id>
      <name>Cloudera Repository</name>
      <url>https://repository.cloudera.com/artifactory/cloudera-repos/</url>
      <releases>
        <enabled>true</enabled>
      </releases>
      <snapshots>
        <enabled>false</enabled>
      </snapshots>
    </repository>
    <repository>
      <id>mapr-repo</id>
      <name>MapR Repository</name>
      <url>http://repository.mapr.com/maven</url>
      <releases>
        <enabled>true</enabled>
      </releases>
      <snapshots>
        <enabled>false</enabled>
      </snapshots>
    </repository>
    <repository>
      <!-- for Pivotal's distribution -->
      <id>spring-releases</id>
      <name>Spring Release Repository</name>
      <url>http://repo.spring.io/libs-release</url>
      <releases>
        <enabled>true</enabled>
      </releases>
      <snapshots>
        <enabled>false</enabled>
      </snapshots>
    </repository>
    <repository>
      <id>HDPReleases</id>
      <name>HDP Releases</name>
      <url>http://repo.hortonworks.com/content/repositories/releases/</url>
      <layout>default</layout>
      <releases>
        <enabled>true</enabled>
        <updatePolicy>always</updatePolicy>
        <checksumPolicy>warn</checksumPolicy>
      </releases>
      <snapshots>
        <enabled>false</enabled>
        <updatePolicy>never</updatePolicy>
        <checksumPolicy>fail</checksumPolicy>
      </snapshots>
    </repository>
  </repositories>

  <pluginRepositories>
    <pluginRepository>
      <id>miredot</id>
      <name>MireDot Releases</name>
      <url>http://nexus.qmino.com/content/repositories/miredot</url>
    </pluginRepository>
  </pluginRepositories>

  <properties>
    <apache.curator.version>2.1.0-incubating</apache.curator.version>
    <aws.amazonaws.version>1.11.7</aws.amazonaws.version>
    <build.path>build</build.path>
    <checkstyle.path>build/checkstyle/</checkstyle.path>
    <cxf.version>2.7.0</cxf.version>
    <findbugs.path>build/findbugs</findbugs.path>
    <glusterfs-hadoop.version>2.3.13</glusterfs-hadoop.version>
    <gmetric4j.version>1.0.7</gmetric4j.version>
    <hadoop.version>2.2.0</hadoop.version>
    <hadoop-openstack.version>2.6.0</hadoop-openstack.version>
    <jackson.version>1.9.7</jackson.version>
    <java.version>1.7</java.version>
    <jersey.version>2.22</jersey.version>
    <jetty.version>9.2.16.v20160414</jetty.version>
    <junit.version>4.12</junit.version>
    <libthrift.version>0.9.3</libthrift.version>
    <license.header.path>build/license/</license.header.path>
    <log4j.version>1.2.17</log4j.version>
    <metrics.version>3.1.2</metrics.version>
    <powermock.version>1.6.1</powermock.version>
    <protobuf.version>2.5.0</protobuf.version>
    <project.build.sourceEncoding>UTF-8</project.build.sourceEncoding>
    <slf4j.version>1.7.2</slf4j.version>
    <surefire.forkCount>2</surefire.forkCount>
    <surefire.useSystemClassLoader>true</surefire.useSystemClassLoader>
    <test.output.redirect>true</test.output.redirect>
    <!-- ALLUXIO CS ADD -->
    <!-- URL of the Alluxio proxy server. -->
    <proxy.url>https://alluxio-proxy.herokuapp.com</proxy.url>
    <!-- AWS S3 bucket for storing call home information. -->
    <call.home.bucket>alluxio-release</call.home.bucket>
    <!-- Determines whether call home should be enforced.
         This flag should only be set at compile time when generating distributions. -->
    <call.home.enabled>false</call.home.enabled>
    <!-- Determines how frequently to run the call home (in milliseconds). -->
    <call.home.period>86400000</call.home.period>
    <!-- Determines whether license checks should be enforced.
         This flag should only be set at compile time when generating distributions. -->
    <license.check.enabled>false</license.check.enabled>
    <!-- Determines how frequently to run the license check. -->
    <license.check.period>86400000</license.check.period>
    <!-- The number of milliseconds a cluster will continue running after last successful check. -->
    <license.grace.period>2592000000</license.grace.period>
    <!-- The secret key used for communicating with Alluxio server.
         The key should only be set at compile time when generating distributions. -->
    <license.secret.key>invalid</license.secret.key>
    <!-- ALLUXIO CS END -->
  </properties>

  <modules>
    <module>underfs</module>
    <module>core</module>
    <module>keyvalue</module>
    <module>shell</module>
    <module>examples</module>
    <module>tests</module>
    <module>integration</module>
    <module>assembly</module>
    <module>minicluster</module>
    <!-- ALLUXIO CS ADD -->
    <module>job</module>
    <module>security</module>
    <!-- ALLUXIO CS END -->
  </modules>

  <dependencyManagement>
    <dependencies>
      <!-- Compile scope -->
      <dependency>
        <groupId>com.aliyun.oss</groupId>
        <artifactId>aliyun-sdk-oss</artifactId>
        <version>2.0.7</version>
      </dependency>
      <dependency>
        <groupId>com.amazonaws</groupId>
        <artifactId>aws-java-sdk-s3</artifactId>
        <version>${aws.amazonaws.version}</version>
      </dependency>
      <dependency>
<<<<<<< HEAD
=======
        <groupId>com.beust</groupId>
        <artifactId>jcommander</artifactId>
        <version>1.48</version>
      </dependency>
      <dependency>
        <groupId>com.fasterxml.jackson.core</groupId>
        <artifactId>jackson-core</artifactId>
        <version>2.6.6</version>
      </dependency>
      <dependency>
        <groupId>com.fasterxml.jackson.core</groupId>
        <artifactId>jackson-databind</artifactId>
        <version>2.6.6</version>
      </dependency>
      <dependency>
        <groupId>com.github.serceman</groupId>
        <artifactId>jnr-fuse</artifactId>
        <version>0.3</version>
      </dependency>
      <dependency>
        <groupId>com.google.code.findbugs</groupId>
        <artifactId>jsr305</artifactId>
        <version>3.0.0</version>
      </dependency>
      <dependency>
>>>>>>> a46f9510
        <groupId>com.qmino</groupId>
        <artifactId>miredot-annotations</artifactId>
        <version>1.4.0</version>
      </dependency>
      <dependency>
        <!-- using older version to match dependency version from Hadoop -->
        <groupId>com.google.guava</groupId>
        <artifactId>guava</artifactId>
        <version>14.0.1</version>
      </dependency>
      <dependency>
        <groupId>com.google.protobuf</groupId>
        <artifactId>protobuf-java</artifactId>
        <version>${protobuf.version}</version>
      </dependency>
      <dependency>
        <groupId>com.jamesmurty.utils</groupId>
        <artifactId>java-xmlbuilder</artifactId>
        <version>0.4</version>
      </dependency>
      <dependency>
        <groupId>commons-cli</groupId>
        <artifactId>commons-cli</artifactId>
        <version>1.3.1</version>
      </dependency>
      <dependency>
        <groupId>commons-cli</groupId>
        <artifactId>commons-cli</artifactId>
        <version>1.3.1</version>
      </dependency>
      <dependency>
        <groupId>commons-codec</groupId>
        <artifactId>commons-codec</artifactId>
        <version>1.10</version>
      </dependency>
      <dependency>
        <groupId>commons-httpclient</groupId>
        <artifactId>commons-httpclient</artifactId>
        <version>3.1</version>
      </dependency>
      <dependency>
        <groupId>commons-io</groupId>
        <artifactId>commons-io</artifactId>
        <version>2.4</version>
      </dependency>
      <dependency>
        <groupId>commons-lang</groupId>
        <artifactId>commons-lang</artifactId>
        <version>2.6</version>
      </dependency>
      <dependency>
        <groupId>commons-logging</groupId>
        <artifactId>commons-logging</artifactId>
        <version>1.1.1</version>
      </dependency>
      <dependency>
        <groupId>info.ganglia.gmetric4j</groupId>
        <artifactId>gmetric4j</artifactId>
        <version>${gmetric4j.version}</version>
      </dependency>
      <dependency>
        <groupId>io.dropwizard.metrics</groupId>
        <artifactId>metrics-core</artifactId>
        <version>${metrics.version}</version>
      </dependency>
      <dependency>
        <groupId>io.dropwizard.metrics</groupId>
        <artifactId>metrics-ganglia</artifactId>
        <version>${metrics.version}</version>
      </dependency>
      <dependency>
        <groupId>io.dropwizard.metrics</groupId>
        <artifactId>metrics-graphite</artifactId>
        <version>${metrics.version}</version>
      </dependency>
      <dependency>
        <groupId>io.dropwizard.metrics</groupId>
        <artifactId>metrics-json</artifactId>
        <version>${metrics.version}</version>
      </dependency>
      <dependency>
        <groupId>io.dropwizard.metrics</groupId>
        <artifactId>metrics-jvm</artifactId>
        <version>${metrics.version}</version>
      </dependency>
      <dependency>
        <groupId>io.netty</groupId>
        <artifactId>netty-all</artifactId>
        <version>4.0.29.Final</version>
      </dependency>
      <dependency>
        <groupId>javax.ws.rs</groupId>
        <artifactId>javax.ws.rs-api</artifactId>
        <version>2.0.1</version>
      </dependency>
      <dependency>
<<<<<<< HEAD
        <groupId>org.apache.mesos</groupId>
        <artifactId>mesos</artifactId>
        <version>0.23.0</version>
=======
        <groupId>net.java.dev.jets3t</groupId>
        <artifactId>jets3t</artifactId>
        <version>0.8.1</version>
      </dependency>
      <dependency>
        <groupId>org.apache.commons</groupId>
        <artifactId>commons-lang3</artifactId>
        <version>3.4</version>
      </dependency>
      <dependency>
        <groupId>org.apache.curator</groupId>
        <artifactId>curator-client</artifactId>
        <version>${apache.curator.version}</version>
>>>>>>> a46f9510
        <exclusions>
          <!-- Excluded to avoid implementation conflict with io.netty:netty-all -->
          <exclusion>
            <groupId>org.jboss.netty</groupId>
            <artifactId>netty</artifactId>
          </exclusion>
        </exclusions>
      </dependency>
      <dependency>
        <groupId>org.apache.curator</groupId>
        <artifactId>curator-framework</artifactId>
        <version>${apache.curator.version}</version>
        <exclusions>
          <!-- Excluded to avoid implementation conflict with io.netty:netty-all -->
          <exclusion>
            <groupId>org.jboss.netty</groupId>
            <artifactId>netty</artifactId>
          </exclusion>
        </exclusions>
      </dependency>
      <dependency>
        <groupId>org.apache.curator</groupId>
        <artifactId>curator-recipes</artifactId>
        <version>${apache.curator.version}</version>
        <exclusions>
          <!-- Excluded to avoid implementation conflict with io.netty:netty-all -->
          <exclusion>
            <groupId>org.jboss.netty</groupId>
            <artifactId>netty</artifactId>
          </exclusion>
        </exclusions>
      </dependency>
      <dependency>
        <groupId>org.apache.hadoop</groupId>
        <artifactId>hadoop-client</artifactId>
        <version>${hadoop.version}</version>
        <exclusions>
          <!-- Excluded to avoid implementation conflict with org.glassfish.jersey.core:jersey-server -->
          <exclusion>
            <groupId>com.sun.jersey</groupId>
            <artifactId>jersey-core</artifactId>
          </exclusion>
          <!-- Excluded to avoid implementation conflict with org.glassfish.jersey.core:jersey-server -->
          <exclusion>
            <groupId>com.sun.jersey</groupId>
            <artifactId>jersey-server</artifactId>
          </exclusion>
          <!-- Excluded to avoid implementation conflict with io.netty:netty-all -->
          <exclusion>
            <groupId>org.jboss.netty</groupId>
            <artifactId>netty</artifactId>
          </exclusion>
        </exclusions>
      </dependency>
      <dependency>
        <groupId>org.apache.hadoop</groupId>
        <artifactId>hadoop-minicluster</artifactId>
        <version>${hadoop.version}</version>
        <exclusions>
          <!-- Excluded to avoid implementation conflict with javax.ws.rs:javax.ws.rs-api -->
          <exclusion>
            <groupId>com.sun.jersey</groupId>
            <artifactId>jersey-core</artifactId>
          </exclusion>
          <!-- Excluded to avoid implementation conflict with org.glassfish.jersey.core:jersey-server -->
          <exclusion>
            <groupId>com.sun.jersey</groupId>
            <artifactId>jersey-server</artifactId>
          </exclusion>
          <!-- Excluded to avoid implementation conflict with javax.servlet:javax.servlet-api -->
          <exclusion>
            <groupId>javax.servlet</groupId>
            <artifactId>servlet-api</artifactId>
          </exclusion>
          <!-- Excluded to avoid issues with the web UI -->
          <exclusion>
            <groupId>javax.servlet.jsp</groupId>
            <artifactId>jsp-api</artifactId>
          </exclusion>
          <!-- Excluded to avoid implementation conflict with io.netty:netty-all -->
          <exclusion>
            <groupId>org.jboss.netty</groupId>
            <artifactId>netty</artifactId>
          </exclusion>
          <!-- Excluded to avoid issues with the web UI -->
          <exclusion>
            <groupId>org.mortbay.jetty</groupId>
            <artifactId>jsp-2.1</artifactId>
          </exclusion>
          <!-- Excluded to avoid issues with the web UI -->
          <exclusion>
            <groupId>org.mortbay.jetty</groupId>
            <artifactId>jsp-api-2.1</artifactId>
          </exclusion>
          <!-- Excluded to avoid issues with the web UI -->
          <exclusion>
            <groupId>org.mortbay.jetty</groupId>
            <artifactId>servlet-api</artifactId>
          </exclusion>
          <!-- Excluded to avoid issues with the web UI -->
          <exclusion>
            <groupId>tomcat</groupId>
            <artifactId>jasper-runtime</artifactId>
          </exclusion>
          <!-- Excluded to avoid issues with the web UI -->
          <exclusion>
            <groupId>tomcat</groupId>
            <artifactId>jasper-compiler</artifactId>
          </exclusion>
        </exclusions>
      </dependency>
      <dependency>
        <groupId>org.apache.hadoop</groupId>
        <artifactId>hadoop-yarn-client</artifactId>
        <version>${hadoop.version}</version>
      </dependency>
      <!-- ALLUXIO CS ADD -->
      <!-- Needed to talk with private domains in license check and call home -->
      <dependency>
        <groupId>org.apache.httpcomponents</groupId>
        <artifactId>httpclient</artifactId>
        <version>4.5</version>
      </dependency>
      <!-- ALLUXIO CS END -->
      <dependency>
        <groupId>org.apache.httpcomponents</groupId>
        <artifactId>httpcore</artifactId>
        <version>4.4</version>
      </dependency>
      <!-- ALLUXIO CS ADD -->
      <!-- Needed to create multipart payload in call home -->
      <dependency>
        <groupId>org.apache.httpcomponents</groupId>
        <artifactId>httpmime</artifactId>
        <version>4.5</version>
      </dependency>
      <!-- ALLUXIO CS END -->
      <dependency>
        <groupId>org.apache.mesos</groupId>
        <artifactId>mesos</artifactId>
        <version>0.23.0</version>
        <exclusions>
          <!-- Excluded to avoid conflict with the version Alluxio uses. -->
          <exclusion>
            <groupId>com.google.protobuf</groupId>
            <artifactId>protobuf-java</artifactId>
          </exclusion>
        </exclusions>
      </dependency>
      <dependency>
        <groupId>org.apache.sling</groupId>
        <artifactId>maven-jspc-plugin</artifactId>
        <version>2.0.8</version>
      </dependency>
      <dependency>
        <groupId>org.apache.thrift</groupId>
        <artifactId>libthrift</artifactId>
        <version>${libthrift.version}</version>
        <exclusions>
          <!-- Excluded to avoid conflict with the version Alluxio uses. -->
          <exclusion>
            <groupId>org.slf4j</groupId>
            <artifactId>slf4j-api</artifactId>
          </exclusion>
        </exclusions>
      </dependency>
      <dependency>
        <groupId>org.codehaus.jackson</groupId>
        <artifactId>jackson-core-asl</artifactId>
        <version>${jackson.version}</version>
      </dependency>
      <dependency>
        <groupId>org.codehaus.jackson</groupId>
        <artifactId>jackson-mapper-asl</artifactId>
        <version>${jackson.version}</version>
      </dependency>
      <dependency>
        <groupId>org.eclipse.jetty</groupId>
        <artifactId>apache-jsp</artifactId>
        <version>${jetty.version}</version>
      </dependency>
      <dependency>
        <groupId>org.eclipse.jetty</groupId>
        <artifactId>apache-jstl</artifactId>
        <version>${jetty.version}</version>
      </dependency>
      <dependency>
        <groupId>org.eclipse.jetty</groupId>
        <artifactId>jetty-annotations</artifactId>
        <version>${jetty.version}</version>
      </dependency>
      <dependency>
        <groupId>org.eclipse.jetty</groupId>
        <artifactId>jetty-jsp</artifactId>
        <version>${jetty.version}</version>
      </dependency>
      <dependency>
        <groupId>org.eclipse.jetty</groupId>
        <artifactId>jetty-server</artifactId>
        <version>${jetty.version}</version>
      </dependency>
      <dependency>
        <groupId>org.eclipse.jetty</groupId>
        <artifactId>jetty-servlet</artifactId>
        <version>${jetty.version}</version>
      </dependency>
      <dependency>
        <groupId>org.eclipse.jetty</groupId>
        <artifactId>jetty-webapp</artifactId>
        <version>${jetty.version}</version>
      </dependency>
      <dependency>
        <groupId>org.glassfish.jersey.containers</groupId>
        <artifactId>jersey-container-servlet-core</artifactId>
        <version>${jersey.version}</version>
      </dependency>
      <dependency>
        <groupId>org.glassfish.jersey.media</groupId>
        <artifactId>jersey-media-json-jackson</artifactId>
        <version>${jersey.version}</version>
      </dependency>
      <dependency>
        <groupId>org.gluster</groupId>
        <artifactId>glusterfs-hadoop</artifactId>
        <version>${glusterfs-hadoop.version}</version>
        <exclusions>
          <!-- Excluded to avoid implementation conflict with javax.ws.rs:javax.ws.rs-api -->
          <exclusion>
            <groupId>com.sun.jersey</groupId>
            <artifactId>jersey-core</artifactId>
          </exclusion>
          <!-- Excluded to avoid implementation conflict with org.glassfish.jersey.core:jersey-server -->
          <exclusion>
            <groupId>com.sun.jersey</groupId>
            <artifactId>jersey-server</artifactId>
          </exclusion>
          <!-- Excluded to avoid implementation conflict with javax.servlet:javax.servlet-api -->
          <exclusion>
            <groupId>javax.servlet</groupId>
            <artifactId>servlet-api</artifactId>
          </exclusion>
        </exclusions>
      </dependency>
      <dependency>
        <groupId>org.javaswift</groupId>
        <artifactId>joss</artifactId>
        <version>0.9.10</version>
      </dependency>
      <dependency>
        <groupId>org.reflections</groupId>
        <artifactId>reflections</artifactId>
        <version>0.9.10</version>
      </dependency>
      <dependency>
        <groupId>org.slf4j</groupId>
        <artifactId>slf4j-api</artifactId>
        <version>${slf4j.version}</version>
      </dependency>
      <dependency>
        <groupId>org.slf4j</groupId>
        <artifactId>slf4j-log4j12</artifactId>
        <version>${slf4j.version}</version>
      </dependency>

      <!-- Test scope -->
      <dependency>
        <groupId>com.google.guava</groupId>
        <artifactId>guava-testlib</artifactId>
        <version>19.0</version>
        <scope>test</scope>
      </dependency>
      <dependency>
        <groupId>junit</groupId>
        <artifactId>junit</artifactId>
        <version>${junit.version}</version>
        <scope>test</scope>
      </dependency>
      <dependency>
        <groupId>org.apache.curator</groupId>
        <artifactId>curator-test</artifactId>
        <version>${apache.curator.version}</version>
        <scope>test</scope>
      </dependency>
      <dependency>
        <groupId>org.apache.hadoop</groupId>
        <artifactId>hadoop-test</artifactId>
        <version>${hadoop.version}</version>
        <scope>test</scope>
      </dependency>
      <dependency>
        <groupId>org.mockito</groupId>
        <artifactId>mockito-all</artifactId>
        <version>1.10.8</version>
        <scope>test</scope>
      </dependency>
      <dependency>
        <groupId>org.powermock</groupId>
        <artifactId>powermock-api-mockito</artifactId>
        <version>${powermock.version}</version>
        <scope>test</scope>
      </dependency>
      <dependency>
        <groupId>org.powermock</groupId>
        <artifactId>powermock-core</artifactId>
        <version>${powermock.version}</version>
        <scope>test</scope>
      </dependency>
      <dependency>
        <groupId>org.powermock</groupId>
        <artifactId>powermock-module-junit4</artifactId>
        <version>${powermock.version}</version>
        <scope>test</scope>
      </dependency>
      <dependency>
        <groupId>org.powermock</groupId>
        <artifactId>powermock-reflect</artifactId>
        <version>${powermock.version}</version>
        <scope>test</scope>
      </dependency>

      <!-- Provided scope -->
      <dependency>
        <groupId>com.google.code.findbugs</groupId>
        <artifactId>annotations</artifactId>
        <version>3.0.1</version>
        <scope>provided</scope>
      </dependency>
    </dependencies>
  </dependencyManagement>

  <!-- Dependencies to add to all projects. These should all be in the test scope. -->
  <dependencies>
    <dependency>
      <groupId>junit</groupId>
      <artifactId>junit</artifactId>
      <scope>test</scope>
    </dependency>
    <dependency>
      <groupId>org.mockito</groupId>
      <artifactId>mockito-all</artifactId>
      <scope>test</scope>
    </dependency>
    <dependency>
      <groupId>org.powermock</groupId>
      <artifactId>powermock-api-mockito</artifactId>
      <scope>test</scope>
    </dependency>
    <dependency>
      <groupId>org.powermock</groupId>
      <artifactId>powermock-core</artifactId>
      <scope>test</scope>
    </dependency>
    <dependency>
      <groupId>org.powermock</groupId>
      <artifactId>powermock-module-junit4</artifactId>
      <scope>test</scope>
    </dependency>
    <dependency>
      <groupId>org.powermock</groupId>
      <artifactId>powermock-reflect</artifactId>
      <scope>test</scope>
    </dependency>
  </dependencies>

  <build>
    <pluginManagement>
      <plugins>
        <plugin>
          <groupId>com.mycila</groupId>
          <artifactId>license-maven-plugin</artifactId>
          <version>2.9</version>
        </plugin>
        <plugin>
          <groupId>org.apache.maven.plugins</groupId>
          <artifactId>maven-assembly-plugin</artifactId>
          <version>2.3</version>
        </plugin>
        <plugin>
          <groupId>org.apache.maven.plugins</groupId>
          <artifactId>maven-checkstyle-plugin</artifactId>
          <version>2.17</version>
        </plugin>
        <plugin>
          <groupId>org.apache.maven.plugins</groupId>
          <artifactId>maven-compiler-plugin</artifactId>
          <version>3.2</version>
          <configuration>
            <source>${java.version}</source>
            <target>${java.version}</target>
            <encoding>UTF-8</encoding>
            <maxmem>1024m</maxmem>
            <compilerArgs>
              <arg>-Xlint:none</arg>
            </compilerArgs>
            <excludes>
              <exclude>**/\${alluxio.hadoop2.impl}</exclude>
            </excludes>
          </configuration>
        </plugin>
        <plugin>
          <groupId>org.apache.maven.plugins</groupId>
          <artifactId>maven-enforcer-plugin</artifactId>
          <version>1.4</version>
        </plugin>
        <plugin>
          <groupId>org.apache.maven.plugins</groupId>
          <artifactId>maven-jar-plugin</artifactId>
          <version>2.4</version>
          <configuration>
            <excludes>
              <exclude>**/log4j.properties</exclude>
            </excludes>
          </configuration>
        </plugin>
        <plugin>
          <groupId>org.apache.maven.plugins</groupId>
          <artifactId>maven-javadoc-plugin</artifactId>
          <version>2.9</version>
        </plugin>
        <plugin>
          <groupId>org.apache.maven.plugins</groupId>
          <artifactId>maven-release-plugin</artifactId>
          <version>2.5.1</version>
        </plugin>
        <plugin>
          <groupId>org.apache.maven.plugins</groupId>
          <artifactId>maven-shade-plugin</artifactId>
          <version>2.2</version>
        </plugin>
        <plugin>
          <groupId>org.apache.maven.plugins</groupId>
          <artifactId>maven-source-plugin</artifactId>
          <version>2.3</version>
        </plugin>
        <plugin>
          <groupId>org.apache.maven.plugins</groupId>
          <artifactId>maven-surefire-plugin</artifactId>
          <version>2.19.1</version>
          <configuration>
            <argLine>-Djava.net.preferIPv4Stack=true -XX:MaxPermSize=512M</argLine>
            <forkCount>${surefire.forkCount}</forkCount>
            <redirectTestOutputToFile>${test.output.redirect}</redirectTestOutputToFile>
            <reuseForks>false</reuseForks>
            <runOrder>alphabetical</runOrder>
            <systemPropertyVariables>
              <alluxio.test.mode>true</alluxio.test.mode>
            </systemPropertyVariables>
            <useSystemClassLoader>${surefire.useSystemClassLoader}</useSystemClassLoader>
          </configuration>
        </plugin>
        <plugin>
          <groupId>org.codehaus.mojo</groupId>
          <artifactId>build-helper-maven-plugin</artifactId>
          <version>1.10</version>
        </plugin>
        <plugin>
          <groupId>org.codehaus.mojo</groupId>
          <artifactId>exec-maven-plugin</artifactId>
          <version>1.4.0</version>
        </plugin>
        <plugin>
          <groupId>org.codehaus.mojo</groupId>
          <artifactId>findbugs-maven-plugin</artifactId>
          <version>3.0.2</version>
        </plugin>
        <plugin>
          <groupId>org.codehaus.mojo</groupId>
          <artifactId>templating-maven-plugin</artifactId>
          <version>1.0.0</version>
        </plugin>
      </plugins>
    </pluginManagement>

    <plugins>
      <plugin>
        <groupId>org.apache.maven.plugins</groupId>
        <artifactId>maven-release-plugin</artifactId>
      </plugin>
      <plugin>
        <groupId>org.apache.maven.plugins</groupId>
        <artifactId>maven-assembly-plugin</artifactId>
        <configuration>
          <skipAssembly>true</skipAssembly>
        </configuration>
      </plugin>
      <plugin>
        <groupId>org.apache.maven.plugins</groupId>
        <artifactId>maven-source-plugin</artifactId>
        <executions>
          <execution>
            <id>attach-sources</id>
            <goals>
              <goal>jar</goal>
            </goals>
          </execution>
        </executions>
      </plugin>
      <plugin>
        <groupId>org.apache.maven.plugins</groupId>
        <artifactId>maven-javadoc-plugin</artifactId>
        <executions>
          <execution>
            <id>aggregate</id>
            <goals>
              <goal>aggregate</goal>
            </goals>
          </execution>
          <execution>
            <id>attach-javadoc</id>
            <goals>
              <goal>jar</goal>
            </goals>
          </execution>
        </executions>
      </plugin>

      <!-- Parse Hadoop major version and resolve the compilation conflict between Hadoop 1.x and 2.x -->
      <plugin>
        <groupId>org.codehaus.mojo</groupId>
        <artifactId>build-helper-maven-plugin</artifactId>
        <executions>
          <execution>
            <id>parse-hadoop-major-version</id>
            <goals>
              <goal>regex-property</goal>
            </goals>
            <configuration>
              <name>alluxio.hadoop2.impl</name>
              <value>${hadoop.version}</value>
              <regex>^1\..*$</regex>
              <replacement>AlluxioFileSystem.java</replacement>
              <failIfNoMatch>false</failIfNoMatch>
            </configuration>
          </execution>
        </executions>
      </plugin>

      <!-- Enforce versions -->
      <plugin>
        <groupId>org.apache.maven.plugins</groupId>
        <artifactId>maven-enforcer-plugin</artifactId>
        <executions>
          <execution>
            <id>enforce-versions</id>
            <goals>
              <goal>enforce</goal>
            </goals>
            <configuration>
              <rules>
                <requireJavaVersion>
                  <version>${java.version}</version>
                </requireJavaVersion>
              </rules>
            </configuration>
          </execution>
        </executions>
      </plugin>

      <!-- FindBugs -->
      <plugin>
        <groupId>org.codehaus.mojo</groupId>
        <artifactId>findbugs-maven-plugin</artifactId>
        <configuration>
          <excludeFilterFile>${findbugs.path}/findbugs-exclude.xml</excludeFilterFile>
          <!--
              Enables analysis which takes more memory but finds more bugs.
              If you run out of memory, changes the value of the effort element
              to 'Low'.
            -->
          <effort>Max</effort>
          <failOnError>true</failOnError>
          <threshold>Low</threshold>
          <findbugsXmlOutput>true</findbugsXmlOutput>
          <xmlOutput>true</xmlOutput>
        </configuration>
        <executions>
          <execution>
            <phase>compile</phase>
            <goals>
              <goal>check</goal>
            </goals>
          </execution>
        </executions>
      </plugin>

      <!-- Checkstyle -->
      <plugin>
        <groupId>org.apache.maven.plugins</groupId>
        <artifactId>maven-checkstyle-plugin</artifactId>
        <configuration>
          <configLocation>${checkstyle.path}alluxio_checks.xml</configLocation>
          <suppressionsLocation>${checkstyle.path}suppressions.xml</suppressionsLocation>
          <suppressionsFileExpression>checkstyle.suppressions.file</suppressionsFileExpression>
          <includeTestSourceDirectory>true</includeTestSourceDirectory>
          <excludes>**/org/apache/jsp/**,**/alluxio/thrift/**,**/alluxio/proto/**</excludes>
          <encoding>UTF-8</encoding>
          <consoleOutput>true</consoleOutput>
          <failsOnError>true</failsOnError>
          <linkXRef>false</linkXRef>
        </configuration>
        <executions>
          <execution>
            <id>checkstyle</id>
            <phase>validate</phase>
            <goals>
              <goal>check</goal>
            </goals>
          </execution>
        </executions>
      </plugin>

      <!-- License Plugin -->
      <plugin>
        <groupId>com.mycila</groupId>
        <artifactId>license-maven-plugin</artifactId>
        <configuration>
          <header>${license.header.path}HEADER.txt</header>
          <failIfMissing>true</failIfMissing>
          <aggregate>false</aggregate>
          <excludes>

            <!-- Code Exclusions -->
            <exclude>**/src/main/java/alluxio/thrift/*</exclude>
            <exclude>**/src/main/java/alluxio/proto/**</exclude>
            <exclude>**/src/main/java/alluxio/perf/thrift/*</exclude>
            <exclude>**/src/main/resources/*</exclude>
            <exclude>**/src/main/webapp/css/*</exclude>
            <exclude>**/src/main/webapp/js/*</exclude>
            <exclude>**/src/thrift/*</exclude>
            <exclude>**/src/proto/**</exclude>
            <exclude>**/src/deb/**/*</exclude>
            <exclude>**/src/test/resources/**</exclude>
            <exclude>**/vagrant/**/*</exclude>

            <!-- Build and Packaging Exclusions -->
            <exclude>build/**/*</exclude>
            <exclude>conf/alluxio-site.properties</exclude>
            <exclude>dev/scripts/tarballs/**/*</exclude>
            <exclude>dev/scripts/workdir/**/*</exclude>
            <exclude>**/.checkstyle</exclude>
            <exclude>**/src/main/assembly/*</exclude>

            <!-- Documentation Exclusions -->
            <exclude>docs/**/*</exclude>
            <exclude>LICENSE</exclude>
            <exclude>NOTICE</exclude>

            <!-- ALLUXIO CS ADD -->
            <!-- Closed Source Exclusions -->
            <exclude>annotation/**/*</exclude>
            <exclude>**/.alluxio_cs</exclude>
            <exclude>third-party-license-generation/*</exclude>

            <!-- ALLUXIO CS END -->
            <!-- Default Local File System Exclusions -->
            <exclude>logs/*</exclude>
            <exclude>journal/**/*</exclude>
            <exclude>underFSStorage/**/*</exclude>
          </excludes>
          <mapping>
            <alluxio>SCRIPT_STYLE</alluxio>
            <java>SLASHSTAR_STYLE</java>
            <properties.template>SCRIPT_STYLE</properties.template>
            <sh.template>SCRIPT_STYLE</sh.template>
            <workers>SCRIPT_STYLE</workers>
            <xml.template>XML_STYLE</xml.template>
          </mapping>
          <useDefaultMapping>true</useDefaultMapping>
          <strictCheck>true</strictCheck>
        </configuration>
        <executions>
          <execution>
            <phase>validate</phase>
            <goals>
              <goal>check</goal>
            </goals>
          </execution>
        </executions>
      </plugin>

      <plugin>
        <artifactId>exec-maven-plugin</artifactId>
        <groupId>org.codehaus.mojo</groupId>
        <inherited>false</inherited>
        <executions>
          <!-- ALLUXIO CS ADD -->
          <execution>
            <id>Check close source annotations</id>
            <phase>compile</phase>
            <goals>
              <goal>exec</goal>
            </goals>
            <configuration>
              <skip>${annotation.skip}</skip>
              <executable>${basedir}/annotation/check.sh</executable>
            </configuration>
          </execution>
          <!-- ALLUXIO CS END -->
          <execution>
            <id>Check that there are no Windows line endings</id>
            <phase>compile</phase>
            <goals>
              <goal>exec</goal>
            </goals>
            <configuration>
              <executable>${build.path}/style/check_no_windows_line_endings.sh</executable>
            </configuration>
          </execution>
        </executions>
      </plugin>
    </plugins>
  </build>

  <reporting>
    <plugins>
      <plugin>
        <groupId>org.apache.maven.plugins</groupId>
        <artifactId>maven-javadoc-plugin</artifactId>
        <configuration>
          <show>public</show>
        </configuration>
      </plugin>
    </plugins>
  </reporting>

  <profiles>
    <profile>
      <!-- Turn off doclint for java8 and later -->
      <id>doclint-java8-disable</id>
      <activation>
        <jdk>[1.8,)</jdk>
      </activation>
      <build>
        <plugins>
          <plugin>
            <groupId>org.apache.maven.plugins</groupId>
            <artifactId>maven-javadoc-plugin</artifactId>
            <configuration>
              <additionalparam>-Xdoclint:none</additionalparam>
            </configuration>
            <executions>
              <execution>
                <id>attach-javadoc</id>
                <goals>
                  <goal>jar</goal>
                </goals>
              </execution>
            </executions>
          </plugin>
        </plugins>
      </build>
    </profile>

    <profile>
      <id>contractTest</id>
      <properties>
        <hadoop.version>2.6.0</hadoop.version>
      </properties>
    </profile>

    <profile>
      <id>hadoop-1</id>
      <properties>
        <hadoop.version>1.0.4</hadoop.version>
      </properties>
    </profile>

    <profile>
      <id>hadoop-2.2</id>
      <properties>
        <hadoop.version>2.2.0</hadoop.version>
      </properties>
    </profile>

    <profile>
      <id>hadoop-2.3</id>
      <properties>
        <hadoop.version>2.3.0</hadoop.version>
      </properties>
    </profile>

    <profile>
      <id>hadoop-2.4</id>
      <properties>
        <hadoop.version>2.4.0</hadoop.version>
      </properties>
    </profile>

    <profile>
      <id>hadoop-2.6</id>
      <properties>
        <hadoop.version>2.6.0</hadoop.version>
      </properties>
    </profile>

    <profile>
      <id>hadoop-2.7</id>
      <properties>
        <hadoop.version>2.7.0</hadoop.version>
      </properties>
    </profile>

    <!--
        build profile for Apache Spark.
        Empty spark profile to avoid missing profile complaints. Client
        submodules do more interesting things with this profile.
    -->
    <profile>
      <id>spark</id>
    </profile>

    <!--
        build profile for Apache Flink.
        Empty flinkprofile to avoid missing profile complaints. Client
        submodules do more interesting things with this profile.
    -->
    <profile>
      <id>flink</id>
    </profile>

    <profile>
      <id>mesos</id>
      <modules>
        <module>integration/mesos</module>
      </modules>
    </profile>

    <!-- Requires hadoop.version to be 2.4.0 or later -->
    <profile>
      <id>yarn</id>
      <modules>
        <module>integration/yarn</module>
      </modules>
    </profile>

    <!--
        build profile for Facebook Presto.
        Empty Presto profile to avoid missing profile complaints. Client
        submodules do more interesting things with this profile.
    -->
    <profile>
      <id>presto</id>
    </profile>

    <!-- profile that Alluxio developers should use -->
    <profile>
      <id>developer</id>
      <modules>
        <module>integration/yarn</module>
        <module>integration/mesos</module>
      </modules>
      <properties>
        <hadoop.version>2.6.0</hadoop.version>
      </properties>
    </profile>

    <!-- profile that compiles jsp files -->
    <profile>
      <id>compileJsp</id>
      <build>
        <pluginManagement>
          <plugins>
            <plugin>
              <groupId>org.apache.sling</groupId>
              <artifactId>maven-jspc-plugin</artifactId>
              <executions>
                <execution>
                  <phase>prepare-package</phase>
                  <id>compile-jsp</id>
                  <goals>
                    <goal>jspc</goal>
                  </goals>
                  <configuration>
                    <sourceDirectory>src/main/webapp</sourceDirectory>
                  </configuration>
                </execution>
              </executions>
            </plugin>
          </plugins>
        </pluginManagement>
      </build>
    </profile>

    <!-- profile that activates alluxio fuse for java8 or newer -->
    <profile>
      <id>fuse</id>
      <activation>
        <jdk>[1.8,)</jdk> <!-- 1.8 or newer -->
      </activation>
      <modules>
        <module>integration/fuse</module>
      </modules>
    </profile>
    <!-- ALLUXIO CS ADD -->
    <profile>
      <id>third-party-license-report</id>
      <build>
        <plugins>
          <!-- 3rd party license report generator -->
          <plugin>
            <groupId>org.codehaus.mojo</groupId>
            <artifactId>license-maven-plugin</artifactId>
            <version>1.10</version>
            <executions>
              <!-- When running aggregate-add-third-party, the parent pom runs under default-cli
                   while children run under add-third-party. We only want these configurations to
                   take effect at the parent pom. -->
              <execution>
                <id>default-cli</id>
                <configuration>
                  <!-- The missing file allows us to manually specify licenses in cases where the
                       project does not properly specify the license. Edit missing-file.txt to add
                       new project-license pairs. -->
                  <useMissingFile>true</useMissingFile>
                  <missingFile>${session.executionRootDirectory}/third-party-license-generation/missing-licenses.txt</missingFile>
                  <!-- JSON template for generating the resulting license report. -->
                  <fileTemplate>${session.executionRootDirectory}/third-party-license-generation/json-license-format.ftl</fileTemplate>
                </configuration>
              </execution>
            </executions>
          </plugin>
          <!-- Due to artifactId collision, redefine the mycila plugin to make the codehaus plugin take priority -->
          <plugin>
            <groupId>com.mycila</groupId>
            <artifactId>license-maven-plugin</artifactId>
            <version>2.9</version>
          </plugin>
        </plugins>
      </build>
    </profile>
    <!-- ALLUXIO CS END -->
  </profiles>
</project><|MERGE_RESOLUTION|>--- conflicted
+++ resolved
@@ -219,8 +219,6 @@
         <version>${aws.amazonaws.version}</version>
       </dependency>
       <dependency>
-<<<<<<< HEAD
-=======
         <groupId>com.beust</groupId>
         <artifactId>jcommander</artifactId>
         <version>1.48</version>
@@ -246,7 +244,6 @@
         <version>3.0.0</version>
       </dependency>
       <dependency>
->>>>>>> a46f9510
         <groupId>com.qmino</groupId>
         <artifactId>miredot-annotations</artifactId>
         <version>1.4.0</version>
@@ -273,11 +270,6 @@
         <version>1.3.1</version>
       </dependency>
       <dependency>
-        <groupId>commons-cli</groupId>
-        <artifactId>commons-cli</artifactId>
-        <version>1.3.1</version>
-      </dependency>
-      <dependency>
         <groupId>commons-codec</groupId>
         <artifactId>commons-codec</artifactId>
         <version>1.10</version>
@@ -343,11 +335,6 @@
         <version>2.0.1</version>
       </dependency>
       <dependency>
-<<<<<<< HEAD
-        <groupId>org.apache.mesos</groupId>
-        <artifactId>mesos</artifactId>
-        <version>0.23.0</version>
-=======
         <groupId>net.java.dev.jets3t</groupId>
         <artifactId>jets3t</artifactId>
         <version>0.8.1</version>
@@ -361,7 +348,6 @@
         <groupId>org.apache.curator</groupId>
         <artifactId>curator-client</artifactId>
         <version>${apache.curator.version}</version>
->>>>>>> a46f9510
         <exclusions>
           <!-- Excluded to avoid implementation conflict with io.netty:netty-all -->
           <exclusion>
