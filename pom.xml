--- conflicted
+++ resolved
@@ -16,15 +16,7 @@
   <modelVersion>4.0.0</modelVersion>
   <groupId>org.alluxio</groupId>
   <artifactId>alluxio-parent</artifactId>
-<<<<<<< HEAD
-  <!-- ALLUXIO CS REPLACE -->
-  <!-- <version>1.3.0-SNAPSHOT</version> -->
-  <!-- ALLUXIO CS WITH -->
-  <version>enterprise-1.3.0-SNAPSHOT</version>
-  <!-- ALLUXIO CS END -->
-=======
   <version>1.4.0-SNAPSHOT</version>
->>>>>>> 9a8e3b69
   <packaging>pom</packaging>
   <name>Alluxio Parent</name>
   <description>Parent POM of Alluxio project: a Memory-Speed Virtual Distributed Storage System</description>
