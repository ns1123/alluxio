<!--

    The Alluxio Open Foundation licenses this work under the Apache License, version 2.0
    (the "License"). You may not use this work except in compliance with the License, which is
    available at www.apache.org/licenses/LICENSE-2.0

    This software is distributed on an "AS IS" basis, WITHOUT WARRANTIES OR CONDITIONS OF ANY KIND,
    either express or implied, as more fully set forth in the License.

    See the NOTICE file distributed with this work for information regarding copyright ownership.

-->
<project xmlns="http://maven.apache.org/POM/4.0.0"
         xmlns:xsi="http://www.w3.org/2001/XMLSchema-instance"
         xsi:schemaLocation="http://maven.apache.org/POM/4.0.0 http://maven.apache.org/xsd/maven-4.0.0.xsd">
  <modelVersion>4.0.0</modelVersion>
  <groupId>org.alluxio</groupId>
  <artifactId>alluxio-parent</artifactId>
  <!-- ENTERPRISE REPLACE -->
  <!-- <version>1.3.0-SNAPSHOT</version> -->
  <!-- ENTERPRISE WITH -->
  <version>enterprise-1.3.0-SNAPSHOT</version>
  <!-- ENTERPRISE END -->
  <packaging>pom</packaging>
  <name>Alluxio Parent</name>
  <description>Parent POM of Alluxio project: a Memory-Speed Virtual Distributed Storage System</description>
  <url>http://alluxio.org/</url>
  <licenses>
    <license>
      <name>Apache License</name>
      <url>https://github.com/alluxio/alluxio/blob/master/LICENSE</url>
      <distribution>repo</distribution>
    </license>
  </licenses>
  <scm>
    <connection>scm:git:git@github.com:alluxio/alluxio.git</connection>
    <developerConnection>scm:git:git@github.com:alluxio/alluxio.git</developerConnection>
    <url>scm:git:git@github.com:alluxio/alluxio.git</url>
    <tag>HEAD</tag>
  </scm>
  <developers>
    <developer>
      <id>haoyuan</id>
      <name>Haoyuan Li</name>
      <email>haoyuan@alluxio.com</email>
      <url>http://www.cs.berkeley.edu/~haoyuan</url>
      <organization>Alluxio Open Foundation</organization>
      <organizationUrl>http://alluxio.org/</organizationUrl>
    </developer>
  </developers>
  <issueManagement>
    <system>jira</system>
    <url>https://alluxio.atlassian.net</url>
  </issueManagement>

  <parent>
    <groupId>org.sonatype.oss</groupId>
    <artifactId>oss-parent</artifactId>
    <version>7</version>
  </parent>

  <repositories>
    <repository>
      <id>central</id>
      <!-- This should be at top, it makes maven try the central repo first and then others and hence faster dep resolution -->
      <name>Maven Repository</name>
      <url>https://repo1.maven.org/maven2</url>
      <releases>
        <enabled>true</enabled>
      </releases>
      <snapshots>
        <enabled>false</enabled>
      </snapshots>
    </repository>
    <repository>
      <id>apache-repo</id>
      <name>Apache Repository</name>
      <url>https://repository.apache.org/content/repositories/releases</url>
      <releases>
        <enabled>true</enabled>
      </releases>
      <snapshots>
        <enabled>false</enabled>
      </snapshots>
    </repository>
    <repository>
      <id>cloudera-repo</id>
      <name>Cloudera Repository</name>
      <url>https://repository.cloudera.com/artifactory/cloudera-repos/</url>
      <releases>
        <enabled>true</enabled>
      </releases>
      <snapshots>
        <enabled>false</enabled>
      </snapshots>
    </repository>
    <repository>
      <id>mapr-repo</id>
      <name>MapR Repository</name>
      <url>http://repository.mapr.com/maven</url>
      <releases>
        <enabled>true</enabled>
      </releases>
      <snapshots>
        <enabled>false</enabled>
      </snapshots>
    </repository>
    <repository>
      <!-- for Pivotal's distribution -->
      <id>spring-releases</id>
      <name>Spring Release Repository</name>
      <url>http://repo.spring.io/libs-release</url>
      <releases>
        <enabled>true</enabled>
      </releases>
      <snapshots>
        <enabled>false</enabled>
      </snapshots>
    </repository>
    <repository>
      <id>HDPReleases</id>
      <name>HDP Releases</name>
      <url>http://repo.hortonworks.com/content/repositories/releases/</url>
      <layout>default</layout>
      <releases>
        <enabled>true</enabled>
        <updatePolicy>always</updatePolicy>
        <checksumPolicy>warn</checksumPolicy>
      </releases>
      <snapshots>
        <enabled>false</enabled>
        <updatePolicy>never</updatePolicy>
        <checksumPolicy>fail</checksumPolicy>
      </snapshots>
    </repository>
  </repositories>

  <pluginRepositories>
    <pluginRepository>
      <id>miredot</id>
      <name>MireDot Releases</name>
      <url>http://nexus.qmino.com/content/repositories/miredot</url>
    </pluginRepository>
  </pluginRepositories>

  <properties>
    <apache.curator.version>2.1.0-incubating</apache.curator.version>
    <aws.amazonaws.version>1.11.7</aws.amazonaws.version>
    <checkstyle.path>build/checkstyle/</checkstyle.path>
    <cxf.version>2.7.0</cxf.version>
    <findbugs.path>build/findbugs</findbugs.path>
    <glusterfs-hadoop.version>2.3.13</glusterfs-hadoop.version>
    <hadoop.version>2.2.0</hadoop.version>
    <java.version>1.7</java.version>
    <jersey.version>2.22</jersey.version>
    <jetty.version>9.2.16.v20160414</jetty.version>
    <junit.version>4.12</junit.version>
    <libthrift.version>0.9.3</libthrift.version>
    <license.header.path>build/license/</license.header.path>
    <build.path>build</build.path>
    <log4j.version>1.2.17</log4j.version>
    <metrics.version>3.1.2</metrics.version>
    <powermock.version>1.6.1</powermock.version>
    <project.build.sourceEncoding>UTF-8</project.build.sourceEncoding>
    <slf4j.version>1.7.2</slf4j.version>
    <test.output.redirect>true</test.output.redirect>
    <hadoop-openstack.version>2.6.0</hadoop-openstack.version>
    <surefire.useSystemClassLoader>true</surefire.useSystemClassLoader>
    <!-- ENTERPRISE ADD -->
    <license.expiration.date>2100-12-31</license.expiration.date>
    <!-- ENTERPRISE END -->
  </properties>

  <modules>
    <module>underfs</module>
    <module>core</module>
    <module>keyvalue</module>
    <module>shell</module>
    <module>examples</module>
    <module>tests</module>
    <module>integration</module>
    <module>assembly</module>
    <module>minicluster</module>
    <!-- ENTERPRISE ADD -->
    <module>job</module>
    <module>security</module>
    <!-- ENTERPRISE END -->
  </modules>

  <dependencyManagement>
    <dependencies>
      <dependency>
        <!-- using older version to map dependency version from Hadoop -->
        <groupId>com.google.guava</groupId>
        <artifactId>guava</artifactId>
        <version>14.0.1</version>
      </dependency>
      <dependency>
        <groupId>org.apache.commons</groupId>
        <artifactId>commons-lang3</artifactId>
        <version>3.4</version>
      </dependency>
      <dependency>
        <groupId>commons-codec</groupId>
        <artifactId>commons-codec</artifactId>
        <version>1.10</version>
      </dependency>
      <dependency>
        <groupId>org.apache.mesos</groupId>
        <artifactId>mesos</artifactId>
        <version>0.23.0</version>
      </dependency>
      <dependency>
        <groupId>org.apache.hadoop</groupId>
        <artifactId>hadoop-client</artifactId>
        <version>${hadoop.version}</version>
        <exclusions>
          <exclusion>
            <groupId>asm</groupId>
            <artifactId>asm</artifactId>
          </exclusion>
          <exclusion>
            <groupId>org.jboss.netty</groupId>
            <artifactId>netty</artifactId>
          </exclusion>
          <exclusion>
            <groupId>com.google.guava</groupId>
            <artifactId>guava</artifactId>
          </exclusion>
        </exclusions>
      </dependency>
      <dependency>
        <groupId>org.apache.hadoop</groupId>
        <artifactId>hadoop-minicluster</artifactId>
        <version>${hadoop.version}</version>
        <exclusions>
          <exclusion>
            <groupId>asm</groupId>
            <artifactId>asm</artifactId>
          </exclusion>
          <exclusion>
            <groupId>org.jboss.netty</groupId>
            <artifactId>netty</artifactId>
          </exclusion>
        </exclusions>
      </dependency>
      <dependency>
        <groupId>org.apache.thrift</groupId>
        <artifactId>libthrift</artifactId>
        <version>${libthrift.version}</version>
        <exclusions>
          <exclusion>
            <groupId>org.slf4j</groupId>
            <artifactId>slf4j-api</artifactId>
          </exclusion>
        </exclusions>
      </dependency>
      <dependency>
        <groupId>org.slf4j</groupId>
        <artifactId>slf4j-api</artifactId>
        <version>${slf4j.version}</version>
      </dependency>
      <dependency>
        <groupId>org.slf4j</groupId>
        <artifactId>slf4j-log4j12</artifactId>
        <version>${slf4j.version}</version>
      </dependency>
<<<<<<< HEAD
      <!-- ENTERPRISE ADD -->
      <dependency>
        <groupId>org.codehaus.mojo</groupId>
        <artifactId>exec-maven-plugin</artifactId>
        <version>1.4.0</version>
      </dependency>
      <!-- ENTERPRISE END -->
=======
      <dependency>
        <groupId>com.beust</groupId>
        <artifactId>jcommander</artifactId>
        <version>1.48</version>
      </dependency>
>>>>>>> c73c8775

      <!-- Test Dependencies -->
      <dependency>
        <groupId>org.apache.curator</groupId>
        <artifactId>curator-test</artifactId>
        <version>${apache.curator.version}</version>
        <scope>test</scope>
        <exclusions>
          <exclusion>
            <groupId>org.javassist</groupId>
            <artifactId>javassist</artifactId>
          </exclusion>
        </exclusions>
      </dependency>
      <dependency>
        <groupId>org.apache.hadoop</groupId>
        <artifactId>hadoop-test</artifactId>
        <version>${hadoop.version}</version>
        <scope>test</scope>
      </dependency>

      <!--
          Dependency for FindBugs Plugin. This enables @SuppressFBWarnings.
          Note that this package can be unnecessary for runtime, and the
          'provided' scope makes it available for compilation and test,
          but not be packaged into the jar.
        -->
      <dependency>
        <groupId>com.google.code.findbugs</groupId>
        <artifactId>annotations</artifactId>
        <version>3.0.1</version>
        <scope>provided</scope>
      </dependency>
    </dependencies>
  </dependencyManagement>

  <!-- Dependencies to add to all projects. These should all be in the test scope -->
  <dependencies>
    <dependency>
      <groupId>junit</groupId>
      <artifactId>junit</artifactId>
      <version>${junit.version}</version>
      <scope>test</scope>
    </dependency>
    <dependency>
      <groupId>org.mockito</groupId>
      <artifactId>mockito-all</artifactId>
      <version>1.10.8</version>
      <scope>test</scope>
    </dependency>
    <dependency>
      <groupId>org.powermock</groupId>
      <artifactId>powermock-api-mockito</artifactId>
      <version>${powermock.version}</version>
      <scope>test</scope>
    </dependency>
    <dependency>
      <groupId>org.powermock</groupId>
      <artifactId>powermock-core</artifactId>
      <version>${powermock.version}</version>
      <scope>test</scope>
    </dependency>
    <dependency>
      <groupId>org.powermock</groupId>
      <artifactId>powermock-module-junit4</artifactId>
      <version>${powermock.version}</version>
      <scope>test</scope>
    </dependency>
    <dependency>
      <groupId>org.powermock</groupId>
      <artifactId>powermock-reflect</artifactId>
      <version>${powermock.version}</version>
      <scope>test</scope>
    </dependency>
  </dependencies>

  <build>
    <pluginManagement>
      <plugins>
        <plugin>
          <groupId>org.apache.maven.plugins</groupId>
          <artifactId>maven-compiler-plugin</artifactId>
          <version>3.2</version>
          <configuration>
            <source>${java.version}</source>
            <target>${java.version}</target>
            <encoding>UTF-8</encoding>
            <maxmem>1024m</maxmem>
            <compilerArgs>
              <arg>-Xlint:none</arg>
            </compilerArgs>
            <excludes>
              <exclude>**/\${alluxio.hadoop2.impl}</exclude>
            </excludes>
          </configuration>
        </plugin>
        <plugin>
          <groupId>org.apache.maven.plugins</groupId>
          <artifactId>maven-surefire-plugin</artifactId>
          <version>2.14</version>
          <configuration>
            <argLine>-Djava.net.preferIPv4Stack=true -XX:MaxPermSize=512M</argLine>
            <redirectTestOutputToFile>${test.output.redirect}</redirectTestOutputToFile>
            <!-- Alphabetical order on even hours, reverse-alphabetical on odd hours  -->
            <runOrder>hourly</runOrder>
            <useSystemClassLoader>${surefire.useSystemClassLoader}</useSystemClassLoader>
          </configuration>
        </plugin>
        <plugin>
          <groupId>org.apache.maven.plugins</groupId>
          <artifactId>maven-jar-plugin</artifactId>
          <version>2.4</version>
          <configuration>
            <excludes>
              <exclude>**/log4j.properties</exclude>
            </excludes>
          </configuration>
        </plugin>
      </plugins>
    </pluginManagement>

    <plugins>
      <plugin>
        <groupId>org.apache.maven.plugins</groupId>
        <artifactId>maven-release-plugin</artifactId>
        <version>2.5.1</version>
      </plugin>
      <plugin>
        <groupId>org.apache.maven.plugins</groupId>
        <artifactId>maven-assembly-plugin</artifactId>
        <version>2.3</version>
        <configuration>
          <skipAssembly>true</skipAssembly>
        </configuration>
      </plugin>
      <plugin>
        <groupId>org.apache.maven.plugins</groupId>
        <artifactId>maven-source-plugin</artifactId>
        <version>2.3</version>
        <executions>
          <execution>
            <id>attach-sources</id>
            <goals>
              <goal>jar</goal>
            </goals>
          </execution>
        </executions>
      </plugin>
      <plugin>
        <groupId>org.apache.maven.plugins</groupId>
        <artifactId>maven-javadoc-plugin</artifactId>
        <version>2.9</version>
        <executions>
          <execution>
            <id>aggregate</id>
            <goals>
              <goal>aggregate</goal>
            </goals>
          </execution>
          <execution>
            <id>attach-javadoc</id>
            <goals>
              <goal>jar</goal>
            </goals>
          </execution>
        </executions>
      </plugin>

      <!-- Parse Hadoop major version and resolve the compilation conflict between Hadoop 1.x and 2.x -->
      <plugin>
        <groupId>org.codehaus.mojo</groupId>
        <artifactId>build-helper-maven-plugin</artifactId>
        <version>1.10</version>
        <executions>
          <execution>
            <id>parse-hadoop-major-version</id>
            <goals>
              <goal>regex-property</goal>
            </goals>
            <configuration>
              <name>alluxio.hadoop2.impl</name>
              <value>${hadoop.version}</value>
              <regex>^1\..*$</regex>
              <replacement>AlluxioFileSystem.java</replacement>
              <failIfNoMatch>false</failIfNoMatch>
            </configuration>
          </execution>
        </executions>
      </plugin>

      <!-- Enforce versions -->
      <plugin>
        <groupId>org.apache.maven.plugins</groupId>
        <artifactId>maven-enforcer-plugin</artifactId>
        <version>1.4</version>
        <executions>
          <execution>
            <id>enforce-versions</id>
            <goals>
              <goal>enforce</goal>
            </goals>
            <configuration>
              <rules>
                <requireJavaVersion>
                  <version>${java.version}</version>
                </requireJavaVersion>
              </rules>
            </configuration>
          </execution>
        </executions>
      </plugin>

      <!-- FindBugs -->
      <plugin>
        <groupId>org.codehaus.mojo</groupId>
        <artifactId>findbugs-maven-plugin</artifactId>
        <version>3.0.2</version>
        <configuration>
          <excludeFilterFile>${findbugs.path}/findbugs-exclude.xml</excludeFilterFile>
          <!--
              Enables analysis which takes more memory but finds more bugs.
              If you run out of memory, changes the value of the effort element
              to 'Low'.
            -->
          <effort>Max</effort>
          <failOnError>true</failOnError>
          <threshold>Low</threshold>
          <findbugsXmlOutput>true</findbugsXmlOutput>
          <xmlOutput>true</xmlOutput>
        </configuration>
        <executions>
          <execution>
            <phase>compile</phase>
            <goals>
              <goal>check</goal>
            </goals>
          </execution>
        </executions>
      </plugin>

      <!-- Checkstyle -->
      <plugin>
        <groupId>org.apache.maven.plugins</groupId>
        <artifactId>maven-checkstyle-plugin</artifactId>
        <version>2.17</version>
        <configuration>
          <configLocation>${checkstyle.path}alluxio_checks.xml</configLocation>
          <suppressionsLocation>${checkstyle.path}suppressions.xml</suppressionsLocation>
          <suppressionsFileExpression>checkstyle.suppressions.file</suppressionsFileExpression>
          <includeTestSourceDirectory>true</includeTestSourceDirectory>
          <excludes>**/org/apache/jsp/**,**/alluxio/thrift/**,**/alluxio/proto/**</excludes>
          <encoding>UTF-8</encoding>
          <consoleOutput>true</consoleOutput>
          <failsOnError>true</failsOnError>
          <linkXRef>false</linkXRef>
        </configuration>
        <executions>
          <execution>
            <id>checkstyle</id>
            <phase>validate</phase>
            <goals>
              <goal>check</goal>
            </goals>
          </execution>
        </executions>
      </plugin>

      <!-- License Plugin -->
      <plugin>
        <groupId>com.mycila</groupId>
        <artifactId>license-maven-plugin</artifactId>
        <version>2.9</version>
        <configuration>
          <header>${license.header.path}HEADER.txt</header>
          <failIfMissing>true</failIfMissing>
          <aggregate>false</aggregate>
          <excludes>

            <!-- Code Exclusions -->
            <exclude>**/src/main/java/alluxio/thrift/*</exclude>
            <exclude>**/src/main/java/alluxio/proto/**</exclude>
            <exclude>**/src/main/java/alluxio/perf/thrift/*</exclude>
            <exclude>**/src/main/resources/*</exclude>
            <exclude>**/src/main/webapp/css/*</exclude>
            <exclude>**/src/main/webapp/js/*</exclude>
            <exclude>**/src/thrift/*</exclude>
            <exclude>**/src/proto/**</exclude>
            <exclude>**/src/deb/**/*</exclude>
            <exclude>**/src/test/resources/**</exclude>
            <exclude>**/vagrant/**/*</exclude>

            <!-- Build and Packaging Exclusions -->
            <exclude>build/**/*</exclude>
            <exclude>**/.checkstyle</exclude>
            <exclude>**/src/main/assembly/*</exclude>

            <!-- Documentation Exclusions -->
            <exclude>docs/**/*</exclude>
            <exclude>LICENSE</exclude>
            <exclude>NOTICE</exclude>

            <!-- ENTERPRISE ADD -->
            <!-- Enterprise Exclusions -->
            <exclude>tools/**/*</exclude>
            <exclude>**/.enterprise</exclude>

            <!-- ENTERPRISE END -->
            <!-- Default Local File System Exclusions -->
            <exclude>logs/*</exclude>
            <exclude>journal/**/*</exclude>
            <exclude>underFSStorage/**/*</exclude>
          </excludes>
          <mapping>
            <alluxio>SCRIPT_STYLE</alluxio>
            <java>SLASHSTAR_STYLE</java>
            <properties.template>SCRIPT_STYLE</properties.template>
            <sh.template>SCRIPT_STYLE</sh.template>
            <workers>SCRIPT_STYLE</workers>
            <xml.template>XML_STYLE</xml.template>
          </mapping>
          <useDefaultMapping>true</useDefaultMapping>
          <strictCheck>true</strictCheck>
        </configuration>
        <executions>
          <execution>
            <phase>validate</phase>
            <goals>
              <goal>check</goal>
            </goals>
          </execution>
        </executions>
      </plugin>
      <!-- ENTERPRISE ADD -->

      <!-- Linting enterprise annotations -->
      <plugin>
        <artifactId>exec-maven-plugin</artifactId>
        <groupId>org.codehaus.mojo</groupId>
        <version>1.4.0</version>
        <inherited>false</inherited>
        <executions>
          <execution>
            <id>Check enterprise annotations</id>
            <phase>compile</phase>
            <goals>
              <goal>exec</goal>
            </goals>
            <configuration>
              <executable>make</executable>
              <arguments>
                <argument>-f</argument>
                <argument>${basedir}/tools/Makefile</argument>
                <argument>lint</argument>
                <argument>TOOLS=${basedir}/tools</argument>
              </arguments>
            </configuration>
          </execution>
        </executions>
      </plugin>
      <!-- ENTERPRISE END -->

      <plugin>
        <artifactId>exec-maven-plugin</artifactId>
        <groupId>org.codehaus.mojo</groupId>
        <version>1.4.0</version>
        <inherited>false</inherited>
        <executions>
          <execution>
            <id>Check that there are no Windows line endings</id>
            <phase>compile</phase>
            <goals>
              <goal>exec</goal>
            </goals>
            <configuration>
              <executable>${build.path}/style/check_no_windows_line_endings.sh</executable>
            </configuration>
          </execution>
        </executions>
      </plugin>
    </plugins>
  </build>

  <reporting>
    <plugins>
      <plugin>
        <groupId>org.apache.maven.plugins</groupId>
        <artifactId>maven-javadoc-plugin</artifactId>
        <version>2.9</version>
        <configuration>
          <show>public</show>
        </configuration>
      </plugin>
    </plugins>
  </reporting>

  <profiles>
    <profile>
      <!-- Turn off doclint for java8 and later -->
      <id>doclint-java8-disable</id>
      <activation>
        <jdk>[1.8,)</jdk>
      </activation>
      <build>
        <plugins>
          <plugin>
            <groupId>org.apache.maven.plugins</groupId>
            <artifactId>maven-javadoc-plugin</artifactId>
            <version>2.9</version>
            <configuration>
              <additionalparam>-Xdoclint:none</additionalparam>
            </configuration>
            <executions>
              <execution>
                <id>attach-javadoc</id>
                <goals>
                  <goal>jar</goal>
                </goals>
              </execution>
            </executions>
          </plugin>
        </plugins>
      </build>
    </profile>

    <profile>
      <id>contractTest</id>
      <properties>
        <hadoop.version>2.6.0</hadoop.version>
      </properties>
    </profile>

    <profile>
      <id>hadoop-1</id>
      <properties>
        <hadoop.version>1.0.4</hadoop.version>
      </properties>
    </profile>

    <profile>
      <id>hadoop-2.2</id>
      <properties>
        <hadoop.version>2.2.0</hadoop.version>
      </properties>
    </profile>

    <profile>
      <id>hadoop-2.3</id>
      <properties>
        <hadoop.version>2.3.0</hadoop.version>
      </properties>
    </profile>

    <profile>
      <id>hadoop-2.4</id>
      <properties>
        <hadoop.version>2.4.0</hadoop.version>
      </properties>
    </profile>

    <profile>
      <id>hadoop-2.6</id>
      <properties>
        <hadoop.version>2.6.0</hadoop.version>
      </properties>
    </profile>

    <profile>
      <id>hadoop-2.7</id>
      <properties>
        <hadoop.version>2.7.0</hadoop.version>
      </properties>
    </profile>

    <!--
        build profile for Apache Spark.
        Empty spark profile to avoid missing profile complaints. Client
        submodules do more interesting things with this profile.
    -->
    <profile>
      <id>spark</id>
    </profile>

    <!--
        build profile for Apache Flink.
        Empty flinkprofile to avoid missing profile complaints. Client
        submodules do more interesting things with this profile.
    -->
    <profile>
      <id>flink</id>
    </profile>

    <profile>
      <id>mesos</id>
      <modules>
        <module>integration/mesos</module>
      </modules>
    </profile>

    <!-- Requires hadoop.version to be 2.4.0 or later -->
    <profile>
      <id>yarn</id>
      <modules>
        <module>integration/yarn</module>
      </modules>
    </profile>

    <!-- profile that Alluxio developers should use -->
    <profile>
      <id>developer</id>
      <modules>
        <module>integration/yarn</module>
        <module>integration/mesos</module>
      </modules>
      <properties>
        <hadoop.version>2.6.0</hadoop.version>
      </properties>
    </profile>

    <!-- profile that compiles jsp files -->
    <profile>
      <id>compileJsp</id>
      <build>
        <pluginManagement>
          <plugins>
            <plugin>
              <groupId>org.apache.sling</groupId>
              <artifactId>maven-jspc-plugin</artifactId>
              <version>2.0.8</version>
              <executions>
                <execution>
                  <phase>prepare-package</phase>
                  <id>compile-jsp</id>
                  <goals>
                    <goal>jspc</goal>
                  </goals>
                  <configuration>
                    <sourceDirectory>src/main/webapp</sourceDirectory>
                  </configuration>
                </execution>
              </executions>
            </plugin>
          </plugins>
        </pluginManagement>
      </build>
    </profile>

    <!-- profile that activates alluxio fuse for java8 or newer -->
    <profile>
      <id>fuse</id>
      <activation>
        <jdk>[1.8,)</jdk> <!-- 1.8 or newer -->
      </activation>
      <modules>
        <module>integration/fuse</module>
      </modules>
    </profile>
  </profiles>
</project><|MERGE_RESOLUTION|>--- conflicted
+++ resolved
@@ -265,7 +265,6 @@
         <artifactId>slf4j-log4j12</artifactId>
         <version>${slf4j.version}</version>
       </dependency>
-<<<<<<< HEAD
       <!-- ENTERPRISE ADD -->
       <dependency>
         <groupId>org.codehaus.mojo</groupId>
@@ -273,13 +272,11 @@
         <version>1.4.0</version>
       </dependency>
       <!-- ENTERPRISE END -->
-=======
       <dependency>
         <groupId>com.beust</groupId>
         <artifactId>jcommander</artifactId>
         <version>1.48</version>
       </dependency>
->>>>>>> c73c8775
 
       <!-- Test Dependencies -->
       <dependency>
