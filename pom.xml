--- conflicted
+++ resolved
@@ -16,11 +16,7 @@
   <modelVersion>4.0.0</modelVersion>
   <groupId>org.alluxio</groupId>
   <artifactId>alluxio-parent</artifactId>
-<<<<<<< HEAD
   <version>1.4.0-SNAPSHOT</version>
-=======
-  <version>1.3.0-RC0</version>
->>>>>>> 685f9c40
   <packaging>pom</packaging>
   <name>Alluxio Parent</name>
   <description>Parent POM of Alluxio project: a Memory-Speed Virtual Distributed Storage System</description>
@@ -175,11 +171,7 @@
     <!-- The number of milliseconds a cluster will continue running after last successful check. -->
     <license.grace.period>2592000000</license.grace.period>
     <!-- The URL of the server to use for the remote license check. -->
-<<<<<<< HEAD
-    <license.remote.url>https://proxy.alluxio.com/</license.remote.url>
-=======
     <license.remote.url>https://alluxio-proxy.herokuapp.com/</license.remote.url>
->>>>>>> 685f9c40
     <!-- The secret key used for communicating with Alluxio server.
          The key should only be set at compile time when generating distributions. -->
     <license.secret.key>invalid</license.secret.key>
@@ -652,10 +644,7 @@
               <goal>exec</goal>
             </goals>
             <configuration>
-<<<<<<< HEAD
               <skip>${annotation.skip}</skip>
-=======
->>>>>>> 685f9c40
               <executable>${basedir}/annotation/check.sh</executable>
             </configuration>
           </execution>
