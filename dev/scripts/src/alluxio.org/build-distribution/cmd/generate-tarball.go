/*
 * The Alluxio Open Foundation licenses this work under the Apache License, version 2.0
 * (the "License"). You may not use this work except in compliance with the License, which is
 * available at www.apache.org/licenses/LICENSE-2.0
 *
 * This software is distributed on an "AS IS" basis, WITHOUT WARRANTIES OR CONDITIONS OF ANY KIND,
 * either express or implied, as more fully set forth in the License.
 *
 * See the NOTICE file distributed with this work for information regarding copyright ownership.
 */

package cmd

import (
	"bytes"
	"errors"
	"fmt"
	"io/ioutil"
	"os"
	"path/filepath"
	"regexp"
	"runtime"
	"strings"

	"v.io/x/lib/cmdline"
	// ALLUXIO CS ADD
	annotation "github.com/TachyonNexus/golluxio/annotation/cmd"
	// ALLUXIO CS END
)

// ALLUXIO CS ADD
const edition = "enterprise"

// ALLUXIO CS END
var (
	cmdSingle = &cmdline.Command{
		Name:   "single",
		Short:  "Generates an alluxio tarball",
		Long:   "Generates an alluxio tarball",
		Runner: cmdline.RunnerFunc(single),
	}

	hadoopDistributionFlag string
	targetFlag             string
	mvnArgsFlag            string

	webappDir = "core/server/common/src/main/webapp"
	webappWar = "assembly/webapp.war"
)

func init() {
	cmdSingle.Flags.StringVar(&hadoopDistributionFlag, "hadoop-distribution", "hadoop-2.2", "the hadoop distribution to build this Alluxio distribution tarball")
	cmdSingle.Flags.StringVar(&targetFlag, "target", fmt.Sprintf("alluxio-%v.tar.gz", versionMarker),
		fmt.Sprintf("an optional target name for the generated tarball. The default is alluxio-%v.tar.gz. The string %q will be substituted with the built version. "+
			`Note that trailing ".tar.gz" will be stripped to determine the name for the Root directory of the generated tarball`, versionMarker, versionMarker))
	cmdSingle.Flags.StringVar(&mvnArgsFlag, "mvn-args", "", `a comma-separated list of additional Maven arguments to build with, e.g. -mvn-args "-Pspark,-Dhadoop.version=2.2.0"`)
}

func single(_ *cmdline.Env, _ []string) error {
	// ALLUXIO CS ADD
	if err := updateRootFlags(); err != nil {
		return err
	}
	if err := checkRootFlags(); err != nil {
		return err
	}
	// ALLUXIO CS END
	if err := generateTarball(hadoopDistributionFlag); err != nil {
		return err
	}
	return nil
}

func replace(path, old, new string) {
	data, err := ioutil.ReadFile(path)
	if err != nil {
		fmt.Fprintf(os.Stderr, "ReadFile() failed: %v\n", err)
		os.Exit(1)
	}
	data = bytes.Replace(data, []byte(old), []byte(new), -1)
	if err := ioutil.WriteFile(path, data, os.FileMode(0644)); err != nil {
		fmt.Fprintf(os.Stderr, "WriteFile() failed: %v\n", err)
		os.Exit(1)
	}
}

func mkdir(path string) {
	if err := os.MkdirAll(path, os.FileMode(0755)); err != nil {
		fmt.Fprintf(os.Stderr, "MkdirAll() failed: %v\n", err)
		os.Exit(1)
	}
}

func chdir(path string) {
	if err := os.Chdir(path); err != nil {
		fmt.Fprintf(os.Stderr, "Chdir() failed: %v\n", err)
		os.Exit(1)
	}
}

func symlink(oldname, newname string) {
	if err := os.Symlink(oldname, newname); err != nil {
		fmt.Fprintf(os.Stderr, "Symlink(%v, %v) failed: %v\n", oldname, newname, err)
		os.Exit(1)
	}
}

func getCommonMvnArgs(hadoopVersion version) []string {
	args := []string{"clean", "install", "-DskipTests", "-Dfindbugs.skip", "-Dmaven.javadoc.skip", "-Dcheckstyle.skip", "-Pmesos"}
	if mvnArgsFlag != "" {
		for _, arg := range strings.Split(mvnArgsFlag, ",") {
			args = append(args, arg)
		}
	}

	args = append(args, fmt.Sprintf("-Dhadoop.version=%v", hadoopVersion), fmt.Sprintf("-P%v", hadoopVersion.hadoopProfile()))
	if includeYarnIntegration(hadoopVersion) {
		args = append(args, "-Pyarn")
	}
	if hadoopVersion.major == 1 {
		// checker requires hadoop 2+ to compile.
		args = append(args, "-Dchecker.hadoop.version=2.2.0")
	}
	// ALLUXIO CS ADD
	if nativeFlag {
		args = append(args, "-Pnative")
	}
	if callHomeFlag {
		args = append(args, "-Dcall.home.enabled=true")
		if callHomeBucketFlag != "" {
			args = append(args, fmt.Sprintf("-Dcall.home.bucket=%s", callHomeBucketFlag))
		}
	}
	if licenseCheckFlag {
		args = append(args, "-Dlicense.check.enabled=true")
		if licenseSecretKeyFlag != "" {
			args = append(args, fmt.Sprintf("-Dlicense.secret.key=%s", licenseSecretKeyFlag))
		}
	}
	if proxyURLFlag != "" {
		args = append(args, fmt.Sprintf("-Dproxy.url=%s", proxyURLFlag))
	}
	// ALLUXIO CS END
	return args
}

func includeYarnIntegration(hadoopVersion version) bool {
	// ALLUXIO CS REPLACE
	// return hadoopVersion.major >= 2 && hadoopVersion.minor >= 4
	// ALLUXIO CS WITH
	return false
	// ALLUXIO CS END
}

func getVersion() (string, error) {
	versionLine := run("grepping for the version", "grep", "-m1", "<version>", "pom.xml")
	re := regexp.MustCompile(".*<version>(.*)</version>.*")
	match := re.FindStringSubmatch(versionLine)
	if len(match) < 2 {
		return "", errors.New("failed to find version")
	}
	return match[1], nil
}

func addAdditionalFiles(srcPath, dstPath string, hadoopVersion version, version string) {
	chdir(srcPath)
	pathsToCopy := []string{
		// ALLUXIO CS ADD
		fmt.Sprintf("lib/alluxio-underfs-fork-%v.jar", version),
		fmt.Sprintf("lib/alluxio-underfs-jdbc-%v.jar", version),
		"integration/docker/bin/alluxio-job-master.sh",
		"integration/docker/bin/alluxio-job-worker.sh",
		// ALLUXIO CS END
		"bin/alluxio",
		"bin/alluxio-masters.sh",
		"bin/alluxio-mount.sh",
		"bin/alluxio-start.sh",
		"bin/alluxio-stop.sh",
		"bin/alluxio-workers.sh",
		fmt.Sprintf("client/alluxio-%v-client.jar", version),
		"conf/alluxio-env.sh.template",
		"conf/alluxio-site.properties.template",
		"conf/core-site.xml.template",
		"conf/log4j.properties",
		"conf/masters",
		"conf/metrics.properties.template",
		"conf/workers",
		"integration/checker/bin/alluxio-checker.sh",
		"integration/checker/bin/hive-checker.sh",
		"integration/checker/bin/mapreduce-checker.sh",
		"integration/checker/bin/spark-checker.sh",
		"integration/docker/Dockerfile",
		"integration/docker/entrypoint.sh",
		"integration/docker/bin/alluxio-master.sh",
		"integration/docker/bin/alluxio-proxy.sh",
		"integration/docker/bin/alluxio-worker.sh",
		"integration/docker/conf/alluxio-site.properties.template",
		"integration/docker/conf/alluxio-env.sh.template",
		"integration/fuse/bin/alluxio-fuse",
		"integration/kubernetes/alluxio-journal-volume.yaml.template",
		"integration/kubernetes/alluxio-master.yaml.template",
		"integration/kubernetes/alluxio-worker.yaml.template",
		"integration/kubernetes/conf/alluxio.properties.template",
		"integration/mesos/bin/alluxio-env-mesos.sh",
		"integration/mesos/bin/alluxio-mesos-start.sh",
		"integration/mesos/bin/alluxio-master-mesos.sh",
		"integration/mesos/bin/alluxio-mesos-stop.sh",
		"integration/mesos/bin/alluxio-worker-mesos.sh",
		"integration/mesos/bin/common.sh",
		fmt.Sprintf("lib/alluxio-underfs-gcs-%v.jar", version),
		// ALLUXIO CS REMOVE
		// fmt.Sprintf("lib/alluxio-underfs-hdfs-%v.jar", version),
		// ALLUXIO CS END
		fmt.Sprintf("lib/alluxio-underfs-local-%v.jar", version),
		fmt.Sprintf("lib/alluxio-underfs-oss-%v.jar", version),
		fmt.Sprintf("lib/alluxio-underfs-s3a-%v.jar", version),
		fmt.Sprintf("lib/alluxio-underfs-swift-%v.jar", version),
		fmt.Sprintf("lib/alluxio-underfs-wasb-%v.jar", version),
		"libexec/alluxio-config.sh",
		"LICENSE",
	}
	if includeYarnIntegration(hadoopVersion) {
		pathsToCopy = append(pathsToCopy, []string{
			"integration/yarn/bin/alluxio-application-master.sh",
			"integration/yarn/bin/alluxio-master-yarn.sh",
			"integration/yarn/bin/alluxio-worker-yarn.sh",
			"integration/yarn/bin/alluxio-yarn.sh",
			"integration/yarn/bin/alluxio-yarn-setup.sh",
			"integration/yarn/bin/common.sh",
		}...)
	}
	for _, path := range pathsToCopy {
		mkdir(filepath.Join(dstPath, filepath.Dir(path)))
		run(fmt.Sprintf("adding %v", path), "cp", path, filepath.Join(dstPath, path))
	}

	// Create empty directories for default UFS and Docker integration.
	mkdir(filepath.Join(dstPath, "underFSStorage"))
	mkdir(filepath.Join(dstPath, "integration/docker/conf"))

	// ALLUXIO CS REMOVE
	// // Add links for previous jar locations for backwards compatibility
	// for _, jar := range []string{"client", "server"} {
	// 	oldLocation := filepath.Join(dstPath, fmt.Sprintf("assembly/%v/target/alluxio-assembly-%v-%v-jar-with-dependencies.jar", jar, jar, version))
	// 	mkdir(filepath.Dir(oldLocation))
	// 	symlink(fmt.Sprintf("../../alluxio-%v-%v.jar", jar, version), oldLocation)
	// }
	// mkdir(filepath.Join(dstPath, "assembly/server/target"))
	// ALLUXIO CS END
	// ALLUXIO CS ADD
	mkdir(filepath.Join(dstPath, "lib"))
	for _, moduleName := range strings.Split(ufsModulesFlag, ",") {
		ufsModule, ok := ufsModules[moduleName]
		if !ok {
			// This should be impossible, we validate ufsModulesFlag at the start.
			fmt.Fprintf(os.Stderr, "Unrecognized ufs module: %v", moduleName)
			os.Exit(1)
		}
		ufsJar := fmt.Sprintf("alluxio-underfs-%v-%v.jar", ufsModule.name, version)
		run(fmt.Sprintf("adding ufs module %v to lib/", moduleName), "mv", filepath.Join(srcPath, "lib", ufsJar), filepath.Join(dstPath, "lib"))
	}
	if nativeFlag {
		run("adding Alluxio native libraries", "mv", fmt.Sprintf("lib/native"), filepath.Join(dstPath, "lib", "native"))
	}
	// ALLUXIO CS END
}

func generateTarball(hadoopDistribution string) error {
	hadoopVersion := hadoopDistributions[hadoopDistribution]
	cwd, err := os.Getwd()
	if err != nil {
		return err
	}

	srcPath, err := ioutil.TempDir("", "alluxio")
	if err != nil {
		return fmt.Errorf("Failed to create temp directory: %v", err)
	}

	_, file, _, ok := runtime.Caller(0)
	if !ok {
		return errors.New("Failed to determine file of the go script")
	}
	// Relative path from this class to the root directory.
	repoPath := filepath.Join(filepath.Dir(file), "../../../../../../")
	run(fmt.Sprintf("copying source from %v to %v", repoPath, srcPath), "cp", "-R", repoPath+"/.", srcPath)

	chdir(srcPath)
	run("running git clean -fdx", "git", "clean", "-fdx")

	version, err := getVersion()
	if err != nil {
		return err
	}
	// ALLUXIO CS ADD
	// prepend the version with `edition-`
	originalVersion := version
	version = edition + "-" + originalVersion
	run("updating version to "+version, "mvn", "versions:set", "-DnewVersion="+version, "-DgenerateBackupPoms=false")
	run("updating version to "+version+" in alluxio-config.sh", "sed", "-i.bak", fmt.Sprintf("s/%v/%v/g", originalVersion, version), "libexec/alluxio-config.sh")
	// ALLUXIO CS END

	// Update the web app location.
	replace("core/common/src/main/java/alluxio/PropertyKey.java", webappDir, webappWar)
	// Update the assembly jar paths.
	replace("libexec/alluxio-config.sh", "assembly/client/target/alluxio-assembly-client-${VERSION}-jar-with-dependencies.jar", "assembly/alluxio-client-${VERSION}.jar")
	replace("libexec/alluxio-config.sh", "assembly/server/target/alluxio-assembly-server-${VERSION}-jar-with-dependencies.jar", "assembly/alluxio-server-${VERSION}.jar")
	// Update the FUSE jar path
	replace("integration/fuse/bin/alluxio-fuse", "target/alluxio-integration-fuse-${VERSION}-jar-with-dependencies.jar", "alluxio-fuse-${VERSION}.jar")
<<<<<<< HEAD
	// ALLUXIO CS ADD
	fmt.Printf("  erasing annotations ... ")
	if err := annotation.Erase(srcPath); err != nil {
		return err
	}
	fmt.Println("done")
	// ALLUXIO CS END
=======
	// Update the checker jar paths
	for _, file := range []string{"bin/hive-checker.sh", "bin/mapreduce-checker.sh", "bin/spark-checker.sh"} {
		replace(filepath.Join("integration/checker", file), "target/alluxio-checker-${VERSION}-jar-with-dependencies.jar", "alluxio-checker-${VERSION}.jar")
	}
>>>>>>> d95b6267

	mvnArgs := getCommonMvnArgs(hadoopVersion)
	run("compiling repo", "mvn", mvnArgs...)
	// ALLUXIO CS ADD
	// Compile ufs modules for the main build
	for _, moduleName := range strings.Split(ufsModulesFlag, ",") {
		ufsModule := ufsModules[moduleName]
		ufsMvnArgs := mvnArgs
		for _, arg := range strings.Split(ufsModule.mavenArgs, " ") {
			ufsMvnArgs = append(ufsMvnArgs, arg)
		}
		run(fmt.Sprintf("compiling ufs module %v", moduleName), "mvn", ufsMvnArgs...)
		srcUfsJar := fmt.Sprintf("alluxio-underfs-hdfs-%v.jar", version)
		dstUfsJar := fmt.Sprintf("alluxio-underfs-%v-%v.jar", ufsModule.name, version)
		run(fmt.Sprintf("saving ufs module %v", moduleName), "mv", filepath.Join(srcPath, "lib", srcUfsJar), filepath.Join(srcPath, "lib", dstUfsJar))
	}
	// ALLUXIO CS END

	tarball := strings.Replace(targetFlag, versionMarker, version, 1)
	dstDir := strings.TrimSuffix(filepath.Base(tarball), ".tar.gz")
	dstDir = strings.TrimSuffix(dstDir, "-bin")
	dstPath := filepath.Join(cwd, dstDir)
	run(fmt.Sprintf("removing any existing %v", dstPath), "rm", "-rf", dstPath)
	fmt.Printf("Creating %s:\n", tarball)

	for _, dir := range []string{
		"assembly", "client", "logs", "integration/fuse", "integration/checker",
	} {
		mkdir(filepath.Join(dstPath, dir))
	}

	run("adding Alluxio client assembly jar", "mv", fmt.Sprintf("assembly/client/target/alluxio-assembly-client-%v-jar-with-dependencies.jar", version), filepath.Join(dstPath, "assembly", fmt.Sprintf("alluxio-client-%v.jar", version)))
	run("adding Alluxio server assembly jar", "mv", fmt.Sprintf("assembly/server/target/alluxio-assembly-server-%v-jar-with-dependencies.jar", version), filepath.Join(dstPath, "assembly", fmt.Sprintf("alluxio-server-%v.jar", version)))
	run("adding Alluxio FUSE jar", "mv", fmt.Sprintf("integration/fuse/target/alluxio-integration-fuse-%v-jar-with-dependencies.jar", version), filepath.Join(dstPath, "integration", "fuse", fmt.Sprintf("alluxio-fuse-%v.jar", version)))
	run("adding Alluxio checker jar", "mv", fmt.Sprintf("integration/checker/target/alluxio-checker-%v-jar-with-dependencies.jar", version), filepath.Join(dstPath, "integration", "checker", fmt.Sprintf("alluxio-checker-%v.jar", version)))
	// Condense the webapp into a single .war file.
	run("jarring up webapp", "jar", "-cf", filepath.Join(dstPath, webappWar), "-C", webappDir, ".")

	if includeYarnIntegration(hadoopVersion) {
		// Update the YARN jar path
		replace("integration/yarn/bin/alluxio-yarn.sh", "target/alluxio-integration-yarn-${VERSION}-jar-with-dependencies.jar", "alluxio-yarn-${VERSION}.jar")
		// Create directories for the yarn integration
		mkdir(filepath.Join(dstPath, "integration", "yarn"))
		run("adding Alluxio YARN jar", "mv", fmt.Sprintf("integration/yarn/target/alluxio-integration-yarn-%v-jar-with-dependencies.jar", version), filepath.Join(dstPath, "integration", "yarn", fmt.Sprintf("alluxio-yarn-%v.jar", version)))
	}

	addAdditionalFiles(srcPath, dstPath, hadoopVersion, version)
	// ALLUXIO CS ADD
	hadoopVersion, ok = hadoopDistributions[hadoopDistribution]
	if !ok {
		return fmt.Errorf("hadoop distribution %s not recognized\n", hadoopDistribution)
	}
	// This must be run at the end to avoid changing other jars depending on client
	if hadoopVersion.hasHadoopKMS() {
		kmsClientMvnArgs := append(mvnArgs, "-Phadoop-kms")
		run("compiling client module with Hadoop KMS", "mvn", kmsClientMvnArgs...)
		srcClientJar := filepath.Join(srcPath, "client", fmt.Sprintf("alluxio-%v-client.jar", version))
		dstClientJar := filepath.Join(dstPath, "client", fmt.Sprintf("alluxio-%v-client-with-kms.jar", version))
		run("adding Alluxio KMS client jar", "mv", srcClientJar, dstClientJar)
	}
	// ALLUXIO CS END

	chdir(cwd)
	run("creating the distribution tarball", "tar", "-czvf", tarball, dstDir)
	run("removing the temporary repositories", "rm", "-rf", srcPath, dstPath)

	return nil
}<|MERGE_RESOLUTION|>--- conflicted
+++ resolved
@@ -307,21 +307,17 @@
 	replace("libexec/alluxio-config.sh", "assembly/server/target/alluxio-assembly-server-${VERSION}-jar-with-dependencies.jar", "assembly/alluxio-server-${VERSION}.jar")
 	// Update the FUSE jar path
 	replace("integration/fuse/bin/alluxio-fuse", "target/alluxio-integration-fuse-${VERSION}-jar-with-dependencies.jar", "alluxio-fuse-${VERSION}.jar")
-<<<<<<< HEAD
-	// ALLUXIO CS ADD
-	fmt.Printf("  erasing annotations ... ")
-	if err := annotation.Erase(srcPath); err != nil {
-		return err
-	}
-	fmt.Println("done")
-	// ALLUXIO CS END
-=======
 	// Update the checker jar paths
 	for _, file := range []string{"bin/hive-checker.sh", "bin/mapreduce-checker.sh", "bin/spark-checker.sh"} {
 		replace(filepath.Join("integration/checker", file), "target/alluxio-checker-${VERSION}-jar-with-dependencies.jar", "alluxio-checker-${VERSION}.jar")
 	}
->>>>>>> d95b6267
-
+	// ALLUXIO CS ADD
+	fmt.Printf("  erasing annotations ... ")
+	if err := annotation.Erase(srcPath); err != nil {
+		return err
+	}
+	fmt.Println("done")
+	// ALLUXIO CS END
 	mvnArgs := getCommonMvnArgs(hadoopVersion)
 	run("compiling repo", "mvn", mvnArgs...)
 	// ALLUXIO CS ADD
