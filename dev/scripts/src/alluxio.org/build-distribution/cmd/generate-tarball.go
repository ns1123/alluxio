/*
 * The Alluxio Open Foundation licenses this work under the Apache License, version 2.0
 * (the "License"). You may not use this work except in compliance with the License, which is
 * available at www.apache.org/licenses/LICENSE-2.0
 *
 * This software is distributed on an "AS IS" basis, WITHOUT WARRANTIES OR CONDITIONS OF ANY KIND,
 * either express or implied, as more fully set forth in the License.
 *
 * See the NOTICE file distributed with this work for information regarding copyright ownership.
 */

package cmd

import (
	"bytes"
	"errors"
	"fmt"
	"io/ioutil"
	"os"
	"path/filepath"
	"regexp"
	"runtime"
	"strings"

	"v.io/x/lib/cmdline"
	// ALLUXIO CS ADD
	annotation "github.com/TachyonNexus/golluxio/annotation/cmd"
	// ALLUXIO CS END
)

// ALLUXIO CS ADD
const edition = "enterprise"

// ALLUXIO CS END
var (
	cmdSingle = &cmdline.Command{
		Name:   "single",
		Short:  "Generates an alluxio tarball",
		Long:   "Generates an alluxio tarball",
		Runner: cmdline.RunnerFunc(single),
	}

	hadoopDistributionFlag string
	targetFlag             string
	mvnArgsFlag            string

	webappDir = "core/server/common/src/main/webapp"
	webappWar = "assembly/webapp.war"
)

func init() {
	cmdSingle.Flags.StringVar(&hadoopDistributionFlag, "hadoop-distribution", "hadoop-2.2", "the hadoop distribution to build this Alluxio distribution tarball")
	cmdSingle.Flags.StringVar(&targetFlag, "target", fmt.Sprintf("alluxio-%v.tar.gz", versionMarker),
		fmt.Sprintf("an optional target name for the generated tarball. The default is alluxio-%v.tar.gz. The string %q will be substituted with the built version. "+
			`Note that trailing ".tar.gz" will be stripped to determine the name for the Root directory of the generated tarball`, versionMarker, versionMarker))
	cmdSingle.Flags.StringVar(&mvnArgsFlag, "mvn-args", "", `a comma-separated list of additional Maven arguments to build with, e.g. -mvn-args "-Pspark,-Dhadoop.version=2.2.0"`)
}

func single(_ *cmdline.Env, _ []string) error {
	// ALLUXIO CS ADD
	if err := updateRootFlags(); err != nil {
		return err
	}
	if err := checkRootFlags(); err != nil {
		return err
	}
	// ALLUXIO CS END
	if err := generateTarball(hadoopDistributionFlag); err != nil {
		return err
	}
	return nil
}

func replace(path, old, new string) {
	data, err := ioutil.ReadFile(path)
	if err != nil {
		fmt.Fprintf(os.Stderr, "ReadFile() failed: %v\n", err)
		os.Exit(1)
	}
	data = bytes.Replace(data, []byte(old), []byte(new), -1)
	if err := ioutil.WriteFile(path, data, os.FileMode(0644)); err != nil {
		fmt.Fprintf(os.Stderr, "WriteFile() failed: %v\n", err)
		os.Exit(1)
	}
}

func mkdir(path string) {
	if err := os.MkdirAll(path, os.FileMode(0755)); err != nil {
		fmt.Fprintf(os.Stderr, "MkdirAll() failed: %v\n", err)
		os.Exit(1)
	}
}

func chdir(path string) {
	if err := os.Chdir(path); err != nil {
		fmt.Fprintf(os.Stderr, "Chdir() failed: %v\n", err)
		os.Exit(1)
	}
}

func symlink(oldname, newname string) {
	if err := os.Symlink(oldname, newname); err != nil {
		fmt.Fprintf(os.Stderr, "Symlink(%v, %v) failed: %v\n", oldname, newname, err)
		os.Exit(1)
	}
}

func getCommonMvnArgs(hadoopVersion version) []string {
	args := []string{"clean", "install", "-DskipTests", "-Dfindbugs.skip", "-Dmaven.javadoc.skip", "-Dcheckstyle.skip", "-Pmesos"}
	if mvnArgsFlag != "" {
		for _, arg := range strings.Split(mvnArgsFlag, ",") {
			args = append(args, arg)
		}
	}

	args = append(args, fmt.Sprintf("-Dhadoop.version=%v", hadoopVersion), fmt.Sprintf("-P%v", hadoopVersion.hadoopProfile()))
	if includeYarnIntegration(hadoopVersion) {
		args = append(args, "-Pyarn")
	}
<<<<<<< HEAD
	// ALLUXIO CS ADD
	if nativeFlag {
		args = append(args, "-Pnative")
	}
	if callHomeFlag {
		args = append(args, "-Dcall.home.enabled=true")
		if callHomeBucketFlag != "" {
			args = append(args, fmt.Sprintf("-Dcall.home.bucket=%s", callHomeBucketFlag))
		}
	}
	if licenseCheckFlag {
		args = append(args, "-Dlicense.check.enabled=true")
		if licenseSecretKeyFlag != "" {
			args = append(args, fmt.Sprintf("-Dlicense.secret.key=%s", licenseSecretKeyFlag))
		}
	}
	if proxyURLFlag != "" {
		args = append(args, fmt.Sprintf("-Dproxy.url=%s", proxyURLFlag))
	}
	// ALLUXIO CS END
=======
	if hadoopVersion.major == 1 {
		// checker requires hadoop 2+ to compile.
		args = append(args, "-Dchecker.hadoop.version=2.2.0")
	}
>>>>>>> 4770d3cd
	return args
}

func includeYarnIntegration(hadoopVersion version) bool {
	// ALLUXIO CS REPLACE
	// return hadoopVersion.major >= 2 && hadoopVersion.minor >= 4
	// ALLUXIO CS WITH
	return false
	// ALLUXIO CS END
}

func getVersion() (string, error) {
	versionLine := run("grepping for the version", "grep", "-m1", "<version>", "pom.xml")
	re := regexp.MustCompile(".*<version>(.*)</version>.*")
	match := re.FindStringSubmatch(versionLine)
	if len(match) < 2 {
		return "", errors.New("failed to find version")
	}
	return match[1], nil
}

func addAdditionalFiles(srcPath, dstPath string, hadoopVersion version, version string) {
	chdir(srcPath)
	pathsToCopy := []string{
		// ALLUXIO CS ADD
		fmt.Sprintf("lib/alluxio-underfs-fork-%v.jar", version),
		fmt.Sprintf("lib/alluxio-underfs-jdbc-%v.jar", version),
		"integration/docker/bin/alluxio-job-master.sh",
		"integration/docker/bin/alluxio-job-worker.sh",
		// ALLUXIO CS END
		"bin/alluxio",
		"bin/alluxio-masters.sh",
		"bin/alluxio-mount.sh",
		"bin/alluxio-start.sh",
		"bin/alluxio-stop.sh",
		"bin/alluxio-workers.sh",
		fmt.Sprintf("client/alluxio-%v-client.jar", version),
		"conf/alluxio-env.sh.template",
		"conf/alluxio-site.properties.template",
		"conf/core-site.xml.template",
		"conf/log4j.properties",
		"conf/masters",
		"conf/metrics.properties.template",
		"conf/workers",
		"integration/docker/Dockerfile",
		"integration/docker/entrypoint.sh",
		"integration/docker/bin/alluxio-master.sh",
		"integration/docker/bin/alluxio-proxy.sh",
		"integration/docker/bin/alluxio-worker.sh",
		"integration/docker/conf/alluxio-site.properties.template",
		"integration/docker/conf/alluxio-env.sh.template",
		"integration/fuse/bin/alluxio-fuse",
		"integration/kubernetes/alluxio-journal-volume.yaml.template",
		"integration/kubernetes/alluxio-master.yaml.template",
		"integration/kubernetes/alluxio-worker.yaml.template",
		"integration/kubernetes/conf/alluxio.properties.template",
		"integration/mesos/bin/alluxio-env-mesos.sh",
		"integration/mesos/bin/alluxio-mesos-start.sh",
		"integration/mesos/bin/alluxio-master-mesos.sh",
		"integration/mesos/bin/alluxio-mesos-stop.sh",
		"integration/mesos/bin/alluxio-worker-mesos.sh",
		"integration/mesos/bin/common.sh",
		fmt.Sprintf("lib/alluxio-underfs-gcs-%v.jar", version),
		// ALLUXIO CS REMOVE
		// fmt.Sprintf("lib/alluxio-underfs-hdfs-%v.jar", version),
		// ALLUXIO CS END
		fmt.Sprintf("lib/alluxio-underfs-local-%v.jar", version),
		fmt.Sprintf("lib/alluxio-underfs-oss-%v.jar", version),
		fmt.Sprintf("lib/alluxio-underfs-s3a-%v.jar", version),
		fmt.Sprintf("lib/alluxio-underfs-swift-%v.jar", version),
		fmt.Sprintf("lib/alluxio-underfs-wasb-%v.jar", version),
		"libexec/alluxio-config.sh",
	}
	if includeYarnIntegration(hadoopVersion) {
		pathsToCopy = append(pathsToCopy, []string{
			"integration/yarn/bin/alluxio-application-master.sh",
			"integration/yarn/bin/alluxio-master-yarn.sh",
			"integration/yarn/bin/alluxio-worker-yarn.sh",
			"integration/yarn/bin/alluxio-yarn.sh",
			"integration/yarn/bin/alluxio-yarn-setup.sh",
			"integration/yarn/bin/common.sh",
		}...)
	}
	for _, path := range pathsToCopy {
		mkdir(filepath.Join(dstPath, filepath.Dir(path)))
		run(fmt.Sprintf("adding %v", path), "cp", path, filepath.Join(dstPath, path))
	}

	// Create empty directories for default UFS and Docker integration.
	mkdir(filepath.Join(dstPath, "underFSStorage"))
	mkdir(filepath.Join(dstPath, "integration/docker/conf"))

	// ALLUXIO CS REMOVE
	// // Add links for previous jar locations for backwards compatibility
	// for _, jar := range []string{"client", "server"} {
	// 	oldLocation := filepath.Join(dstPath, fmt.Sprintf("assembly/%v/target/alluxio-assembly-%v-%v-jar-with-dependencies.jar", jar, jar, version))
	// 	mkdir(filepath.Dir(oldLocation))
	// 	symlink(fmt.Sprintf("../../alluxio-%v-%v.jar", jar, version), oldLocation)
	// }
	// mkdir(filepath.Join(dstPath, "assembly/server/target"))
	// ALLUXIO CS END
	// ALLUXIO CS ADD
	mkdir(filepath.Join(dstPath, "lib"))
	for _, moduleName := range strings.Split(ufsModulesFlag, ",") {
		ufsModule, ok := ufsModules[moduleName]
		if !ok {
			// This should be impossible, we validate ufsModulesFlag at the start.
			fmt.Fprintf(os.Stderr, "Unrecognized ufs module: %v", moduleName)
			os.Exit(1)
		}
		ufsJar := fmt.Sprintf("alluxio-underfs-%v-%v.jar", ufsModule.name, version)
		run(fmt.Sprintf("adding ufs module %v to lib/", moduleName), "mv", filepath.Join(srcPath, "lib", ufsJar), filepath.Join(dstPath, "lib"))
	}
	if nativeFlag {
		run("adding Alluxio native libraries", "mv", fmt.Sprintf("lib/native"), filepath.Join(dstPath, "lib", "native"))
	}
	// ALLUXIO CS END
}

func generateTarball(hadoopDistribution string) error {
	hadoopVersion := hadoopDistributions[hadoopDistribution]
	cwd, err := os.Getwd()
	if err != nil {
		return err
	}

	srcPath, err := ioutil.TempDir("", "alluxio")
	if err != nil {
		return fmt.Errorf("Failed to create temp directory: %v", err)
	}

	_, file, _, ok := runtime.Caller(0)
	if !ok {
		return errors.New("Failed to determine file of the go script")
	}
	// Relative path from this class to the root directory.
	repoPath := filepath.Join(filepath.Dir(file), "../../../../../../")
	run(fmt.Sprintf("copying source from %v to %v", repoPath, srcPath), "cp", "-R", repoPath+"/.", srcPath)

	chdir(srcPath)
	run("running git clean -fdx", "git", "clean", "-fdx")

	version, err := getVersion()
	if err != nil {
		return err
	}
	// ALLUXIO CS ADD
	// prepend the version with `edition-`
	originalVersion := version
	version = edition + "-" + originalVersion
	run("updating version to "+version, "mvn", "versions:set", "-DnewVersion="+version, "-DgenerateBackupPoms=false")
	run("updating version to "+version+" in alluxio-config.sh", "sed", "-i.bak", fmt.Sprintf("s/%v/%v/g", originalVersion, version), "libexec/alluxio-config.sh")
	// ALLUXIO CS END

	// Update the web app location.
	replace("core/common/src/main/java/alluxio/PropertyKey.java", webappDir, webappWar)
	// Update the assembly jar paths.
	replace("libexec/alluxio-config.sh", "assembly/client/target/alluxio-assembly-client-${VERSION}-jar-with-dependencies.jar", "assembly/alluxio-client-${VERSION}.jar")
	replace("libexec/alluxio-config.sh", "assembly/server/target/alluxio-assembly-server-${VERSION}-jar-with-dependencies.jar", "assembly/alluxio-server-${VERSION}.jar")
	// Update the FUSE jar path
	replace("integration/fuse/bin/alluxio-fuse", "target/alluxio-integration-fuse-${VERSION}-jar-with-dependencies.jar", "alluxio-fuse-${VERSION}.jar")
	// ALLUXIO CS ADD
	fmt.Printf("  erasing annotations ... ")
	if err := annotation.Erase(srcPath); err != nil {
		return err
	}
	fmt.Println("done")
	// ALLUXIO CS END

	mvnArgs := getCommonMvnArgs(hadoopVersion)
	run("compiling repo", "mvn", mvnArgs...)
	// ALLUXIO CS ADD
	// Compile ufs modules for the main build
	for _, moduleName := range strings.Split(ufsModulesFlag, ",") {
		ufsModule := ufsModules[moduleName]
		ufsMvnArgs := mvnArgs
		for _, arg := range strings.Split(ufsModule.mavenArgs, " ") {
			ufsMvnArgs = append(ufsMvnArgs, arg)
		}
		run(fmt.Sprintf("compiling ufs module %v", moduleName), "mvn", ufsMvnArgs...)
		srcUfsJar := fmt.Sprintf("alluxio-underfs-hdfs-%v.jar", version)
		dstUfsJar := fmt.Sprintf("alluxio-underfs-%v-%v.jar", ufsModule.name, version)
		run(fmt.Sprintf("saving ufs module %v", moduleName), "mv", filepath.Join(srcPath, "lib", srcUfsJar), filepath.Join(srcPath, "lib", dstUfsJar))
	}
	// ALLUXIO CS END

	tarball := strings.Replace(targetFlag, versionMarker, version, 1)
	dstDir := strings.TrimSuffix(filepath.Base(tarball), ".tar.gz")
	dstPath := filepath.Join(cwd, dstDir)
	run(fmt.Sprintf("removing any existing %v", dstPath), "rm", "-rf", dstPath)
	fmt.Printf("Creating %s:\n", tarball)

	// Create the directory for the server jar.
	mkdir(filepath.Join(dstPath, "assembly"))
	// Create directories for the client jar.
	mkdir(filepath.Join(dstPath, "client"))
	mkdir(filepath.Join(dstPath, "logs"))
	// Create directories for the fuse connector
	mkdir(filepath.Join(dstPath, "integration", "fuse"))

	run("adding Alluxio client assembly jar", "mv", fmt.Sprintf("assembly/client/target/alluxio-assembly-client-%v-jar-with-dependencies.jar", version), filepath.Join(dstPath, "assembly", fmt.Sprintf("alluxio-client-%v.jar", version)))
	run("adding Alluxio server assembly jar", "mv", fmt.Sprintf("assembly/server/target/alluxio-assembly-server-%v-jar-with-dependencies.jar", version), filepath.Join(dstPath, "assembly", fmt.Sprintf("alluxio-server-%v.jar", version)))
	run("adding Alluxio FUSE jar", "mv", fmt.Sprintf("integration/fuse/target/alluxio-integration-fuse-%v-jar-with-dependencies.jar", version), filepath.Join(dstPath, "integration", "fuse", fmt.Sprintf("alluxio-fuse-%v.jar", version)))
	// Condense the webapp into a single .war file.
	run("jarring up webapp", "jar", "-cf", filepath.Join(dstPath, webappWar), "-C", webappDir, ".")

	if includeYarnIntegration(hadoopVersion) {
		// Update the YARN jar path
		replace("integration/yarn/bin/alluxio-yarn.sh", "target/alluxio-integration-yarn-${VERSION}-jar-with-dependencies.jar", "alluxio-yarn-${VERSION}.jar")
		// Create directories for the yarn integration
		mkdir(filepath.Join(dstPath, "integration", "yarn"))
		run("adding Alluxio YARN jar", "mv", fmt.Sprintf("integration/yarn/target/alluxio-integration-yarn-%v-jar-with-dependencies.jar", version), filepath.Join(dstPath, "integration", "yarn", fmt.Sprintf("alluxio-yarn-%v.jar", version)))
	}

	addAdditionalFiles(srcPath, dstPath, hadoopVersion, version)
	// ALLUXIO CS ADD
	hadoopVersion, ok = hadoopDistributions[hadoopDistribution]
	if !ok {
		return fmt.Errorf("hadoop distribution %s not recognized\n", hadoopDistribution)
	}
	// This must be run at the end to avoid changing other jars depending on client
	if hadoopVersion.hasHadoopKMS() {
		kmsClientMvnArgs := append(mvnArgs, "-Phadoop-kms")
		run("compiling client module with Hadoop KMS", "mvn", kmsClientMvnArgs...)
		srcClientJar := filepath.Join(srcPath, "client", fmt.Sprintf("alluxio-%v-client.jar", version))
		dstClientJar := filepath.Join(dstPath, "client", fmt.Sprintf("alluxio-%v-client-with-kms.jar", version))
		run("adding Alluxio KMS client jar", "mv", srcClientJar, dstClientJar)
	}
	// ALLUXIO CS END

	chdir(cwd)
	run("creating the distribution tarball", "tar", "-czvf", tarball, dstDir)
	run("removing the temporary repositories", "rm", "-rf", srcPath, dstPath)

	return nil
}<|MERGE_RESOLUTION|>--- conflicted
+++ resolved
@@ -117,7 +117,10 @@
 	if includeYarnIntegration(hadoopVersion) {
 		args = append(args, "-Pyarn")
 	}
-<<<<<<< HEAD
+	if hadoopVersion.major == 1 {
+		// checker requires hadoop 2+ to compile.
+		args = append(args, "-Dchecker.hadoop.version=2.2.0")
+	}
 	// ALLUXIO CS ADD
 	if nativeFlag {
 		args = append(args, "-Pnative")
@@ -138,12 +141,6 @@
 		args = append(args, fmt.Sprintf("-Dproxy.url=%s", proxyURLFlag))
 	}
 	// ALLUXIO CS END
-=======
-	if hadoopVersion.major == 1 {
-		// checker requires hadoop 2+ to compile.
-		args = append(args, "-Dchecker.hadoop.version=2.2.0")
-	}
->>>>>>> 4770d3cd
 	return args
 }
 
