/*
 * The Alluxio Open Foundation licenses this work under the Apache License, version 2.0
 * (the "License"). You may not use this work except in compliance with the License, which is
 * available at www.apache.org/licenses/LICENSE-2.0
 *
 * This software is distributed on an "AS IS" basis, WITHOUT WARRANTIES OR CONDITIONS OF ANY KIND,
 * either express or implied, as more fully set forth in the License.
 *
 * See the NOTICE file distributed with this work for information regarding copyright ownership.
 */

package cmd

import (
	"bytes"
	"errors"
	"fmt"
	"io/ioutil"
	"os"
	"path/filepath"
	"regexp"
	"runtime"
	"strings"

	"v.io/x/lib/cmdline"
	// ALLUXIO CS ADD
	annotation "github.com/TachyonNexus/golluxio/annotation/cmd"
	// ALLUXIO CS END
)

const (
	// ALLUXIO CS ADD
	edition = "enterprise"
	// ALLUXIO CS END
	// The version of the hadoop client that the Alluxio client will be built for
	defaultHadoopClient = "hadoop-2.7"
)
var (
	cmdSingle = &cmdline.Command{
		Name:   "single",
		Short:  "Generates an alluxio tarball",
		Long:   "Generates an alluxio tarball",
		Runner: cmdline.RunnerFunc(single),
	}

	hadoopDistributionFlag string
	targetFlag             string
	mvnArgsFlag            string
)

func init() {
	cmdSingle.Flags.StringVar(&hadoopDistributionFlag, "hadoop-distribution", "hadoop-2.2", "the hadoop distribution to build this Alluxio distribution tarball")
	cmdSingle.Flags.StringVar(&targetFlag, "target", fmt.Sprintf("alluxio-%v.tar.gz", versionMarker),
		fmt.Sprintf("an optional target name for the generated tarball. The default is alluxio-%v.tar.gz. The string %q will be substituted with the built version. "+
			`Note that trailing ".tar.gz" will be stripped to determine the name for the Root directory of the generated tarball`, versionMarker, versionMarker))
	cmdSingle.Flags.StringVar(&mvnArgsFlag, "mvn-args", "", `a comma-separated list of additional Maven arguments to build with, e.g. -mvn-args "-Pspark,-Dhadoop.version=2.2.0"`)
}

func single(_ *cmdline.Env, _ []string) error {
	if err := updateRootFlags(); err != nil {
		return err
	}
	if err := checkRootFlags(); err != nil {
		return err
	}
	if err := generateTarball([]string{hadoopDistributionFlag}); err != nil {
		return err
	}
	return nil
}

func replace(path, old, new string) {
	data, err := ioutil.ReadFile(path)
	if err != nil {
		fmt.Fprintf(os.Stderr, "ReadFile() failed: %v\n", err)
		os.Exit(1)
	}
	data = bytes.Replace(data, []byte(old), []byte(new), -1)
	if err := ioutil.WriteFile(path, data, os.FileMode(0644)); err != nil {
		fmt.Fprintf(os.Stderr, "WriteFile() failed: %v\n", err)
		os.Exit(1)
	}
}

func mkdir(path string) {
	if err := os.MkdirAll(path, os.FileMode(0755)); err != nil {
		fmt.Fprintf(os.Stderr, "MkdirAll() failed: %v\n", err)
		os.Exit(1)
	}
}

func chdir(path string) {
	if err := os.Chdir(path); err != nil {
		fmt.Fprintf(os.Stderr, "Chdir() failed: %v\n", err)
		os.Exit(1)
	}
}

func symlink(oldname, newname string) {
	if err := os.Symlink(oldname, newname); err != nil {
		fmt.Fprintf(os.Stderr, "Symlink(%v, %v) failed: %v\n", oldname, newname, err)
		os.Exit(1)
	}
}

func getCommonMvnArgs(hadoopVersion version) []string {
<<<<<<< HEAD
	args := []string{"-am", "clean", "install", "-DskipTests", "-Dfindbugs.skip", "-Dmaven.javadoc.skip", "-Dcheckstyle.skip", "-Pmesos"}
=======
	args := []string{"-T", "2C", "-am", "clean", "install", "-DskipTests", "-Dfindbugs.skip", "-Dmaven.javadoc.skip", "-Dcheckstyle.skip", "-Pmesos"}
>>>>>>> e9463c2e
	if mvnArgsFlag != "" {
		for _, arg := range strings.Split(mvnArgsFlag, ",") {
			args = append(args, arg)
		}
	}

	args = append(args, fmt.Sprintf("-Dhadoop.version=%v", hadoopVersion), fmt.Sprintf("-P%v", hadoopVersion.hadoopProfile()))
	if includeYarnIntegration(hadoopVersion) {
		args = append(args, "-Pyarn")
	}
	if hadoopVersion.major == 1 {
		// checker requires hadoop 2+ to compile.
		args = append(args, "-Dchecker.hadoop.version=2.2.0")
	}
	// ALLUXIO CS ADD
	if nativeFlag {
		args = append(args, "-Pnative")
	}
	if callHomeFlag {
		args = append(args, "-Dcall.home.enabled=true")
		if callHomeBucketFlag != "" {
			args = append(args, fmt.Sprintf("-Dcall.home.bucket=%s", callHomeBucketFlag))
		}
	}
	if licenseCheckFlag {
		args = append(args, "-Dlicense.check.enabled=true")
		if licenseSecretKeyFlag != "" {
			args = append(args, fmt.Sprintf("-Dlicense.secret.key=%s", licenseSecretKeyFlag))
		}
	}
	if proxyURLFlag != "" {
		args = append(args, fmt.Sprintf("-Dproxy.url=%s", proxyURLFlag))
	}
	// ALLUXIO CS END
	return args
}

func includeYarnIntegration(hadoopVersion version) bool {
	// ALLUXIO CS REPLACE
	// return hadoopVersion.major >= 2 && hadoopVersion.minor >= 4
	// ALLUXIO CS WITH
	return false
	// ALLUXIO CS END
}

func getVersion() (string, error) {
	versionLine := run("grepping for the version", "grep", "-m1", "<version>", "pom.xml")
	re := regexp.MustCompile(".*<version>(.*)</version>.*")
	match := re.FindStringSubmatch(versionLine)
	if len(match) < 2 {
		return "", errors.New("failed to find version")
	}
	return match[1], nil
}

func addModules(srcPath, dstPath, name, moduleFlag, version string, modules map[string]module) {
	for _, moduleName := range strings.Split(moduleFlag, ",") {
		moduleEntry, ok := modules[moduleName]
		if !ok {
			// This should be impossible, we validate modulesFlag at the start.
			fmt.Fprintf(os.Stderr, "Unrecognized %v module: %v", name, moduleName)
			os.Exit(1)
		}
		moduleJar := fmt.Sprintf("alluxio-%v-%v-%v.jar", name, moduleEntry.name, version)
		run(fmt.Sprintf("adding %v module %v to lib/", name, moduleName), "mv", filepath.Join(srcPath, "lib", moduleJar), filepath.Join(dstPath, "lib"))
	}
}

func buildModules(srcPath, name, ufsType, moduleFlag, version string, modules map[string]module, mvnArgs []string) {
	// Compile modules for the main build
	for _, moduleName := range strings.Split(moduleFlag, ",") {
		moduleEntry := modules[moduleName]
		moduleMvnArgs := mvnArgs
		for _, arg := range strings.Split(moduleEntry.mavenArgs, " ") {
			moduleMvnArgs = append(moduleMvnArgs, arg)
		}
		var versionMvnArg = "2.2.0"
		for _, arg := range moduleMvnArgs {
			if strings.Contains(arg, "ufs.hadoop.version") {
				versionMvnArg = strings.Split(arg, "=")[1]
			}
		}
		run(fmt.Sprintf("compiling %v module %v", name, moduleName), "mvn", moduleMvnArgs...)
		var srcJar string
		// ALLUXIO CS REPLACE
		// if ufsType == "hdfs" {
		// ALLUXIO CS WITH
		if name == "underfs" && ufsType == "hdfs" {
		// ALLUXIO CS END	
			srcJar = fmt.Sprintf("alluxio-%v-%v-%v-%v.jar", name, ufsType, versionMvnArg, version)
		} else {
			srcJar = fmt.Sprintf("alluxio-%v-%v-%v.jar", name, ufsType, version)
		}
		dstJar := fmt.Sprintf("alluxio-%v-%v-%v.jar", name, moduleEntry.name, version)
		run(fmt.Sprintf("saving %v module %v", name, moduleName), "mv", filepath.Join(srcPath, "lib", srcJar), filepath.Join(srcPath, "lib", dstJar))
	}
}

func addAdditionalFiles(srcPath, dstPath string, hadoopVersion version, version string) {
	chdir(srcPath)
	pathsToCopy := []string{
		// ALLUXIO CS ADD
		fmt.Sprintf("lib/alluxio-underfs-fork-%v.jar", version),
		fmt.Sprintf("lib/alluxio-underfs-jdbc-%v.jar", version),
		// ALLUXIO CS END
		"integration/docker/bin/alluxio-job-worker.sh",
		"integration/docker/bin/alluxio-job-master.sh",
		"bin/alluxio",
		"bin/alluxio-masters.sh",
		"bin/alluxio-monitor.sh",
		"bin/alluxio-mount.sh",
		"bin/alluxio-start.sh",
		"bin/alluxio-stop.sh",
		"bin/alluxio-workers.sh",
		fmt.Sprintf("client/alluxio-%v-client.jar", version),
		"conf/alluxio-env.sh.template",
		"conf/alluxio-site.properties.template",
		"conf/core-site.xml.template",
		"conf/log4j.properties",
		"conf/masters",
		"conf/metrics.properties.template",
		"conf/workers",
		"integration/checker/bin/alluxio-checker.sh",
		"integration/checker/bin/hive-checker.sh",
		"integration/checker/bin/mapreduce-checker.sh",
		"integration/checker/bin/spark-checker.sh",
		"integration/docker/Dockerfile",
		"integration/docker/entrypoint.sh",
		"integration/docker/bin/alluxio-master.sh",
		"integration/docker/bin/alluxio-proxy.sh",
		"integration/docker/bin/alluxio-worker.sh",
		"integration/docker/conf/alluxio-site.properties.template",
		"integration/docker/conf/alluxio-env.sh.template",
		"integration/fuse/bin/alluxio-fuse",
		"integration/kubernetes/alluxio-journal-volume.yaml.template",
		"integration/kubernetes/alluxio-master.yaml.template",
		"integration/kubernetes/alluxio-worker.yaml.template",
		"integration/kubernetes/conf/alluxio.properties.template",
		"integration/mesos/bin/alluxio-env-mesos.sh",
		"integration/mesos/bin/alluxio-mesos-start.sh",
		"integration/mesos/bin/alluxio-master-mesos.sh",
		"integration/mesos/bin/alluxio-mesos-stop.sh",
		"integration/mesos/bin/alluxio-worker-mesos.sh",
		"integration/mesos/bin/common.sh",
		fmt.Sprintf("lib/alluxio-underfs-cos-%v.jar", version),
		fmt.Sprintf("lib/alluxio-underfs-gcs-%v.jar", version),
		fmt.Sprintf("lib/alluxio-underfs-local-%v.jar", version),
		fmt.Sprintf("lib/alluxio-underfs-oss-%v.jar", version),
		fmt.Sprintf("lib/alluxio-underfs-s3a-%v.jar", version),
		fmt.Sprintf("lib/alluxio-underfs-swift-%v.jar", version),
		fmt.Sprintf("lib/alluxio-underfs-wasb-%v.jar", version),
		"libexec/alluxio-config.sh",
		"LICENSE",
	}
	if includeYarnIntegration(hadoopVersion) {
		pathsToCopy = append(pathsToCopy, []string{
			"integration/yarn/bin/alluxio-application-master.sh",
			"integration/yarn/bin/alluxio-master-yarn.sh",
			"integration/yarn/bin/alluxio-worker-yarn.sh",
			"integration/yarn/bin/alluxio-yarn.sh",
			"integration/yarn/bin/alluxio-yarn-setup.sh",
			"integration/yarn/bin/common.sh",
		}...)
	}
	for _, path := range pathsToCopy {
		mkdir(filepath.Join(dstPath, filepath.Dir(path)))
		run(fmt.Sprintf("adding %v", path), "cp", path, filepath.Join(dstPath, path))
	}

	// Create empty directories for default UFS and Docker integration.
	mkdir(filepath.Join(dstPath, "underFSStorage"))
	mkdir(filepath.Join(dstPath, "integration/docker/conf"))

	// ALLUXIO CS REMOVE
	// // Add links for previous jar locations for backwards compatibility
	// for _, jar := range []string{"client", "server"} {
	// 	oldLocation := filepath.Join(dstPath, fmt.Sprintf("assembly/%v/target/alluxio-assembly-%v-%v-jar-with-dependencies.jar", jar, jar, version))
	// 	mkdir(filepath.Dir(oldLocation))
	// 	symlink(fmt.Sprintf("../../alluxio-%v-%v.jar", jar, version), oldLocation)
	// }
	// mkdir(filepath.Join(dstPath, "assembly/server/target"))
	// ALLUXIO CS END
	mkdir(filepath.Join(dstPath, "lib"))
	addModules(srcPath, dstPath, "underfs", ufsModulesFlag, version, ufsModules)
	// ALLUXIO CS ADD
	addModules(srcPath, dstPath, "authorization", authModulesFlag, version, authModules)
	if nativeFlag {
		run("adding Alluxio native libraries", "mv", fmt.Sprintf("lib/native"), filepath.Join(dstPath, "lib", "native"))
	}
	// ALLUXIO CS END
}

func generateTarball(hadoopClients []string) error {
	hadoopVersion, ok := hadoopDistributions[defaultHadoopClient]
	if !ok {
		return fmt.Errorf("hadoop distribution %s not recognized\n", defaultHadoopClient)
	}
	cwd, err := os.Getwd()
	if err != nil {
		return err
	}

	srcPath, err := ioutil.TempDir("", "alluxio")
	if err != nil {
		return fmt.Errorf("Failed to create temp directory: %v", err)
	}

	_, file, _, ok := runtime.Caller(0)
	if !ok {
		return errors.New("Failed to determine file of the go script")
	}
	// Relative path from this class to the root directory.
	repoPath := filepath.Join(filepath.Dir(file), "../../../../../../")
	run(fmt.Sprintf("copying source from %v to %v", repoPath, srcPath), "cp", "-R", repoPath+"/.", srcPath)

	chdir(srcPath)
	run("running git clean -fdx", "git", "clean", "-fdx")

	version, err := getVersion()
	if err != nil {
		return err
	}
	// ALLUXIO CS ADD
	// prepend the version with `edition-`
	originalVersion := version
	version = edition + "-" + originalVersion
	run("updating version to "+version, "mvn", "versions:set", "-DnewVersion="+version, "-DgenerateBackupPoms=false")
	run("updating version to "+version+" in alluxio-config.sh", "sed", "-i.bak", fmt.Sprintf("s/%v/%v/g", originalVersion, version), "libexec/alluxio-config.sh")
	// ALLUXIO CS END

	// Update the assembly jar paths.
	replace("libexec/alluxio-config.sh", "assembly/client/target/alluxio-assembly-client-${VERSION}-jar-with-dependencies.jar", "assembly/alluxio-client-${VERSION}.jar")
	replace("libexec/alluxio-config.sh", "assembly/server/target/alluxio-assembly-server-${VERSION}-jar-with-dependencies.jar", "assembly/alluxio-server-${VERSION}.jar")
	// Update the FUSE jar path
	replace("integration/fuse/bin/alluxio-fuse", "target/alluxio-integration-fuse-${VERSION}-jar-with-dependencies.jar", "alluxio-fuse-${VERSION}.jar")
	// Update the checker jar paths
	for _, file := range []string{"bin/hive-checker.sh", "bin/mapreduce-checker.sh", "bin/spark-checker.sh"} {
		replace(filepath.Join("integration/checker", file), "target/alluxio-checker-${VERSION}-jar-with-dependencies.jar", "alluxio-checker-${VERSION}.jar")
	}

	// ALLUXIO CS ADD
	fmt.Printf("  erasing annotations ... ")
	if err := annotation.Erase(srcPath); err != nil {
		return err
	}
	fmt.Println("done")
	// ALLUXIO CS END
	mvnArgs := getCommonMvnArgs(hadoopVersion)
	run("compiling repo", "mvn", mvnArgs...)
	// ALLUXIO CS REPLACE
	// // Compile ufs modules for the main build
	// ALLUXIO CS WITH
	// Compile ufs/auth modules for the main build
	// ALLUXIO CS END
	buildModules(srcPath, "underfs", "hdfs", ufsModulesFlag, version, ufsModules, mvnArgs)
	// ALLUXIO CS ADD
	buildModules(srcPath, "authorization", "hdfs", authModulesFlag, version, authModules, mvnArgs)
	// ALLUXIO CS END

	tarball := strings.Replace(targetFlag, versionMarker, version, 1)
	dstDir := strings.TrimSuffix(filepath.Base(tarball), ".tar.gz")
	dstDir = strings.TrimSuffix(dstDir, "-bin")
	dstPath := filepath.Join(cwd, dstDir)
	run(fmt.Sprintf("removing any existing %v", dstPath), "rm", "-rf", dstPath)
	fmt.Printf("Creating %s:\n", tarball)

	for _, dir := range []string{
		"assembly", "client", "logs", "integration/fuse", "integration/checker",
	} {
		mkdir(filepath.Join(dstPath, dir))
	}

	run("adding Alluxio client assembly jar", "mv", fmt.Sprintf("assembly/client/target/alluxio-assembly-client-%v-jar-with-dependencies.jar", version), filepath.Join(dstPath, "assembly", fmt.Sprintf("alluxio-client-%v.jar", version)))
	run("adding Alluxio server assembly jar", "mv", fmt.Sprintf("assembly/server/target/alluxio-assembly-server-%v-jar-with-dependencies.jar", version), filepath.Join(dstPath, "assembly", fmt.Sprintf("alluxio-server-%v.jar", version)))
	run("adding Alluxio FUSE jar", "mv", fmt.Sprintf("integration/fuse/target/alluxio-integration-fuse-%v-jar-with-dependencies.jar", version), filepath.Join(dstPath, "integration", "fuse", fmt.Sprintf("alluxio-fuse-%v.jar", version)))
	run("adding Alluxio checker jar", "mv", fmt.Sprintf("integration/checker/target/alluxio-checker-%v-jar-with-dependencies.jar", version), filepath.Join(dstPath, "integration", "checker", fmt.Sprintf("alluxio-checker-%v.jar", version)))

	masterWebappDir := "alluxio-ui/master"
	run("creating alluxio-ui master webapp directory", "mkdir", "-p", filepath.Join(dstPath, masterWebappDir))
	run("copying alluxio-ui master webapp build directory", "cp", "-r", filepath.Join(masterWebappDir, "build"), filepath.Join(dstPath, masterWebappDir))

	workerWebappDir := "alluxio-ui/worker"
	run ("creating alluxio-ui worker webapp directory", "mkdir", "-p", filepath.Join(dstPath, workerWebappDir))
	run("copying alluxio-ui worker webapp build directory", "cp", "-r", filepath.Join(workerWebappDir, "build"), filepath.Join(dstPath, workerWebappDir))

	if includeYarnIntegration(hadoopVersion) {
		// Update the YARN jar path
		replace("integration/yarn/bin/alluxio-yarn.sh", "target/alluxio-integration-yarn-${VERSION}-jar-with-dependencies.jar", "alluxio-yarn-${VERSION}.jar")
		// Create directories for the yarn integration
		mkdir(filepath.Join(dstPath, "integration", "yarn"))
		run("adding Alluxio YARN jar", "mv", fmt.Sprintf("integration/yarn/target/alluxio-integration-yarn-%v-jar-with-dependencies.jar", version), filepath.Join(dstPath, "integration", "yarn", fmt.Sprintf("alluxio-yarn-%v.jar", version)))
	}

	addAdditionalFiles(srcPath, dstPath, hadoopVersion, version)
	// ALLUXIO CS ADD
	// This must be run at the end to avoid changing other jars depending on client
	for _, hadoopClient := range hadoopClients {
		kmsVersion, ok := hadoopDistributions[hadoopClient]
		if !ok {
			return fmt.Errorf("kms hadoop distribution %s not recognized\n", hadoopClient)
		}
		if kmsVersion.hasHadoopKMS() {
			kmsClientMvnArgs := []string{"-pl", "core/client/runtime", "-Phadoop-kms"}
			for _, arg := range getCommonMvnArgs(kmsVersion) {
				kmsClientMvnArgs = append(kmsClientMvnArgs, arg)
			}
			run(fmt.Sprintf("compiling client module with Hadoop KMS version %s", hadoopClient), "mvn", kmsClientMvnArgs...)
			srcClientJar := filepath.Join(srcPath, "client", fmt.Sprintf("alluxio-%v-client.jar", version))
			dstClientJar := filepath.Join(dstPath, "client", fmt.Sprintf("alluxio-%v-client-with-kms-%s.jar", version, hadoopClient))
			run("adding Alluxio KMS client jar", "mv", srcClientJar, dstClientJar)
		}
	}
	// ALLUXIO CS END

	chdir(cwd)
	run("creating the distribution tarball", "tar", "-czvf", tarball, dstDir)
	run("removing the temporary repositories", "rm", "-rf", srcPath, dstPath)

	return nil
}<|MERGE_RESOLUTION|>--- conflicted
+++ resolved
@@ -104,11 +104,7 @@
 }
 
 func getCommonMvnArgs(hadoopVersion version) []string {
-<<<<<<< HEAD
-	args := []string{"-am", "clean", "install", "-DskipTests", "-Dfindbugs.skip", "-Dmaven.javadoc.skip", "-Dcheckstyle.skip", "-Pmesos"}
-=======
 	args := []string{"-T", "2C", "-am", "clean", "install", "-DskipTests", "-Dfindbugs.skip", "-Dmaven.javadoc.skip", "-Dcheckstyle.skip", "-Pmesos"}
->>>>>>> e9463c2e
 	if mvnArgsFlag != "" {
 		for _, arg := range strings.Split(mvnArgsFlag, ",") {
 			args = append(args, arg)
