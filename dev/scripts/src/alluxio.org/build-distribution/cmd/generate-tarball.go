--- conflicted
+++ resolved
@@ -141,15 +141,12 @@
 func addAdditionalFiles(srcPath, dstPath, version string) {
 	chdir(srcPath)
 	pathsToCopy := []string{
-<<<<<<< HEAD
 		// ALLUXIO CS ADD
 		fmt.Sprintf("lib/alluxio-underfs-fork-%v.jar", version),
 		fmt.Sprintf("lib/alluxio-underfs-jdbc-%v.jar", version),
 		"integration/docker/bin/alluxio-job-master.sh",
 		"integration/docker/bin/alluxio-job-worker.sh",
 		// ALLUXIO CS END
-=======
->>>>>>> 184194f8
 		"bin/alluxio",
 		"bin/alluxio-masters.sh",
 		"bin/alluxio-mount.sh",
@@ -175,23 +172,15 @@
 		"integration/kubernetes/alluxio-worker.yaml.template",
 		"integration/kubernetes/conf/alluxio.properties.template",
 		fmt.Sprintf("lib/alluxio-underfs-gcs-%v.jar", version),
-<<<<<<< HEAD
 		// ALLUXIO CS REMOVE
 		// fmt.Sprintf("lib/alluxio-underfs-hdfs-%v.jar", version),
 		// ALLUXIO CS END
-=======
-		fmt.Sprintf("lib/alluxio-underfs-hdfs-%v.jar", version),
->>>>>>> 184194f8
 		fmt.Sprintf("lib/alluxio-underfs-local-%v.jar", version),
 		fmt.Sprintf("lib/alluxio-underfs-oss-%v.jar", version),
 		fmt.Sprintf("lib/alluxio-underfs-s3a-%v.jar", version),
 		fmt.Sprintf("lib/alluxio-underfs-swift-%v.jar", version),
 		fmt.Sprintf("lib/alluxio-underfs-wasb-%v.jar", version),
 		"libexec/alluxio-config.sh",
-<<<<<<< HEAD
-
-=======
->>>>>>> 184194f8
 	}
 	for _, path := range pathsToCopy {
 		mkdir(filepath.Join(dstPath, filepath.Dir(path)))
@@ -255,7 +244,6 @@
 	if err != nil {
 		return err
 	}
-<<<<<<< HEAD
 	// ALLUXIO CS ADD
 	// prepend the version with `edition-`
 	originalVersion := version
@@ -263,8 +251,6 @@
 	run("updating version to "+version, "mvn", "versions:set", "-DnewVersion="+version, "-DgenerateBackupPoms=false")
 	run("updating version to "+version+" in alluxio-config.sh", "sed", "-i.bak", fmt.Sprintf("s/%v/%v/g", originalVersion, version), "libexec/alluxio-config.sh")
 	// ALLUXIO CS END
-=======
->>>>>>> 184194f8
 
 	// Update the web app location.
 	replace("core/common/src/main/java/alluxio/PropertyKey.java", webappDir, webappWar)
@@ -273,7 +259,6 @@
 	replace("libexec/alluxio-config.sh", "assembly/server/target/alluxio-assembly-server-${VERSION}-jar-with-dependencies.jar", "assembly/alluxio-server-${VERSION}.jar")
 	// Update the FUSE jar path
 	replace("integration/fuse/bin/alluxio-fuse", "target/alluxio-integration-fuse-${VERSION}-jar-with-dependencies.jar", "alluxio-fuse-${VERSION}.jar")
-<<<<<<< HEAD
 	// ALLUXIO CS ADD
 	fmt.Printf("  erasing annotations ... ")
 	if err := annotation.Erase(srcPath); err != nil {
@@ -281,8 +266,6 @@
 	}
 	fmt.Println("done")
 	// ALLUXIO CS END
-=======
->>>>>>> 184194f8
 
 	mvnArgs := getCommonMvnArgs(hadoopDistribution)
 	run("compiling repo", "mvn", mvnArgs...)
