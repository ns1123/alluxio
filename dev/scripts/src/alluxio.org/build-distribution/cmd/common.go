--- conflicted
+++ resolved
@@ -34,7 +34,6 @@
 	"hadoop-2.6": parseVersion("2.6.5"),
 	"hadoop-2.7": parseVersion("2.7.3"),
 	"hadoop-2.8": parseVersion("2.8.0"),
-<<<<<<< HEAD
 	// ALLUXIO CS ADD
 	"cdh-4.1":  parseVersion("2.0.0-mr1-cdh4.1.2"),
 	"cdh-5.4":  parseVersion("2.6.0-cdh5.4.9"),
@@ -56,10 +55,10 @@
 	"mapr-5.1": parseVersion("2.7.0-mapr-1602"),
 	"mapr-5.2": parseVersion("2.7.0-mapr-1607"),
 	// ALLUXIO CS END
-=======
-	// This distribution type is built with 2.2.0, but doesn't include the hadoop version in the name.
-	"default": parseVersion("2.2.0"),
->>>>>>> d95b6267
+  // ALLUXIO CS REMOVE
+	// // This distribution type is built with 2.2.0, but doesn't include the hadoop version in the name.
+	// "default": parseVersion("2.2.0"),
+  // ALLUXIO CS END
 }
 
 // ALLUXIO CS ADD
