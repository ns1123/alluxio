/*
 * Copyright (c) 2016 Alluxio, Inc. All rights reserved.
 *
 * This software and all information contained herein is confidential and proprietary to Alluxio,
 * and is protected by copyright and other applicable laws in the United States and other
 * jurisdictions. You may not use, modify, reproduce, distribute, or disclose this software without
 * the express written permission of Alluxio.
 */

package alluxio.job.benchmark;

import alluxio.Configuration;
import alluxio.Constants;
import alluxio.PropertyKey;
import alluxio.client.WriteType;
import alluxio.job.JobWorkerContext;
import alluxio.job.fs.AbstractFS;
import alluxio.job.fs.AlluxioFS;
import alluxio.job.fs.HDFSFS;
import alluxio.job.util.SerializableVoid;
import alluxio.util.FormatUtils;
import alluxio.wire.WorkerInfo;

import com.google.common.base.Preconditions;
import org.slf4j.Logger;
import org.slf4j.LoggerFactory;

import java.io.OutputStream;
import java.util.Arrays;
import java.util.List;
import java.util.Map;

/**
 * A simple write micro benchmark that writes a file in a thread. Each thread writes the file to
 * simple-read-write/[task-id]/[thread-id]. Note that the benchmark will clean up the written files
 * only if {@link SimpleWriteConfig#isCleanUp()} is {@code true}.
 */
public final class SimpleWriteDefinition
    extends AbstractNoArgBenchmarkJobDefinition<SimpleWriteConfig, IOThroughputResult> {
  private static final Logger LOG = LoggerFactory.getLogger(alluxio.Constants.LOGGER_TYPE);

  /**
   * Constructs a new {@link SimpleWriteDefinition}.
   */
  public SimpleWriteDefinition() {}

  @Override
  public String join(SimpleWriteConfig config, Map<WorkerInfo, IOThroughputResult> taskResults)
      throws Exception {
    return ReportFormatUtils.createThroughputResultReport(config, taskResults);
  }

  @Override
  protected void before(SimpleWriteConfig config, JobWorkerContext jobWorkerContext)
      throws Exception {
    AbstractFS fs = config.getFileSystemType().getFileSystem();
    String path = getWritePrefix(config.getBaseDir(), fs, jobWorkerContext);
    // delete the directory if it exists
    if (fs.exists(path)) {
      fs.delete(path, true /* recursive */);
    }
    // create the directory
    fs.mkdirs(path, true /* recursive */);
  }

  @Override
<<<<<<< HEAD
  protected void run(SimpleWriteConfig config, SerializableVoid args,
      JobWorkerContext jobWorkerContext, int batch) throws Exception {
=======
  protected void run(SimpleWriteConfig config, Void args, JobWorkerContext jobWorkerContext,
      int batch, int threadIndex) throws Exception {
>>>>>>> 8b745494
    AbstractFS fs = config.getFileSystemType().getFileSystem();
    // use the thread id as the file name
    String path = getWritePrefix(config.getBaseDir(), fs, jobWorkerContext) + "/" + threadIndex;

    long blockSize = FormatUtils.parseSpaceSize(config.getBlockSize());
    long bufferSize = FormatUtils.parseSpaceSize(config.getBufferSize());
    long fileSize = FormatUtils.parseSpaceSize(config.getFileSize());
    WriteType writeType = config.getWriteType();
    OutputStream os;
    if (fs instanceof HDFSFS) {
      os = fs.create(path, config.getHdfsReplication());
    } else {
      os = fs.create(path, blockSize, writeType);
    }

    // write the file
    byte[] content = new byte[(int) bufferSize];
    Arrays.fill(content, (byte) 'a');
    long remain = fileSize;
    while (remain >= bufferSize) {
      os.write(content);
      remain -= bufferSize;
    }
    if (remain > 0) {
      os.write(content, 0, (int) remain);
    }

    os.close();
  }

  @Override
  protected void after(SimpleWriteConfig config, JobWorkerContext jobWorkerContext)
      throws Exception {
    // Delete the directory used by this task.
    AbstractFS fs = config.getFileSystemType().getFileSystem();
    String path = getWritePrefix(config.getBaseDir(), fs, jobWorkerContext);
    fs.delete(path, true /* recursive */);
  }

  @Override
  protected IOThroughputResult process(SimpleWriteConfig config,
      List<List<Long>> benchmarkThreadTimeList) {
    Preconditions.checkArgument(benchmarkThreadTimeList.size() == 1,
        "SimpleWrite only does one batch");
    // calc the average time
    long totalTimeNs = 0;
    for (long time : benchmarkThreadTimeList.get(0)) {
      totalTimeNs += time;
    }
    long bytes = FormatUtils.parseSpaceSize(config.getFileSize()) * config.getThreadNum();
    double averageThroughputBpns = bytes / (double) totalTimeNs;
    double averageThroughputMbps = (averageThroughputBpns / Constants.MB) * Constants.SECOND_NANO;
    double averageTimeNs = totalTimeNs / (double) config.getThreadNum();
    double averageTimeMs = (averageTimeNs / Constants.SECOND_NANO) * Constants.SECOND_MS;

    return new IOThroughputResult(averageThroughputMbps, averageTimeMs);
  }

  /**
   * Gets the write tasks working directory prefix.
   *
   * @param baseDir the base directory for the test files
   * @param fs the file system
   * @param ctx the job worker context
   * @return the tasks working directory prefix
   */
  public static String getWritePrefix(String baseDir, AbstractFS fs, JobWorkerContext ctx) {
    String path = baseDir + ctx.getTaskId();
    // If the FS is not Alluxio, apply the Alluxio UNDERFS_ADDRESS prefix to the file path.
    // Thereforce, the UFS files are also written to the Alluxio mapped directory.
    if (!(fs instanceof AlluxioFS)) {
      path = Configuration.get(PropertyKey.UNDERFS_ADDRESS) + path;
    }
    return new StringBuilder().append(path).toString();
  }
}<|MERGE_RESOLUTION|>--- conflicted
+++ resolved
@@ -64,13 +64,8 @@
   }
 
   @Override
-<<<<<<< HEAD
   protected void run(SimpleWriteConfig config, SerializableVoid args,
-      JobWorkerContext jobWorkerContext, int batch) throws Exception {
-=======
-  protected void run(SimpleWriteConfig config, Void args, JobWorkerContext jobWorkerContext,
-      int batch, int threadIndex) throws Exception {
->>>>>>> 8b745494
+      JobWorkerContext jobWorkerContext, int batch, int threadIndex) throws Exception {
     AbstractFS fs = config.getFileSystemType().getFileSystem();
     // use the thread id as the file name
     String path = getWritePrefix(config.getBaseDir(), fs, jobWorkerContext) + "/" + threadIndex;
