--- conflicted
+++ resolved
@@ -109,16 +109,10 @@
       totalTimeNS += time;
     }
     long bytes = FormatUtils.parseSpaceSize(config.getFileSize()) * config.getThreadNum();
-<<<<<<< HEAD
-    double throughput = (bytes / (double) Constants.MB) / (totalTime
-        / (double) Constants.SECOND_NANO);
-    return new IOThroughputResult(throughput);
-=======
     double throughput =
         (bytes / (double) Constants.MB) / (totalTimeNS / (double) Constants.SECOND_NANO);
     double averageTimeMS = totalTimeNS / (double) benchmarkThreadTimeList.size()
         / Constants.SECOND_NANO * Constants.SECOND_MS;
     return new IOThroughputResult(throughput, averageTimeMS);
->>>>>>> 71da431b
   }
 }