--- conflicted
+++ resolved
@@ -77,13 +77,8 @@
   }
 
   @Override
-<<<<<<< HEAD
   protected void run(HuaweiConfig config, SerializableVoid args, JobWorkerContext jobWorkerContext,
-      int batch) throws IOException {
-=======
-  protected void run(HuaweiConfig config, Void args, JobWorkerContext jobWorkerContext, int batch,
-      int threadIndex) throws IOException {
->>>>>>> 8b745494
+      int batch, int threadIndex) throws IOException {
     AbstractFS fs = config.getFileSystemType().getFileSystem();
     HuaweiAlluxioFSTest huaweiAlluxioFSTest =
         new HuaweiAlluxioFSTest(getWritePrefix(fs, jobWorkerContext), config.getDepth(),
