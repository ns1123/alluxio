--- conflicted
+++ resolved
@@ -70,14 +70,9 @@
     FormatUtils.parseSpaceSize(blockSize);
     mBlockSize = blockSize;
     mWriteType = WriteType.valueOf(writeType);
-<<<<<<< HEAD
     // Set default HDFS replication factor to 1 for Alluxio benchmark purpose.
     mHdfsReplication = hdfsReplication > 0 ? (short) hdfsReplication : 1;
-=======
-    // Default HDFS replication factor is 3
-    mHdfsReplication = hdfsReplication > 0 ? (short) hdfsReplication : 3;
     mBaseDir = baseDir != null ? baseDir : READ_WRITE_DIR;
->>>>>>> 92364678
   }
 
   /**
