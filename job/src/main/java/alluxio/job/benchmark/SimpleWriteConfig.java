/*
 * Copyright (c) 2016 Alluxio, Inc. All rights reserved.
 *
 * This software and all information contained herein is confidential and proprietary to Alluxio,
 * and is protected by copyright and other applicable laws in the United States and other
 * jurisdictions. You may not use, modify, reproduce, distribute, or disclose this software without
 * the express written permission of Alluxio.
 */

package alluxio.job.benchmark;

import alluxio.client.WriteType;
import alluxio.util.FormatUtils;

import com.fasterxml.jackson.annotation.JsonProperty;
import com.google.common.base.Objects;

/**
 * The configuration for the SimpleWrite benchmark job.
 */
public class SimpleWriteConfig extends AbstractBenchmarkJobConfig {
  private static final long serialVersionUID = 8696209904079086810L;
  public static final String NAME = "SimpleWrite";

  private String mBlockSize;
  private String mFileSize;
  private String mBufferSize;
  private WriteType mWriteType;
  private boolean mCleanUp;

  /**
   * Creates a new instance of {@link SimpleWriteConfig}.
   *
   * @param blockSize the block size
   * @param bufferSize the buffer size
   * @param cleanUp whether to cleanup the state after the test
   * @param fileSize the file size
   * @param fileSystemType the file system type
   * @param threadNum the thread number
<<<<<<< HEAD
   * @param writeType the write type
   */
  public SimpleWriteConfig(
      @JsonProperty("blockSize") String blockSize,
      @JsonProperty("bufferSize") String bufferSize,
      @JsonProperty("cleanUp") boolean cleanUp,
      @JsonProperty("fileSize") String fileSize,
      @JsonProperty("fileSystemType") String fileSystemType,
      @JsonProperty("threadNum") int threadNum,
      @JsonProperty("writeType") String writeType) {
    super(threadNum, 1, FileSystemType.valueOf(fileSystemType));
=======
   * @param verbose whether the report is verbose
   */
  public SimpleWriteConfig(@JsonProperty("blockSize") String blockSize,
      @JsonProperty("fileSize") String fileSize, @JsonProperty("bufferSize") String bufferSize,
      @JsonProperty("writeType") String writeType, @JsonProperty("cleanUp") boolean cleanUp,
      @JsonProperty("threadNum") int threadNum, @JsonProperty("verbose") boolean verbose) {
    super(threadNum, 1, verbose);
>>>>>>> 7489f5df
    // validate the input to fail fast
    FormatUtils.parseSpaceSize(fileSize);
    mFileSize = fileSize;
    FormatUtils.parseSpaceSize(bufferSize);
    mBufferSize = bufferSize;
    FormatUtils.parseSpaceSize(blockSize);
    mBlockSize = blockSize;
    mWriteType = WriteType.valueOf(writeType);
    mCleanUp = cleanUp;
  }

  /**
   * @return the block size
   */
  public String getBlockSize() {
    return mBlockSize;
  }

  /**
   * @return the buffer size
   */
  public String getBufferSize() {
    return mBufferSize;
  }

  /**
   * @return the file size
   */
  public String getFileSize() {
    return mFileSize;
  }

  /**
   * @return the write type
   */
  public WriteType getWriteType() {
    return mWriteType;
  }

  /**
   * @return true if it needs to clean up after test
   */
  boolean getCleanUp() {
    return mCleanUp;
  }

  @Override
  public String getName() {
    return NAME;
  }

  @Override
  public String toString() {
    return Objects.toStringHelper(this)
<<<<<<< HEAD
        .add("batchSize", getBatchNum())
        .add("blockSize", mBlockSize)
        .add("bufferSize", mBufferSize)
        .add("cleanUp", mCleanUp)
        .add("fileSize", mFileSize)
        .add("fileSystemType", getFileSystemType())
        .add("threadNum", getThreadNum())
=======
        .add("threadNum", getThreadNum())
        .add("batchNum", getBatchNum())
        .add("verbose", isVerbose())
        .add("blockSize", mBlockSize)
        .add("bufferSize", mBufferSize)
        .add("fileSize", mFileSize)
>>>>>>> 7489f5df
        .add("writeType", mWriteType)
        .toString();
  }
}<|MERGE_RESOLUTION|>--- conflicted
+++ resolved
@@ -37,8 +37,8 @@
    * @param fileSize the file size
    * @param fileSystemType the file system type
    * @param threadNum the thread number
-<<<<<<< HEAD
    * @param writeType the write type
+   * @param verbose whether the report is verbose
    */
   public SimpleWriteConfig(
       @JsonProperty("blockSize") String blockSize,
@@ -47,17 +47,10 @@
       @JsonProperty("fileSize") String fileSize,
       @JsonProperty("fileSystemType") String fileSystemType,
       @JsonProperty("threadNum") int threadNum,
-      @JsonProperty("writeType") String writeType) {
-    super(threadNum, 1, FileSystemType.valueOf(fileSystemType));
-=======
-   * @param verbose whether the report is verbose
-   */
-  public SimpleWriteConfig(@JsonProperty("blockSize") String blockSize,
-      @JsonProperty("fileSize") String fileSize, @JsonProperty("bufferSize") String bufferSize,
-      @JsonProperty("writeType") String writeType, @JsonProperty("cleanUp") boolean cleanUp,
-      @JsonProperty("threadNum") int threadNum, @JsonProperty("verbose") boolean verbose) {
-    super(threadNum, 1, verbose);
->>>>>>> 7489f5df
+      @JsonProperty("writeType") String writeType,
+      @JsonProperty("verbose") boolean verbose) {
+    super(threadNum, 1, FileSystemType.valueOf(fileSystemType), verbose);
+
     // validate the input to fail fast
     FormatUtils.parseSpaceSize(fileSize);
     mFileSize = fileSize;
@@ -112,22 +105,14 @@
   @Override
   public String toString() {
     return Objects.toStringHelper(this)
-<<<<<<< HEAD
         .add("batchSize", getBatchNum())
         .add("blockSize", mBlockSize)
         .add("bufferSize", mBufferSize)
         .add("cleanUp", mCleanUp)
         .add("fileSize", mFileSize)
-        .add("fileSystemType", getFileSystemType())
+        .add("fileSystemType", getFileSystemType().toString())
         .add("threadNum", getThreadNum())
-=======
-        .add("threadNum", getThreadNum())
-        .add("batchNum", getBatchNum())
         .add("verbose", isVerbose())
-        .add("blockSize", mBlockSize)
-        .add("bufferSize", mBufferSize)
-        .add("fileSize", mFileSize)
->>>>>>> 7489f5df
         .add("writeType", mWriteType)
         .toString();
   }
