/*
 * Copyright (c) 2016 Alluxio, Inc. All rights reserved.
 *
 * This software and all information contained herein is confidential and proprietary to Alluxio,
 * and is protected by copyright and other applicable laws in the United States and other
 * jurisdictions. You may not use, modify, reproduce, distribute, or disclose this software without
 * the express written permission of Alluxio.
 */

package alluxio.job.benchmark;

import alluxio.client.ReadType;
import alluxio.util.FormatUtils;

import com.fasterxml.jackson.annotation.JsonProperty;
import com.google.common.base.Objects;

/**
 * The configuration for the SimpleRead benchmark job.
 */
public class SimpleReadConfig extends AbstractBenchmarkJobConfig {
  private static final long serialVersionUID = -4588479606679358186L;
  public static final String NAME = "SimpleRead";

  private String mBufferSize;
  private ReadType mReadType;

  /**
   * Creates a new instance of {@link SimpleReadConfig}.
   *
   * @param bufferSize the buffer size
   * @param fileSystemType the file system type
   * @param readType the read type
   * @param threadNum the thread number
   * @param verbose whether the report is verbose
   */
<<<<<<< HEAD
  public SimpleReadConfig(
      @JsonProperty("bufferSize") String bufferSize,
      @JsonProperty("fileSystemType") String fileSystemType,
      @JsonProperty("readType") String readType,
      @JsonProperty("threadNum") int threadNum) {
    super(threadNum, 1, FileSystemType.valueOf(fileSystemType));
=======
  public SimpleReadConfig(@JsonProperty("bufferSize") String bufferSize,
      @JsonProperty("readType") String readType, @JsonProperty("threadNum") int threadNum,
      @JsonProperty("verbose") boolean verbose) {
    super(threadNum, 1, verbose);
>>>>>>> 7489f5df

    // validate the input to fail fast
    FormatUtils.parseSpaceSize(bufferSize);
    mBufferSize = bufferSize;
    mReadType = ReadType.valueOf(readType);
  }

  /**
   * @return the buffer size
   */
  public String getBufferSize() {
    return mBufferSize;
  }

  /**
   * @return the read type
   */
  public ReadType getReadType() {
    return mReadType;
  }

  @Override
  public String getName() {
    return NAME;
  }

  @Override
  public String toString() {
    return Objects.toStringHelper(this)
<<<<<<< HEAD
        .add("batchNum", getBatchNum())
        .add("bufferSize", mBufferSize)
        .add("fileSystemType", getFileSystemType().toString())
        .add("readType", mReadType)
        .add("threadNum", getThreadNum())
=======
        .add("threadNum", getThreadNum())
        .add("batchNum", getBatchNum())
        .add("verbose", isVerbose())
        .add("bufferSize", mBufferSize)
        .add("readType", mReadType)
>>>>>>> 7489f5df
        .toString();
  }
}<|MERGE_RESOLUTION|>--- conflicted
+++ resolved
@@ -34,19 +34,13 @@
    * @param threadNum the thread number
    * @param verbose whether the report is verbose
    */
-<<<<<<< HEAD
   public SimpleReadConfig(
       @JsonProperty("bufferSize") String bufferSize,
       @JsonProperty("fileSystemType") String fileSystemType,
       @JsonProperty("readType") String readType,
-      @JsonProperty("threadNum") int threadNum) {
-    super(threadNum, 1, FileSystemType.valueOf(fileSystemType));
-=======
-  public SimpleReadConfig(@JsonProperty("bufferSize") String bufferSize,
-      @JsonProperty("readType") String readType, @JsonProperty("threadNum") int threadNum,
+      @JsonProperty("threadNum") int threadNum,
       @JsonProperty("verbose") boolean verbose) {
-    super(threadNum, 1, verbose);
->>>>>>> 7489f5df
+    super(threadNum, 1, FileSystemType.valueOf(fileSystemType), verbose);
 
     // validate the input to fail fast
     FormatUtils.parseSpaceSize(bufferSize);
@@ -76,19 +70,12 @@
   @Override
   public String toString() {
     return Objects.toStringHelper(this)
-<<<<<<< HEAD
         .add("batchNum", getBatchNum())
         .add("bufferSize", mBufferSize)
         .add("fileSystemType", getFileSystemType().toString())
         .add("readType", mReadType)
         .add("threadNum", getThreadNum())
-=======
-        .add("threadNum", getThreadNum())
-        .add("batchNum", getBatchNum())
         .add("verbose", isVerbose())
-        .add("bufferSize", mBufferSize)
-        .add("readType", mReadType)
->>>>>>> 7489f5df
         .toString();
   }
 }