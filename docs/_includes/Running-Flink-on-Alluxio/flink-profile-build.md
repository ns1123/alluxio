--- conflicted
+++ resolved
@@ -1,7 +1,3 @@
 ```bash
-<<<<<<< HEAD
-$ mvn clean package -Pflink -DskipTests
-=======
 $ mvn clean package -DskipTests
->>>>>>> a46f9510
 ```