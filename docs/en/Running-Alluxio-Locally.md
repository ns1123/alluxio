---
layout: global
title: Running Alluxio Locally
nickname: Alluxio on Local Machine
group: Deploying Alluxio
priority: 1
---

# Requirement

The prerequisite for this part is that you have [Java](Java-Setup.html) (JDK 7 or above).

Download the binary distribution of Alluxio {{site.ALLUXIO_RELEASED_VERSION}}:

{% include Running-Alluxio-Locally/download-Alluxio-binary.md %}

To run in standalone mode, make sure that:

* Set `alluxio.master.hostname` in `conf/alluxio-site.properties` to `localhost` (i.e., `alluxio.master.hostname=localhost`).

* Set `alluxio.underfs.address` in `conf/alluxio-site.properties` to a tmp directory in the local
filesystem (e.g., `alluxio.underfs.address=/tmp`).

* Remote login service is turned on so that `ssh localhost` can succeed. To avoid the need to
repeatedly input the password, you can add the public ssh key for the host into
`~/.ssh/authorized_keys`. See [this tutorial](http://www.linuxproblem.org/art_9.html) for more details.

# Format Alluxio Filesystem

> This step is only required when you run Alluxio for the first time.
> All previously stored data and metadata in an Alluxio filesystem on this server will be erased.

```bash
$ ./bin/alluxio format
```

# Start Alluxio Filesystem Locally

## Start Alluxio with sudo privileges

By default, on startup Alluxio will create a
[RAMFS](https://www.kernel.org/doc/Documentation/filesystems/ramfs-rootfs-initramfs.txt) as its in-memory data storage.
<<<<<<< HEAD
This step requires sudo privileges to perform "mount", "umount" and "chmod" operations. There are two approaches to achieve this:

* Start Alluxio by a superuser, or
* Give limited sudo privileges to the running user (e.g., "alluxio") by adding the following line to `/etc/sudoers` on Linux:
`alluxio ALL=(ALL) NOPASSWD: /bin/mount * /mnt/ramdisk, /bin/umount * /mnt/ramdisk, /bin/chmod * /mnt/ramdisk`
This allows Linux user "alluxio" to mount, umount and chmod path `/mnt/ramdisk` with sudo privileges without typing the password, but nothing else.
=======
This step requires sudo privileges to perform "mount", "umount", "mkdir" and "chmod" operations. There are two approaches to achieve this:

* Start Alluxio by a superuser, or
* Give limited sudo privileges to the running user (e.g., "alluxio") by adding the following line to `/etc/sudoers` on Linux:
`alluxio ALL=(ALL) NOPASSWD: /bin/mount * /mnt/ramdisk, /bin/umount * /mnt/ramdisk, /bin/mkdir * /mnt/ramdisk, /bin/chmod * /mnt/ramdisk`
This allows Linux user "alluxio" to mount, umount, mkdir and chmod (assume they are in `/bin/`) a specific path `/mnt/ramdisk`
with sudo privileges without typing the password, but nothing else.
>>>>>>> a46f9510
See more detailed explanation about [Sudoer User Specifications](https://help.ubuntu.com/community/Sudoers#User_Specifications).

With the proper user, run the following command to start Alluxio filesystem.

```bash
$ ./bin/alluxio-start.sh local
```

## Start Alluxio without sudo privileges

Alternatively, if a RAMFS (e.g., `/path/to/ramdisk`) is already mounted by the system admin, you can specify the path in
`conf/alluxio-site.properties`:

```
alluxio.worker.tieredstore.level0.alias=MEM
alluxio.worker.tieredstore.level0.dirs.path=/path/to/ramdisk
```

and start Alluxio without requiring sudo privileges:

```bash
$ ./bin/alluxio-start.sh local NoMount
```

## Verify Alluxio is running

To verify that Alluxio is running, you can visit
**[http://localhost:19999](http://localhost:19999)**, or see the log in the `logs` folder. You can
also run a sample program:

{% include Running-Alluxio-Locally/run-sample.md %}

For the first sample program, you should be able to see something similar to the following:

{% include Running-Alluxio-Locally/first-sample-output.md %}

And you can visit Alluxio web UI at **[http://localhost:19999](http://localhost:19999)** again.
Click `Browse` in the navigation bar and you should see the files written to Alluxio by
the above test.

To run a more comprehensive sanity check:

{% include Running-Alluxio-Locally/run-tests.md %}

You can stop Alluxio any time by running:

{% include Running-Alluxio-Locally/Alluxio-stop.md %}<|MERGE_RESOLUTION|>--- conflicted
+++ resolved
@@ -40,14 +40,6 @@
 
 By default, on startup Alluxio will create a
 [RAMFS](https://www.kernel.org/doc/Documentation/filesystems/ramfs-rootfs-initramfs.txt) as its in-memory data storage.
-<<<<<<< HEAD
-This step requires sudo privileges to perform "mount", "umount" and "chmod" operations. There are two approaches to achieve this:
-
-* Start Alluxio by a superuser, or
-* Give limited sudo privileges to the running user (e.g., "alluxio") by adding the following line to `/etc/sudoers` on Linux:
-`alluxio ALL=(ALL) NOPASSWD: /bin/mount * /mnt/ramdisk, /bin/umount * /mnt/ramdisk, /bin/chmod * /mnt/ramdisk`
-This allows Linux user "alluxio" to mount, umount and chmod path `/mnt/ramdisk` with sudo privileges without typing the password, but nothing else.
-=======
 This step requires sudo privileges to perform "mount", "umount", "mkdir" and "chmod" operations. There are two approaches to achieve this:
 
 * Start Alluxio by a superuser, or
@@ -55,7 +47,6 @@
 `alluxio ALL=(ALL) NOPASSWD: /bin/mount * /mnt/ramdisk, /bin/umount * /mnt/ramdisk, /bin/mkdir * /mnt/ramdisk, /bin/chmod * /mnt/ramdisk`
 This allows Linux user "alluxio" to mount, umount, mkdir and chmod (assume they are in `/bin/`) a specific path `/mnt/ramdisk`
 with sudo privileges without typing the password, but nothing else.
->>>>>>> a46f9510
 See more detailed explanation about [Sudoer User Specifications](https://help.ubuntu.com/community/Sudoers#User_Specifications).
 
 With the proper user, run the following command to start Alluxio filesystem.
