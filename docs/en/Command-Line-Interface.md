--- conflicted
+++ resolved
@@ -62,16 +62,14 @@
 ### checkConsistency
 
 The `checkConsistency` command compares Alluxio and under storage metadata for a given path. If the path is a directory, the entire subtree will be compared. The command returns a message listing each inconsistent file or directory. The system administrator should reconcile the differences of these files at their discretion. To avoid metadata inconsistencies between Alluxio and under storages, design your systems to modify files and directories through the Alluxio and avoid directly modifying state in the underlying storage.
-<<<<<<< HEAD
-=======
 
 If the `-r` option is used, the checkConsistency command will repair all inconsistent files and directories
 under the given path. If an inconsistent file or directory exists only in under storage, its metadata will
 be added to Alluxio. If an inconsistent file exists in Alluxio and its data is fully present in Alluxio, its metadata
 will be loaded to Alluxio again.
->>>>>>> a46f9510
-
-> NOTE: This command requires a read lock on the subtree being checked, meaning writes and updates to files or directories in the subtree cannot be completed until this command completes.
+
+NOTE: This command requires a read lock on the subtree being checked, meaning writes and updates
+to files or directories in the subtree cannot be completed until this command completes.
 
 For example, `checkConsistency` can be used to periodically validate the integrity of the namespace.
 
@@ -152,17 +150,12 @@
 
 ### cp
 
-<<<<<<< HEAD
-The `cp` command copies a file or directory in the Alluxio filesystem.
-
-=======
 The `cp` command copies a file or directory in the Alluxio file system or between local file system 
 and Alluxio file system.
 
 Scheme `file` indicates the local file system and scheme `alluxio` or no scheme indicates
 the Alluxio file system.
 
->>>>>>> a46f9510
 If the `-R` option is used and the source designates a directory, cp copies the entire subtree at source to the destination.
 
 For example, `cp` can be used to copy files between Under file systems.
@@ -170,15 +163,9 @@
 {% include Command-Line-Interface/cp.md %}
 
 ### du
-<<<<<<< HEAD
 
 The `du` command outputs the size of a file. If a directory is specified, it will output the aggregate size of all files in the directory and its children directories.
 
-=======
-
-The `du` command outputs the size of a file. If a directory is specified, it will output the aggregate size of all files in the directory and its children directories.
-
->>>>>>> a46f9510
 For example, if the Alluxio space is unexpectedly over utilized, `du` can be used to detect which folders are taking up the most space.
 
 {% include Command-Line-Interface/du.md %}
@@ -186,15 +173,9 @@
 ### fileInfo
 
 The `fileInfo` command is deprecated since Alluxio version 1.5. Please use `alluxio fs stat <path>` command instead.
-<<<<<<< HEAD
 
 The `fileInfo` command dumps the FileInfo representation of a file to the console. It is primarily intended to assist powerusers in debugging their system. Generally viewing the file info in the UI will be much easier to understand.
 
-=======
-
-The `fileInfo` command dumps the FileInfo representation of a file to the console. It is primarily intended to assist powerusers in debugging their system. Generally viewing the file info in the UI will be much easier to understand.
-
->>>>>>> a46f9510
 For example, `fileInfo` can be used to debug the block locations of a file. This is useful when trying to achieve locality for compute workloads.
 
 {% include Command-Line-Interface/fileInfo.md %}
@@ -249,21 +230,14 @@
 {% include Command-Line-Interface/loadMetadata.md %}
 
 ### location
-<<<<<<< HEAD
 
 The `location` command returns the addresses of all the Alluxio workers which contain blocks belonging to the given file.
 
-=======
-
-The `location` command returns the addresses of all the Alluxio workers which contain blocks belonging to the given file.
-
->>>>>>> a46f9510
 For example, `location` can be used to debug data locality when running jobs using a compute framework.
 
 {% include Command-Line-Interface/location.md %}
 
 ### ls
-<<<<<<< HEAD
 
 The `ls` command lists all the immediate children in a directory and displays the file size, last modification time, and in memory status of the files. Using `ls` on a file will only display the information for that specific file.
 
@@ -271,15 +245,6 @@
 
 The `ls` command will also load the metadata for any file or directory from the under storage system to Alluxio namespace, if it does not exist in Alluxio yet. `ls` queries the under storage system for any file or directory matching the given path and then creates a mirror of the file in Alluxio backed by that file. Only the metadata, such as the file name and size are loaded this way and no data transfer occurs.
 
-=======
-
-The `ls` command lists all the immediate children in a directory and displays the file size, last modification time, and in memory status of the files. Using `ls` on a file will only display the information for that specific file.
-
-Adding `-R` option also recursively lists child directories, displaying the entire subtree starting from the input path.
-
-The `ls` command will also load the metadata for any file or directory from the under storage system to Alluxio namespace, if it does not exist in Alluxio yet. `ls` queries the under storage system for any file or directory matching the given path and then creates a mirror of the file in Alluxio backed by that file. Only the metadata, such as the file name and size are loaded this way and no data transfer occurs.
-
->>>>>>> a46f9510
 Adding `-f` option forces loading metadata for immediate children in a directory. By default, it loads metadata only at the first time at which a directory is listed.
 
 For example, `ls` can be used to browse the file system.
@@ -288,8 +253,6 @@
 
 `ls` loads the metadata for immedidate children of a directory.
 
-<<<<<<< HEAD
-=======
 ### masterInfo
 
 The `masterInfo` command prints information regarding master fault tolerance such as leader address, list of master addresses, and the configured Zookeeper address. If Alluxio is running in single
@@ -300,7 +263,6 @@
 
 {% include Command-Line-Interface/masterInfo.md %}
 
->>>>>>> a46f9510
 ### mkdir
 
 The `mkdir` command creates a new directory in Alluxio space. It is recursive and will create any nonexistent parent directories. Note that the created directory will not be created in the under storage system until a file in the directory is persisted to the underlying storage. Using `mkdir` on an invalid or already existing path will fail.
@@ -326,29 +288,17 @@
 {% include Command-Line-Interface/mv.md %}
 
 ### persist
-<<<<<<< HEAD
 
 The `persist` command persists data in Alluxio storage into the under storage system. This is a data operation and will take time depending on how large the file is. After persist is complete, the file in Alluxio will be backed by the file in the under storage, make it still valid if the Alluxio blocks are evicted or otherwise lost.
 
-=======
-
-The `persist` command persists data in Alluxio storage into the under storage system. This is a data operation and will take time depending on how large the file is. After persist is complete, the file in Alluxio will be backed by the file in the under storage, make it still valid if the Alluxio blocks are evicted or otherwise lost.
-
->>>>>>> a46f9510
 For example, `persist` can be used after filtering a series of temporary files for the ones containing useful data.
 
 {% include Command-Line-Interface/persist.md %}
 
 ### pin
-<<<<<<< HEAD
 
 The `pin` command marks a file or folder as pinned in Alluxio. This is a metadata operation and will not cause any data to be loaded into Alluxio. If a file is pinned, any blocks belonging to the file will never be evicted from an Alluxio worker. If there are too many pinned files, Alluxio workers may run low on storage space preventing other files from being cached.
 
-=======
-
-The `pin` command marks a file or folder as pinned in Alluxio. This is a metadata operation and will not cause any data to be loaded into Alluxio. If a file is pinned, any blocks belonging to the file will never be evicted from an Alluxio worker. If there are too many pinned files, Alluxio workers may run low on storage space preventing other files from being cached.
-
->>>>>>> a46f9510
 For example, `pin` can be used to manually ensure performance if the administrator understands the workloads well.
 
 {% include Command-Line-Interface/pin.md %}
@@ -396,15 +346,9 @@
 {% include Command-Line-Interface/tail.md %}
 
 ### touch
-<<<<<<< HEAD
 
 The `touch` command creates a 0-byte file. Files created with `touch` cannot be overwritten and are mostly useful as flags.
 
-=======
-
-The `touch` command creates a 0-byte file. Files created with `touch` cannot be overwritten and are mostly useful as flags.
-
->>>>>>> a46f9510
 For example, `touch` can be used to create a file signifying the compeletion of analysis on a directory.
 
 {% include Command-Line-Interface/touch.md %}
