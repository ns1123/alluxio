markdown: kramdown
kramdown:
  input: GFM
  hard_wrap: false
  syntax_highlighter: rouge

# For release candidates and release branches, this should match the pom.xml Alluxio version, e.g. "1.5.0" or "1.5.0-RC1"
# For master branch, this should be the latest released version, e.g. "1.5.0"
ALLUXIO_RELEASED_VERSION: 2.0.0-1.0-RC0
# This should be the same as ALLUXIO_RELEASED_VERSION, except on master branch, where it should be "master"
ALLUXIO_MASTER_VERSION_SHORT: 2.0.0-1.0-RC0
# For release candidates and release branches, this should be the major Alluxio version, e.g. both 1.5.0 and 1.5.0-RC1 should use "1.5"
# For master branch, this should be "master"
ALLUXIO_MAJOR_VERSION: 2.0
# The version string must match the version string part of the client jar path
ALLUXIO_VERSION_STRING: 2.0.0-RC3
# We must inline the version string (e.g., "1.4.0-SNAPSHOT") rather than using the macro of Alluxio version.
# Otherwise the macro name remains in the output.
<<<<<<< HEAD
ALLUXIO_CLIENT_JAR_PATH: /<PATH_TO_ALLUXIO>/client/alluxio-enterprise-2.0.0-1.0-RC0-client.jar
=======
# ALLUXIO CS REPLACE
# ALLUXIO_CLIENT_JAR_PATH: /<PATH_TO_ALLUXIO>/client/alluxio-2.0.0-RC3-client.jar
# ALLUXIO CS WITH
ALLUXIO_CLIENT_JAR_PATH: /<PATH_TO_ALLUXIO>/client/alluxio-enterprise-2.0.0-RC3-client.jar
# ALLUXIO CS END
>>>>>>> c997058e

# These attach the pages of different languages with different 'lang' attributes
defaults:
  -
    scope:
      path: en
    values:
      lang: en
      languageName: English
      languagePriority: 0
  -
    scope:
      path: cn
    values:
      lang: cn
      languageName: 中文
      languagePriority: 1

# These are the ordered category names
categoryList:
  - Home
  - Deploying Alluxio
  - Under Stores
  - Data Applications
  - Basic
  - Operations
  - Advanced
  - Client APIs
  - Contributor Resources
  - Reference

# Each language has a particular version of category names
# When supporting a new language version, do not change the 'group' attribute in .md page files
# Instead, just add the group name of that language below
categoryInfo:
  Home:
    en: Home
    cn: 用户指南
  Deploying Alluxio:
    en: Deploying Alluxio
    cn: 部署 Alluxio
  Under Stores:
    en: Under Stores
    cn: 底层存储系统
  Data Applications:
    en: Data Applications
    cn: 计算应用
  Basic:
    en: Basic
    cn: 基本用法
  Operations:
    en: Operations
    cn: 运行维护
  Advanced:
    en: Advanced
    cn: 高级用法
  Client APIs:
    en: Client APIs
    cn: APIs
  Contributor Resources:
    en: Contributor Resources
    cn: 开发者资源
  Reference:
    en: Reference
    cn: 参考

# For no baseurl, leave blank
# Anything other than blank: this should always START with a '/' and NEVER end with a '/' character
baseurl:<|MERGE_RESOLUTION|>--- conflicted
+++ resolved
@@ -13,18 +13,14 @@
 # For master branch, this should be "master"
 ALLUXIO_MAJOR_VERSION: 2.0
 # The version string must match the version string part of the client jar path
-ALLUXIO_VERSION_STRING: 2.0.0-RC3
+ALLUXIO_VERSION_STRING: 2.0.0-1.0-RC0
 # We must inline the version string (e.g., "1.4.0-SNAPSHOT") rather than using the macro of Alluxio version.
 # Otherwise the macro name remains in the output.
-<<<<<<< HEAD
-ALLUXIO_CLIENT_JAR_PATH: /<PATH_TO_ALLUXIO>/client/alluxio-enterprise-2.0.0-1.0-RC0-client.jar
-=======
 # ALLUXIO CS REPLACE
 # ALLUXIO_CLIENT_JAR_PATH: /<PATH_TO_ALLUXIO>/client/alluxio-2.0.0-RC3-client.jar
 # ALLUXIO CS WITH
-ALLUXIO_CLIENT_JAR_PATH: /<PATH_TO_ALLUXIO>/client/alluxio-enterprise-2.0.0-RC3-client.jar
+ALLUXIO_CLIENT_JAR_PATH: /<PATH_TO_ALLUXIO>/client/alluxio-enterprise-2.0.0-1.0-RC0-client.jar
 # ALLUXIO CS END
->>>>>>> c997058e
 
 # These attach the pages of different languages with different 'lang' attributes
 defaults:
