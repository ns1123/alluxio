markdown: kramdown
kramdown:
  input: GFM
  hard_wrap: false
  syntax_highlighter: rouge

# These allow the documentation to be updated with new releases of Alluxio.
<<<<<<< HEAD
ALLUXIO_RELEASED_VERSION: 1.1.0
ALLUXIO_MASTER_VERSION_SHORT: master
=======
ALLUXIO_RELEASED_VERSION: 1.1.1
ALLUXIO_MASTER_VERSION_SHORT: 1.1.1
>>>>>>> 7bf6a957

# These attach the pages of different languages with different 'lang' attributes
defaults:
  -
    scope:
      path: en
    values:
      lang: en
      languageName: English
      languagePriority: 0
  -
    scope:
      path: cn
    values:
      lang: cn
      languageName: 中文
      languagePriority: 1
  -
    scope:
      path: pt
    values:
      lang: pt
      languageName: Português
      languagePriority: 2

# Each language has a particular version of category names
# When supporting a new language version, do not change the 'group' attribute in .md page files
# Instead, just add the group name of that language below
categoryInfo:
  User Guide:
    en: User Guides
    cn: 用户指南
    pt: Guias do Usuário
  Features:
    en: Features
    cn: 特性
    pt: Features
  Frameworks:
    en: Frameworks
    cn: 计算框架
    pt: Frameworks
  Under Store:
    en: Under Stores
    cn: 底层存储系统
    pt: Under Stores
  Resources:
    en: Resources
    cn: 开发者资源
    pt: Recursos<|MERGE_RESOLUTION|>--- conflicted
+++ resolved
@@ -5,13 +5,8 @@
   syntax_highlighter: rouge
 
 # These allow the documentation to be updated with new releases of Alluxio.
-<<<<<<< HEAD
-ALLUXIO_RELEASED_VERSION: 1.1.0
-ALLUXIO_MASTER_VERSION_SHORT: master
-=======
 ALLUXIO_RELEASED_VERSION: 1.1.1
 ALLUXIO_MASTER_VERSION_SHORT: 1.1.1
->>>>>>> 7bf6a957
 
 # These attach the pages of different languages with different 'lang' attributes
 defaults:
