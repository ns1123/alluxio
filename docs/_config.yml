--- conflicted
+++ resolved
@@ -8,10 +8,7 @@
 ALLUXIO_RELEASED_VERSION: 1.2.0
 # This would be "master" for the master branch, 1.1.1 for the 1.1.1 release, and
 # 1.1.1-RC2 for the second 1.1.1 release candidate.
-<<<<<<< HEAD
-=======
 ALLUXIO_MASTER_VERSION_SHORT: master
->>>>>>> 4c813000
 
 # These attach the pages of different languages with different 'lang' attributes
 defaults:
