--- conflicted
+++ resolved
@@ -63,21 +63,11 @@
    */
   private void load(TachyonURI filePath) throws IOException {
     try {
-<<<<<<< HEAD
-      TachyonFile fd = mTfs.open(filePath);
-      FileInfo fInfo = mTfs.getInfo(fd);
-      if (fInfo.isFolder()) {
-        List<FileInfo> files = mTfs.listStatus(fd);
-        Collections.sort(files);
-        for (FileInfo file : files) {
-          TachyonURI newPath = new TachyonURI(file.getPath());
-=======
       URIStatus status = mTfs.getStatus(filePath);
       if (status.isFolder()) {
         List<URIStatus> statuses = mTfs.listStatus(filePath);
         for (URIStatus uriStatus : statuses) {
           TachyonURI newPath = new TachyonURI(uriStatus.getPath());
->>>>>>> 292a0fab
           load(newPath);
         }
       } else {
