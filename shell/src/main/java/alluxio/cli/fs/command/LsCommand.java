--- conflicted
+++ resolved
@@ -246,11 +246,7 @@
 
     if (!sortToUse.isPresent()) {
       throw new InvalidArgumentException(ExceptionMessage.INVALID_ARGS_SORT_FIELD
-<<<<<<< HEAD
-              .getMessage(sortField));
-=======
           .getMessage(sortField));
->>>>>>> bf4d3061
     }
 
     Comparator<URIStatus> sortBy = sortToUse.get();
@@ -265,10 +261,6 @@
   protected void runPlainPath(AlluxioURI path, CommandLine cl)
       throws AlluxioException, IOException {
     ls(path, cl.hasOption("R"), cl.hasOption("f"), cl.hasOption("d"), cl.hasOption("h"),
-<<<<<<< HEAD
-        cl.hasOption("p"), cl.getOptionValue("sort", "name"),
-            cl.hasOption("r"));
-=======
         cl.hasOption("p"), cl.getOptionValue("sort", "name"), cl.hasOption("r"));
   }
 
@@ -279,7 +271,6 @@
     runWildCardCmd(path, cl);
 
     return 0;
->>>>>>> bf4d3061
   }
 
   @Override
