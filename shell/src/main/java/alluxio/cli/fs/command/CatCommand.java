--- conflicted
+++ resolved
@@ -55,11 +55,7 @@
       throw new FileDoesNotExistException(ExceptionMessage.PATH_MUST_BE_FILE.getMessage(path));
     }
     OpenFilePOptions options = OpenFilePOptions.getDefaultInstance();
-<<<<<<< HEAD
-    byte[] buf = new byte[512];
-=======
     byte[] buf = new byte[Constants.MB];
->>>>>>> cda003e8
     try (FileInStream is = mFileSystem.openFile(path, options)) {
       int read = is.read(buf);
       while (read != -1) {
