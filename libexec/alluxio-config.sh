--- conflicted
+++ resolved
@@ -31,11 +31,7 @@
 # This will set the default installation for a tarball installation while os distributors can create
 # their own alluxio-layout.sh file to set system installation locations.
 if [[ -z "$ALLUXIO_SYSTEM_INSTALLATION" ]]; then
-<<<<<<< HEAD
-  VERSION=enterprise-1.3.0-RC1-krb-on
-=======
-  VERSION=enterprise-1.3.0-RC2
->>>>>>> 8983f1e5
+  VERSION=enterprise-1.3.0-RC2-krb-on
   ALLUXIO_HOME=$(dirname $(dirname "${this}"))
   ALLUXIO_CONF_DIR="${ALLUXIO_CONF_DIR:-${ALLUXIO_HOME}/conf}"
   ALLUXIO_LOGS_DIR="${ALLUXIO_LOGS_DIR:-${ALLUXIO_HOME}/logs}"
