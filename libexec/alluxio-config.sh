#!/usr/bin/env bash

# Included in all the Alluxio scripts with source command should not be executable directly also
# should not be passed any arguments, since we need original $*

# resolve links - $0 may be a softlink
this="${BASH_SOURCE-$0}"
common_bin=$(cd -P -- "$(dirname -- "$this")" && pwd -P)
script="$(basename -- "$this")"
this="$common_bin/$script"

# convert relative path to absolute path
config_bin=$(dirname "$this")
script=$(basename "$this")
config_bin=$(cd "$config_bin"; pwd)
this="$config_bin/$script"

# Allow for a script which overrides the default settings for system integration folks.
[[ -f "$common_bin/alluxio-layout.sh" ]] && . "$common_bin/alluxio-layout.sh"

# This will set the default installation for a tarball installation while os distributors can create
# their own alluxio-layout.sh file to set system installation locations.
if [[ -z "$ALLUXIO_SYSTEM_INSTALLATION" ]]; then
<<<<<<< HEAD
  # ENTERPRISE EDIT
  VERSION=enterprise-0.11.0-SNAPSHOT
  # ENTERPRISE REPLACES
  # VERSION=1.1.0-SNAPSHOT
  # ENTERPRISE END
  export ALLUXIO_PREFIX=$(dirname $(dirname "$this"))
  export ALLUXIO_HOME=${ALLUXIO_PREFIX}
  export ALLUXIO_CONF_DIR="$ALLUXIO_HOME/conf"
  export ALLUXIO_LOGS_DIR="$ALLUXIO_HOME/logs"
  export ALLUXIO_JARS="$ALLUXIO_HOME/assembly/target/alluxio-assemblies-${VERSION}-jar-with-dependencies.jar"
=======
  VERSION=1.1.0-SNAPSHOT
  ALLUXIO_HOME=$(dirname $(dirname "${this}"))
  ALLUXIO_CONF_DIR="${ALLUXIO_HOME}/conf"
  ALLUXIO_LOGS_DIR="${ALLUXIO_HOME}/logs"
  ALLUXIO_JARS="${ALLUXIO_HOME}/assembly/target/alluxio-assemblies-${VERSION}-jar-with-dependencies.jar"
>>>>>>> 4fd05f53
fi

JAVA_HOME=${JAVA_HOME:-"$(dirname $(which java))/../.."}
JAVA=${JAVA:-"${JAVA_HOME}/bin/java"}

# Make sure alluxio-env.sh exists
if [[ ! -e ${ALLUXIO_CONF_DIR}/alluxio-env.sh ]]; then
  echo "Cannot find ${ALLUXIO_CONF_DIR}/alluxio-env.sh. To proceed, you can"
  echo "(1) create one based on the provided template file ${ALLUXIO_CONF_DIR}/alluxio-env.sh.template, or"
  echo "(2) use a bootstraping tool by running: ${ALLUXIO_HOME}/bin/alluxio bootstrap-conf"
  exit 1
fi

. "${ALLUXIO_CONF_DIR}/alluxio-env.sh"

if [[ -n "${ALLUXIO_HOME}" ]]; then
  ALLUXIO_JAVA_OPTS+=" -Dalluxio.home=${ALLUXIO_HOME}"
fi

if [[ -n "${ALLUXIO_LOGS_DIR}" ]]; then
  ALLUXIO_JAVA_OPTS+=" -Dalluxio.logs.dir=${ALLUXIO_LOGS_DIR}"
fi

if [[ -n "${ALLUXIO_RAM_FOLDER}" ]]; then
  ALLUXIO_JAVA_OPTS+=" -Dalluxio.worker.tieredstore.level0.dirs.path=${ALLUXIO_RAM_FOLDER}"
fi

if [[ -n "${ALLUXIO_MASTER_ADDRESS}" ]]; then
  ALLUXIO_JAVA_OPTS+=" -Dalluxio.master.hostname=${ALLUXIO_MASTER_ADDRESS}"
fi

if [[ -n "${ALLUXIO_UNDERFS_ADDRESS}" ]]; then
  ALLUXIO_JAVA_OPTS+=" -Dalluxio.underfs.address=${ALLUXIO_UNDERFS_ADDRESS}"
fi

if [[ -n "${ALLUXIO_WORKER_MEMORY_SIZES}" ]]; then
  ALLUXIO_JAVA_OPTS+=" -Dalluxio.worker.memory.size=${ALLUXIO_WORKER_MEMORY_SIZE}"
fi

ALLUXIO_JAVA_OPTS+=" -Dlog4j.configuration=file:${ALLUXIO_CONF_DIR}/log4j.properties"
ALLUXIO_JAVA_OPTS+=" -Dorg.apache.jasper.compiler.disablejsr199=true"
ALLUXIO_JAVA_OPTS+=" -Djava.net.preferIPv4Stack=true"
ALLUXIO_JAVA_OPTS+=" -Djava.security.krb5.realm="
ALLUXIO_JAVA_OPTS+=" -Djava.security.krb5.kdc="

# Master specific parameters based on ALLUXIO_JAVA_OPTS.
ALLUXIO_MASTER_JAVA_OPTS+=${ALLUXIO_JAVA_OPTS}
ALLUXIO_MASTER_JAVA_OPTS+=" -Dalluxio.logger.type=MASTER_LOGGER"

# Worker specific parameters that will be shared to all workers based on ALLUXIO_JAVA_OPTS.
ALLUXIO_WORKER_JAVA_OPTS+=${ALLUXIO_JAVA_OPTS}
ALLUXIO_WORKER_JAVA_OPTS+=" -Dalluxio.logger.type=WORKER_LOGGER"

# Client specific parameters based on ALLUXIO_JAVA_OPTS.
ALLUXIO_USER_JAVA_OPTS+=${ALLUXIO_JAVA_OPTS}
ALLUXIO_USER_JAVA_OPTS+=" -Dalluxio.logger.type=USER_LOGGER"

# A developer option to prepend Alluxio jars before ALLUXIO_CLASSPATH jars
if [[ -n "${ALLUXIO_PREPEND_ALLUXIO_CLASSES}" ]]; then
  export CLASSPATH="${ALLUXIO_CONF_DIR}/:${ALLUXIO_JARS}:${ALLUXIO_CLASSPATH}"
else
  export CLASSPATH="${ALLUXIO_CONF_DIR}/:${ALLUXIO_CLASSPATH}:${ALLUXIO_JARS}"
fi<|MERGE_RESOLUTION|>--- conflicted
+++ resolved
@@ -21,24 +21,15 @@
 # This will set the default installation for a tarball installation while os distributors can create
 # their own alluxio-layout.sh file to set system installation locations.
 if [[ -z "$ALLUXIO_SYSTEM_INSTALLATION" ]]; then
-<<<<<<< HEAD
   # ENTERPRISE EDIT
   VERSION=enterprise-0.11.0-SNAPSHOT
   # ENTERPRISE REPLACES
   # VERSION=1.1.0-SNAPSHOT
   # ENTERPRISE END
-  export ALLUXIO_PREFIX=$(dirname $(dirname "$this"))
-  export ALLUXIO_HOME=${ALLUXIO_PREFIX}
-  export ALLUXIO_CONF_DIR="$ALLUXIO_HOME/conf"
-  export ALLUXIO_LOGS_DIR="$ALLUXIO_HOME/logs"
-  export ALLUXIO_JARS="$ALLUXIO_HOME/assembly/target/alluxio-assemblies-${VERSION}-jar-with-dependencies.jar"
-=======
-  VERSION=1.1.0-SNAPSHOT
   ALLUXIO_HOME=$(dirname $(dirname "${this}"))
   ALLUXIO_CONF_DIR="${ALLUXIO_HOME}/conf"
   ALLUXIO_LOGS_DIR="${ALLUXIO_HOME}/logs"
   ALLUXIO_JARS="${ALLUXIO_HOME}/assembly/target/alluxio-assemblies-${VERSION}-jar-with-dependencies.jar"
->>>>>>> 4fd05f53
 fi
 
 JAVA_HOME=${JAVA_HOME:-"$(dirname $(which java))/../.."}
