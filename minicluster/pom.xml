<!--

    The Alluxio Open Foundation licenses this work under the Apache License, version 2.0
    (the "License"). You may not use this work except in compliance with the License, which is
    available at www.apache.org/licenses/LICENSE-2.0

    This software is distributed on an "AS IS" basis, WITHOUT WARRANTIES OR CONDITIONS OF ANY KIND,
    either express or implied, as more fully set forth in the License.

    See the NOTICE file distributed with this work for information regarding copyright ownership.

-->
<project xmlns="http://maven.apache.org/POM/4.0.0" xmlns:xsi="http://www.w3.org/2001/XMLSchema-instance" xsi:schemaLocation="http://maven.apache.org/POM/4.0.0 http://maven.apache.org/xsd/maven-4.0.0.xsd">
  <parent>
    <artifactId>alluxio-parent</artifactId>
    <groupId>org.alluxio</groupId>
<<<<<<< HEAD
    <version>enterprise-1.3.0-RC1-krb-on</version>
=======
    <version>enterprise-1.3.0-RC2</version>
>>>>>>> 8983f1e5
  </parent>
  <modelVersion>4.0.0</modelVersion>

  <artifactId>alluxio-minicluster</artifactId>
  <packaging>jar</packaging>
  <name>Alluxio MiniCluster</name>
  <description>Alluxio MiniCluster for testing</description>

  <properties>
    <!-- These need to be defined here as well as in the parent pom so that mvn can run
         properly from sub-project directories -->
    <license.header.path>${project.parent.basedir}/build/license/</license.header.path>
    <checkstyle.path>${project.parent.basedir}/build/checkstyle/</checkstyle.path>
    <findbugs.path>${project.parent.basedir}/build/findbugs/</findbugs.path>
  </properties>

  <dependencies>
    <dependency>
      <groupId>org.apache.curator</groupId>
      <artifactId>curator-test</artifactId>
      <scope>compile</scope>
    </dependency>
    <dependency>
      <groupId>org.alluxio</groupId>
      <artifactId>alluxio-core-client</artifactId>
      <version>${project.version}</version>
    </dependency>
    <dependency>
      <groupId>org.alluxio</groupId>
      <artifactId>alluxio-core-common</artifactId>
      <version>${project.version}</version>
    </dependency>
    <dependency>
      <groupId>org.alluxio</groupId>
      <artifactId>alluxio-core-server</artifactId>
      <version>${project.version}</version>
    </dependency>
    <!-- ALLUXIO CS ADD -->
    <dependency>
      <groupId>org.alluxio</groupId>
      <artifactId>alluxio-job-core</artifactId>
      <version>${project.version}</version>
    </dependency>
    <!-- ALLUXIO CS END -->
    <dependency>
      <groupId>org.powermock</groupId>
      <artifactId>powermock-reflect</artifactId>
      <version>${powermock.version}</version>
    </dependency>

    <!-- Other projects' test-jars -->
    <dependency>
      <groupId>org.alluxio</groupId>
      <artifactId>alluxio-core-client</artifactId>
      <version>${project.version}</version>
      <type>test-jar</type>
    </dependency>
    <dependency>
      <groupId>org.alluxio</groupId>
      <artifactId>alluxio-core-common</artifactId>
      <version>${project.version}</version>
      <type>test-jar</type>
    </dependency>
    <dependency>
      <groupId>org.alluxio</groupId>
      <artifactId>alluxio-core-server</artifactId>
      <version>${project.version}</version>
      <type>test-jar</type>
    </dependency>
    <!-- ALLUXIO CS ADD -->
    <dependency>
      <groupId>org.alluxio</groupId>
      <artifactId>alluxio-job-core</artifactId>
      <version>${project.version}</version>
      <type>test-jar</type>
    </dependency>
    <!-- ALLUXIO CS END -->
  </dependencies>
</project><|MERGE_RESOLUTION|>--- conflicted
+++ resolved
@@ -14,11 +14,7 @@
   <parent>
     <artifactId>alluxio-parent</artifactId>
     <groupId>org.alluxio</groupId>
-<<<<<<< HEAD
-    <version>enterprise-1.3.0-RC1-krb-on</version>
-=======
-    <version>enterprise-1.3.0-RC2</version>
->>>>>>> 8983f1e5
+    <version>enterprise-1.3.0-RC2-krb-on</version>
   </parent>
   <modelVersion>4.0.0</modelVersion>
 
