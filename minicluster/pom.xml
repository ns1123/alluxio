--- conflicted
+++ resolved
@@ -14,15 +14,7 @@
   <parent>
     <artifactId>alluxio-parent</artifactId>
     <groupId>org.alluxio</groupId>
-<<<<<<< HEAD
-    <!-- ALLUXIO CS REPLACE -->
-    <!-- <version>1.3.0-SNAPSHOT</version> -->
-    <!-- ALLUXIO CS WITH -->
-    <version>enterprise-1.3.0-SNAPSHOT</version>
-    <!-- ALLUXIO CS END -->
-=======
     <version>1.4.0-SNAPSHOT</version>
->>>>>>> 9a8e3b69
   </parent>
   <modelVersion>4.0.0</modelVersion>
 
