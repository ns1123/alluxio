--- conflicted
+++ resolved
@@ -622,19 +622,17 @@
   private List<MasterNetAddress> generateMasterAddresses(int numMasters) throws IOException {
     List<MasterNetAddress> addrs = new ArrayList<>();
     for (int i = 0; i < numMasters; i++) {
-<<<<<<< HEAD
       // ALLUXIO CS REPLACE
+      // addrs.add(
+      //     new MasterNetAddress(NetworkAddressUtils.getLocalHostName(), getNewPort(), getNewPort()));
+      //
       // addrs.add(new MasterNetAddress(NetworkAddressUtils.getLocalHostName(),
       //     PortUtils.getFreePort(), PortUtils.getFreePort()));
       // ALLUXIO CS WITH
       // Enterprise requires an additional port for embedded journal communication.
       addrs.add(new MasterNetAddress(NetworkAddressUtils.getLocalHostName(),
-          PortUtils.getFreePort(), PortUtils.getFreePort(), PortUtils.getFreePort()));
+          getNewPort(), getNewPort(), getNewPort()));
       // ALLUXIO CS END
-=======
-      addrs.add(
-          new MasterNetAddress(NetworkAddressUtils.getLocalHostName(), getNewPort(), getNewPort()));
->>>>>>> 32d64bf6
     }
     return addrs;
   }
