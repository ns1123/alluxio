--- conflicted
+++ resolved
@@ -10,11 +10,8 @@
 package alluxio.job;
 
 import alluxio.job.load.DistributedSingleFileLoadingConfig;
-<<<<<<< HEAD
 import alluxio.job.move.MoveConfig;
-=======
 import alluxio.job.persist.PersistConfig;
->>>>>>> 85865e00
 
 import com.fasterxml.jackson.annotation.JsonIgnoreProperties;
 import com.fasterxml.jackson.annotation.JsonSubTypes;
@@ -30,12 +27,8 @@
 @JsonSubTypes({
     @JsonSubTypes.Type(value = DistributedSingleFileLoadingConfig.class,
         name = DistributedSingleFileLoadingConfig.NAME),
-<<<<<<< HEAD
-    @JsonSubTypes.Type(value = MoveConfig.class, name = MoveConfig.NAME)
-    })
-=======
+    @JsonSubTypes.Type(value = MoveConfig.class, name = MoveConfig.NAME),
     @JsonSubTypes.Type(value = PersistConfig.class, name = PersistConfig.NAME)})
->>>>>>> 85865e00
 public interface JobConfig extends Serializable {
   /**
    * @return the name of the job
