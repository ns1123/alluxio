--- conflicted
+++ resolved
@@ -14,12 +14,7 @@
 import alluxio.job.JobDefinitionRegistry;
 import alluxio.job.JobMasterContext;
 import alluxio.job.exception.JobDoesNotExistException;
-<<<<<<< HEAD
-=======
 import alluxio.job.util.SerializationUtils;
-import alluxio.master.block.BlockMaster;
-import alluxio.master.file.FileSystemMaster;
->>>>>>> 79c29de8
 import alluxio.master.job.command.CommandManager;
 import alluxio.master.job.meta.JobInfo;
 import alluxio.thrift.Status;
@@ -45,27 +40,15 @@
   private static final Logger LOG = LoggerFactory.getLogger(alluxio.Constants.LOGGER_TYPE);
   private final JobInfo mJobInfo;
   private final CommandManager mCommandManager;
-<<<<<<< HEAD
   private final List<WorkerInfo> mWorkersInfoList;
-  private Map<Integer, Long> mTaskIdToWorkerId;
-=======
-  private final BlockMaster mBlockMaster;
-  private final FileSystemMaster mFileSystemMaster;
   private Map<Integer, WorkerInfo> mTaskIdToWorkerInfo;
->>>>>>> 79c29de8
 
   private JobCoordinator(CommandManager commandManager, List<WorkerInfo> workerInfoList,
       JobInfo jobInfo) {
     mJobInfo = Preconditions.checkNotNull(jobInfo);
     mCommandManager = Preconditions.checkNotNull(commandManager);
-<<<<<<< HEAD
     mWorkersInfoList = workerInfoList;
-    mTaskIdToWorkerId = Maps.newHashMap();
-=======
-    mBlockMaster = Preconditions.checkNotNull(blockMaster);
     mTaskIdToWorkerInfo = Maps.newHashMap();
-    mFileSystemMaster = Preconditions.checkNotNull(fileSystemMaster);
->>>>>>> 79c29de8
   }
 
   /**
@@ -90,12 +73,7 @@
     JobDefinition<JobConfig, ?, ?> definition =
         JobDefinitionRegistry.INSTANCE.getJobDefinition(mJobInfo.getJobConfig());
 
-<<<<<<< HEAD
-    JobMasterContext context = new JobMasterContext();
-=======
-    JobMasterContext context =
-        new JobMasterContext(mFileSystemMaster, mBlockMaster, mJobInfo.getId());
->>>>>>> 79c29de8
+    JobMasterContext context = new JobMasterContext(mJobInfo.getId());
     Map<WorkerInfo, ?> taskAddressToArgs;
     try {
       taskAddressToArgs = definition
@@ -110,13 +88,8 @@
     }
 
     for (Entry<WorkerInfo, ?> entry : taskAddressToArgs.entrySet()) {
-<<<<<<< HEAD
-      LOG.info("selected executor " + entry.getKey() + " with parameters " + entry.getValue());
-      int taskId = mTaskIdToWorkerId.size();
-=======
       LOG.info("selectd executor " + entry.getKey() + " with parameters " + entry.getValue());
       int taskId = mTaskIdToWorkerInfo.size();
->>>>>>> 79c29de8
       // create task
       mJobInfo.addTask(taskId);
       // submit commands
