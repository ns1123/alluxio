/*
 * Copyright (c) 2016 Alluxio, Inc. All rights reserved.
 *
 * This software and all information contained herein is confidential and proprietary to Alluxio,
 * and is protected by copyright and other applicable laws in the United States and other
 * jurisdictions. You may not use, modify, reproduce, distribute, or disclose this software without
 * the express written permission of Alluxio.
 */

package alluxio.master.job;

import alluxio.job.JobConfig;
import alluxio.job.JobDefinition;
import alluxio.job.JobDefinitionRegistry;
import alluxio.job.JobMasterContext;
import alluxio.master.block.BlockMaster;
import alluxio.master.file.FileSystemMaster;
import alluxio.master.job.command.CommandManager;
import alluxio.master.job.meta.JobInfo;
import alluxio.thrift.JobManangerCommand;
import alluxio.thrift.Status;
import alluxio.thrift.TaskInfo;
import alluxio.wire.WorkerInfo;

import com.google.common.collect.Lists;
import com.google.common.collect.Maps;
import org.junit.Assert;
import org.junit.Before;
import org.junit.Test;
import org.junit.runner.RunWith;
import org.mockito.Mockito;
import org.powermock.api.mockito.PowerMockito;
import org.powermock.core.classloader.annotations.PrepareForTest;
import org.powermock.modules.junit4.PowerMockRunner;
import org.powermock.reflect.Whitebox;

import java.util.ArrayList;
import java.util.List;
import java.util.Map;

/**
 * Tests {@link JobCoordinator}.
 */
@RunWith(PowerMockRunner.class)
@PrepareForTest({FileSystemMaster.class, BlockMaster.class, JobDefinitionRegistry.class})
public final class JobCoordinatorTest {
  private long mWorkerId;
  private long mJobId;
  private FileSystemMaster mFileSystemMaster;
  private BlockMaster mBlockMaster;
  private JobInfo mJobInfo;
  private JobCoordinator mJobCoordinator;
  private CommandManager mCommandManager;
  private JobDefinition<JobConfig, Object, Object> mJobDefinition;

  @SuppressWarnings("unchecked")
  @Before
  public void before() throws Exception {
    mFileSystemMaster = Mockito.mock(FileSystemMaster.class);
    mBlockMaster = Mockito.mock(BlockMaster.class);
    WorkerInfo workerInfo = new WorkerInfo();
    mWorkerId = 0;
    workerInfo.setId(mWorkerId);
    List<WorkerInfo> workerInfoList = Lists.newArrayList(workerInfo);
    Mockito.when(mBlockMaster.getWorkerInfoList()).thenReturn(workerInfoList);

    mJobId = 1;
    JobConfig jobConfig = Mockito.mock(JobConfig.class, Mockito.withSettings().serializable());
    Mockito.when(jobConfig.getName()).thenReturn("mock");
    mJobDefinition = Mockito.mock(JobDefinition.class);
    JobDefinitionRegistry singleton = PowerMockito.mock(JobDefinitionRegistry.class);
    Whitebox.setInternalState(JobDefinitionRegistry.class, "INSTANCE", singleton);
    Mockito.when(singleton.getJobDefinition(jobConfig)).thenReturn(mJobDefinition);
    Map<WorkerInfo, Object> taskAddressToArgs = Maps.newHashMap();
    taskAddressToArgs.put(workerInfo, Lists.newArrayList(1));
    Mockito.when(mJobDefinition.selectExecutors(Mockito.eq(jobConfig), Mockito.eq(workerInfoList),
        Mockito.any(JobMasterContext.class))).thenReturn(taskAddressToArgs);

<<<<<<< HEAD
    JobInfo jobInfo = new JobInfo(jobId, jobConfig.getName(), jobConfig);
    CommandManager manager = new CommandManager();
    JobCoordinator.create(manager, new ArrayList<WorkerInfo>(), jobInfo);
=======
    mJobInfo = new JobInfo(mJobId, jobConfig.getName(), jobConfig);
    mCommandManager = new CommandManager();
    mJobCoordinator =
        JobCoordinator.create(mCommandManager, mJobInfo, mFileSystemMaster, mBlockMaster);
>>>>>>> 79c29de8

  }

  @Test
  public void createJobCoordinatorTest() throws Exception {
    List<JobManangerCommand> commands = mCommandManager.pollAllPendingCommands(mWorkerId);
    Assert.assertEquals(1, commands.size());
    Assert.assertEquals(mJobId, commands.get(0).getRunTaskCommand().getJobId());
    Assert.assertEquals(0, commands.get(0).getRunTaskCommand().getTaskId());
  }

  @Test
  public void updateStatusFailureTest() {
    mJobInfo.setTaskInfo(0, new TaskInfo(mJobId, 0, Status.RUNNING, "", null));
    mJobInfo.setTaskInfo(1, new TaskInfo(mJobId, 0, Status.FAILED, "failed", null));
    mJobInfo.setTaskInfo(2, new TaskInfo(mJobId, 0, Status.COMPLETED, "", null));
    mJobCoordinator.updateStatus();

    Assert.assertEquals(Status.FAILED, mJobInfo.getStatus());
    Assert.assertEquals("The task execution failed", mJobInfo.getErrorMessage());
  }

  @Test
  public void updateStatusFailureOverCancelTest() {
    mJobInfo.setTaskInfo(0, new TaskInfo(mJobId, 0, Status.CANCELED, "", null));
    mJobInfo.setTaskInfo(1, new TaskInfo(mJobId, 0, Status.FAILED, "failed", null));
    mJobInfo.setTaskInfo(2, new TaskInfo(mJobId, 0, Status.COMPLETED, "", null));
    mJobCoordinator.updateStatus();

    Assert.assertEquals(Status.FAILED, mJobInfo.getStatus());
  }

  @Test
  public void updateStatusCancelTest() {
    mJobInfo.setTaskInfo(0, new TaskInfo(mJobId, 0, Status.CANCELED, "", null));
    mJobInfo.setTaskInfo(1, new TaskInfo(mJobId, 0, Status.RUNNING, "", null));
    mJobInfo.setTaskInfo(2, new TaskInfo(mJobId, 0, Status.COMPLETED, "", null));
    mJobCoordinator.updateStatus();

    Assert.assertEquals(Status.CANCELED, mJobInfo.getStatus());
  }

  @Test
  public void updateStatusRunningTest() {
    mJobInfo.setTaskInfo(0, new TaskInfo(mJobId, 0, Status.COMPLETED, "", null));
    mJobInfo.setTaskInfo(1, new TaskInfo(mJobId, 0, Status.RUNNING, "", null));
    mJobInfo.setTaskInfo(2, new TaskInfo(mJobId, 0, Status.COMPLETED, "", null));
    mJobCoordinator.updateStatus();

    Assert.assertEquals(Status.RUNNING, mJobInfo.getStatus());
  }

  @SuppressWarnings("unchecked")
  @Test
  public void updateStatusCompletedTest() throws Exception {
    mJobInfo.setTaskInfo(0, new TaskInfo(mJobId, 0, Status.COMPLETED, "", null));
    mJobInfo.setTaskInfo(1, new TaskInfo(mJobId, 0, Status.COMPLETED, "", null));
    mJobInfo.setTaskInfo(2, new TaskInfo(mJobId, 0, Status.COMPLETED, "", null));
    mJobCoordinator.updateStatus();

    Assert.assertEquals(Status.COMPLETED, mJobInfo.getStatus());
    Mockito.verify(mJobDefinition).join(Mockito.eq(mJobInfo.getJobConfig()), Mockito.anyMap());
  }

  @SuppressWarnings("unchecked")
  @Test
  public void updateStatusJoinFailureTest() throws Exception {
    Mockito.when(mJobDefinition.join(Mockito.eq(mJobInfo.getJobConfig()), Mockito.anyMap()))
        .thenThrow(new UnsupportedOperationException("test exception"));
    mJobInfo.setTaskInfo(0, new TaskInfo(mJobId, 0, Status.COMPLETED, "", null));
    mJobInfo.setTaskInfo(1, new TaskInfo(mJobId, 0, Status.COMPLETED, "", null));
    mJobInfo.setTaskInfo(2, new TaskInfo(mJobId, 0, Status.COMPLETED, "", null));
    mJobCoordinator.updateStatus();

    Assert.assertEquals(Status.FAILED, mJobInfo.getStatus());
    Assert.assertEquals("test exception", mJobInfo.getErrorMessage());
  }
}<|MERGE_RESOLUTION|>--- conflicted
+++ resolved
@@ -76,17 +76,10 @@
     Mockito.when(mJobDefinition.selectExecutors(Mockito.eq(jobConfig), Mockito.eq(workerInfoList),
         Mockito.any(JobMasterContext.class))).thenReturn(taskAddressToArgs);
 
-<<<<<<< HEAD
-    JobInfo jobInfo = new JobInfo(jobId, jobConfig.getName(), jobConfig);
-    CommandManager manager = new CommandManager();
-    JobCoordinator.create(manager, new ArrayList<WorkerInfo>(), jobInfo);
-=======
     mJobInfo = new JobInfo(mJobId, jobConfig.getName(), jobConfig);
     mCommandManager = new CommandManager();
     mJobCoordinator =
-        JobCoordinator.create(mCommandManager, mJobInfo, mFileSystemMaster, mBlockMaster);
->>>>>>> 79c29de8
-
+        JobCoordinator.create(mCommandManager, new ArrayList<WorkerInfo>(), mJobInfo);
   }
 
   @Test
