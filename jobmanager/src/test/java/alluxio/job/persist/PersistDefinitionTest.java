/*
 * Copyright (c) 2016 Alluxio, Inc. All rights reserved.
 *
 * This software and all information contained herein is confidential and proprietary to Alluxio,
 * and is protected by copyright and other applicable laws in the United States and other
 * jurisdictions. You may not use, modify, reproduce, distribute, or disclose this software without
 * the express written permission of Alluxio.
 */

package alluxio.job.persist;

import alluxio.AlluxioURI;
import alluxio.client.file.FileSystem;
import alluxio.job.JobMasterContext;
import alluxio.master.block.BlockMaster;
import alluxio.wire.BlockInfo;
import alluxio.wire.BlockLocation;
import alluxio.wire.FileBlockInfo;
import alluxio.wire.WorkerInfo;
import alluxio.wire.WorkerNetAddress;

import com.google.common.collect.Lists;
import org.junit.Assert;
import org.junit.Before;
import org.junit.Test;
import org.junit.runner.RunWith;
import org.mockito.Mockito;
import org.powermock.core.classloader.annotations.PrepareForTest;
import org.powermock.modules.junit4.PowerMockRunner;

import java.util.Map;

/**
 * Tests {@link PersistDefinition}.
 */
@RunWith(PowerMockRunner.class)
@PrepareForTest({FileSystem.class, BlockMaster.class})
public final class PersistDefinitionTest {
  private FileSystem mFileSystem;

  @Before
  public void before() {
    mFileSystem = Mockito.mock(FileSystem.class);
  }

  @Test
  public void selectExecutorsTest() throws Exception {
    PersistConfig config = new PersistConfig("/test", true);
<<<<<<< HEAD
    JobMasterContext context = new JobMasterContext();
=======
    JobMasterContext context = new JobMasterContext(mFileSystemMaster, mBlockMaster, 1);
>>>>>>> 79c29de8

    WorkerNetAddress workerNetAddress = new WorkerNetAddress().setDataPort(10);
    WorkerInfo workerInfo = new WorkerInfo().setAddress(workerNetAddress);

    long blockId = 1;
    BlockInfo blockInfo = new BlockInfo().setBlockId(blockId);
    FileBlockInfo fileBlockInfo = new FileBlockInfo().setBlockInfo(blockInfo);
    BlockLocation location = new BlockLocation();
    location.setWorkerAddress(workerNetAddress);
    blockInfo.setLocations(Lists.newArrayList(location));
    Mockito.when(mFileSystem.listBlocks(Mockito.eq(new AlluxioURI("/test"))))
        .thenReturn(Lists.newArrayList(fileBlockInfo));

    Map<WorkerInfo, Void> result =
        (new PersistDefinition()).selectExecutors(config, Lists.newArrayList(workerInfo), context);
    Assert.assertEquals(1, result.size());
    Assert.assertEquals(workerInfo, result.keySet().iterator().next());
  }

  @Test
  public void selectExecutorsMissingLocationTest() throws Exception {
    PersistConfig config = new PersistConfig("/test", true);
<<<<<<< HEAD
    JobMasterContext context = new JobMasterContext();
=======
    JobMasterContext context = new JobMasterContext(mFileSystemMaster, mBlockMaster, 1);
>>>>>>> 79c29de8

    long blockId = 1;
    BlockInfo blockInfo = new BlockInfo().setBlockId(blockId);
    FileBlockInfo fileBlockInfo = new FileBlockInfo().setBlockInfo(blockInfo);
    Mockito.when(mFileSystem.listBlocks(Mockito.eq(new AlluxioURI("/test"))))
        .thenReturn(Lists.newArrayList(fileBlockInfo));

    try {
      (new PersistDefinition()).selectExecutors(config, Lists.newArrayList(new WorkerInfo()),
          context);
    } catch (Exception e) {
      Assert.assertEquals("Block " + blockId + " does not exist", e.getMessage());
    }
  }
}<|MERGE_RESOLUTION|>--- conflicted
+++ resolved
@@ -46,11 +46,7 @@
   @Test
   public void selectExecutorsTest() throws Exception {
     PersistConfig config = new PersistConfig("/test", true);
-<<<<<<< HEAD
-    JobMasterContext context = new JobMasterContext();
-=======
-    JobMasterContext context = new JobMasterContext(mFileSystemMaster, mBlockMaster, 1);
->>>>>>> 79c29de8
+    JobMasterContext context = new JobMasterContext(1);
 
     WorkerNetAddress workerNetAddress = new WorkerNetAddress().setDataPort(10);
     WorkerInfo workerInfo = new WorkerInfo().setAddress(workerNetAddress);
@@ -73,11 +69,7 @@
   @Test
   public void selectExecutorsMissingLocationTest() throws Exception {
     PersistConfig config = new PersistConfig("/test", true);
-<<<<<<< HEAD
-    JobMasterContext context = new JobMasterContext();
-=======
-    JobMasterContext context = new JobMasterContext(mFileSystemMaster, mBlockMaster, 1);
->>>>>>> 79c29de8
+    JobMasterContext context = new JobMasterContext(1);
 
     long blockId = 1;
     BlockInfo blockInfo = new BlockInfo().setBlockId(blockId);
