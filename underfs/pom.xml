--- conflicted
+++ resolved
@@ -15,11 +15,7 @@
   <parent>
     <groupId>org.alluxio</groupId>
     <artifactId>alluxio-parent</artifactId>
-<<<<<<< HEAD
     <version>1.6.0-SNAPSHOT</version>
-=======
-    <version>1.5.0-SNAPSHOT</version>
->>>>>>> 9666ca1b
   </parent>
   <artifactId>alluxio-underfs</artifactId>
   <packaging>pom</packaging>
