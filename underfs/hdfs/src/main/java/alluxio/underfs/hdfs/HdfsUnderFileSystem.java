/*
 * The Alluxio Open Foundation licenses this work under the Apache License, version 2.0
 * (the "License"). You may not use this work except in compliance with the License, which is
 * available at www.apache.org/licenses/LICENSE-2.0
 *
 * This software is distributed on an "AS IS" basis, WITHOUT WARRANTIES OR CONDITIONS OF ANY KIND,
 * either express or implied, as more fully set forth in the License.
 *
 * See the NOTICE file distributed with this work for information regarding copyright ownership.
 */

package alluxio.underfs.hdfs;

import alluxio.AlluxioURI;
import alluxio.PropertyKey;
import alluxio.retry.CountingRetry;
import alluxio.retry.RetryPolicy;
import alluxio.underfs.AtomicFileOutputStream;
import alluxio.underfs.AtomicFileOutputStreamCallback;
import alluxio.underfs.BaseUnderFileSystem;
import alluxio.underfs.UfsDirectoryStatus;
import alluxio.underfs.UfsFileStatus;
import alluxio.underfs.UfsStatus;
import alluxio.underfs.UnderFileSystem;
import alluxio.underfs.UnderFileSystemConfiguration;
import alluxio.underfs.options.CreateOptions;
import alluxio.underfs.options.DeleteOptions;
import alluxio.underfs.options.FileLocationOptions;
import alluxio.underfs.options.MkdirsOptions;
import alluxio.underfs.options.OpenOptions;

import com.google.common.base.Preconditions;
import org.apache.commons.lang3.StringUtils;
import org.apache.hadoop.conf.Configuration;
import org.apache.hadoop.fs.BlockLocation;
import org.apache.hadoop.fs.FSDataInputStream;
import org.apache.hadoop.fs.FileStatus;
import org.apache.hadoop.fs.FileSystem;
import org.apache.hadoop.fs.Path;
import org.apache.hadoop.fs.permission.FsPermission;
import org.apache.hadoop.hdfs.DistributedFileSystem;
// ALLUXIO CS REMOVE
// import org.apache.hadoop.security.SecurityUtil;
// ALLUXIO CS END
import org.apache.hadoop.security.UserGroupInformation;
import org.slf4j.Logger;
import org.slf4j.LoggerFactory;

import java.io.FileNotFoundException;
import java.io.IOException;
import java.io.InputStream;
import java.io.OutputStream;
import java.util.ArrayList;
import java.util.Collections;
import java.util.List;
import java.util.Map;
import java.util.Stack;

import javax.annotation.Nullable;
import javax.annotation.concurrent.ThreadSafe;

/**
 * HDFS {@link UnderFileSystem} implementation.
 */
@ThreadSafe
public class HdfsUnderFileSystem extends BaseUnderFileSystem
    implements AtomicFileOutputStreamCallback {
  private static final Logger LOG = LoggerFactory.getLogger(HdfsUnderFileSystem.class);
  private static final int MAX_TRY = 5;

  private FileSystem mFileSystem;
  private UnderFileSystemConfiguration mUfsConf;
  // ALLUXIO CS ADD
  private final boolean mIsHdfsKerberized;
  // ALLUXIO CS END

  /**
   * Factory method to constructs a new HDFS {@link UnderFileSystem} instance.
   *
   * @param ufsUri the {@link AlluxioURI} for this UFS
   * @param conf the configuration for Hadoop
   * @return a new HDFS {@link UnderFileSystem} instance
   */
  public static HdfsUnderFileSystem createInstance(
      AlluxioURI ufsUri, UnderFileSystemConfiguration conf) {
    Configuration hdfsConf = createConfiguration(conf);
    return new HdfsUnderFileSystem(ufsUri, conf, hdfsConf);
  }

  /**
   * Constructs a new HDFS {@link UnderFileSystem}.
   *
   * @param ufsUri the {@link AlluxioURI} for this UFS
   * @param conf the configuration for this UFS
   * @param hdfsConf the configuration for HDFS
   */
  HdfsUnderFileSystem(AlluxioURI ufsUri, UnderFileSystemConfiguration conf,
      Configuration hdfsConf) {
    super(ufsUri, conf);
    mUfsConf = conf;
    // ALLUXIO CS ADD
    final String ufsPrefix = ufsUri.toString();
    final Configuration ufsHdfsConf = hdfsConf;
    mIsHdfsKerberized = hdfsConf.get("hadoop.security.authentication").equalsIgnoreCase("KERBEROS");
    if (mIsHdfsKerberized) {
      try {
        switch (alluxio.util.CommonUtils.PROCESS_TYPE.get()) {
          case MASTER:
            connectFromMaster(alluxio.util.network.NetworkAddressUtils.getConnectHost(
                alluxio.util.network.NetworkAddressUtils.ServiceType.MASTER_RPC));
            break;
          case WORKER:
            connectFromWorker(alluxio.util.network.NetworkAddressUtils.getConnectHost(
                alluxio.util.network.NetworkAddressUtils.ServiceType.WORKER_RPC));
            break;
          case JOB_MASTER:
            connectFromMaster(alluxio.util.network.NetworkAddressUtils.getConnectHost(
                alluxio.util.network.NetworkAddressUtils.ServiceType.JOB_MASTER_RPC));
            break;
          case JOB_WORKER:
            connectFromWorker(alluxio.util.network.NetworkAddressUtils.getConnectHost(
                alluxio.util.network.NetworkAddressUtils.ServiceType.JOB_WORKER_RPC));
            break;
          // Client and Proxy are handled the same.
          case CLIENT:
          case PROXY:
<<<<<<< HEAD
            connectFromAlluxioClient();
=======
            loginAsAlluxioClient();
>>>>>>> 0020c47b
            break;
          default:
            throw new IllegalStateException(
                "Unknown process type: " + alluxio.util.CommonUtils.PROCESS_TYPE.get());
        }
      } catch (IOException e) {
        LOG.error("Login error: " + e);
      }

      try {
<<<<<<< HEAD
        if (alluxio.util.CommonUtils.isAlluxioServer() && !mUser.isEmpty()
=======
        boolean isImpersonationEnabled =
            Boolean.valueOf(
                conf.getValue(PropertyKey.SECURITY_UNDERFS_HDFS_IMPERSONATION_ENABLED));
        if (isImpersonationEnabled
            && alluxio.util.CommonUtils.isAlluxioServer() && !mUser.isEmpty()
>>>>>>> 0020c47b
            && !org.apache.hadoop.security.UserGroupInformation.getLoginUser().getShortUserName()
            .equals(mUser)) {
          // Use HDFS super-user proxy feature to make Alluxio server act as the end-user.
          // The Alluxio server user must be configured as a superuser proxy in HDFS configuration.
          org.apache.hadoop.security.UserGroupInformation proxyUgi =
              org.apache.hadoop.security.UserGroupInformation.createProxyUser(mUser,
                  org.apache.hadoop.security.UserGroupInformation.getLoginUser());
          LOG.debug("Using proxyUgi: {}", proxyUgi.toString());
          HdfsSecurityUtils.runAs(proxyUgi, new HdfsSecurityUtils.SecuredRunner<Void>() {
            @Override
            public Void run() throws IOException {
              Path path = new Path(ufsPrefix);
              mFileSystem = path.getFileSystem(ufsHdfsConf);
              return null;
            }
          });
        } else {
          // Alluxio client runs HDFS operations as the current user.
          HdfsSecurityUtils.runAsCurrentUser(new HdfsSecurityUtils.SecuredRunner<Void>() {
            @Override
            public Void run() throws IOException {
              Path path = new Path(ufsPrefix);
              mFileSystem = path.getFileSystem(ufsHdfsConf);
              return null;
            }
          });
        }
      } catch (IOException e) {
        LOG.error("Exception thrown when trying to get FileSystem for {}", ufsPrefix, e);
        throw new RuntimeException(e);
      }
      return;
    }
    // ALLUXIO CS END
    Path path = new Path(ufsUri.toString());
    try {
      // Set Hadoop UGI configuration to ensure UGI can be initialized by the shaded classes for
      // group service.
      UserGroupInformation.setConfiguration(hdfsConf);
      mFileSystem = path.getFileSystem(hdfsConf);
    } catch (IOException e) {
      throw new RuntimeException(
          String.format("Failed to get Hadoop FileSystem client for %s", ufsUri), e);
    }
  }

  @Override
  public String getUnderFSType() {
    return "hdfs";
  }

  /**
   * Prepares the Hadoop configuration necessary to successfully obtain a {@link FileSystem}
   * instance that can access the provided path.
   * <p>
   * Derived implementations that work with specialised Hadoop {@linkplain FileSystem} API
   * compatible implementations can override this method to add implementation specific
   * configuration necessary for obtaining a usable {@linkplain FileSystem} instance.
   * </p>
   *
   * @param conf the configuration for this UFS
   * @return the configuration for HDFS
   */
  public static Configuration createConfiguration(UnderFileSystemConfiguration conf) {
    Preconditions.checkNotNull(conf, "conf");
    Configuration hdfsConf = new Configuration();

    // Load HDFS site properties from the given file and overwrite the default HDFS conf,
    // the path of this file can be passed through --option
    for (String path : conf.getValue(PropertyKey.UNDERFS_HDFS_CONFIGURATION).split(":")) {
      hdfsConf.addResource(new Path(path));
    }

    // On Hadoop 2.x this is strictly unnecessary since it uses ServiceLoader to automatically
    // discover available file system implementations. However this configuration setting is
    // required for earlier Hadoop versions plus it is still honoured as an override even in 2.x so
    // if present propagate it to the Hadoop configuration
    String ufsHdfsImpl = conf.getValue(PropertyKey.UNDERFS_HDFS_IMPL);
    if (!StringUtils.isEmpty(ufsHdfsImpl)) {
      hdfsConf.set("fs.hdfs.impl", ufsHdfsImpl);
    }

    // Disable HDFS client caching so that input configuration is respected. Configurable from
    // system property
    hdfsConf.set("fs.hdfs.impl.disable.cache",
        System.getProperty("fs.hdfs.impl.disable.cache", "true"));

    // Set all parameters passed through --option
    for (Map.Entry<String, String> entry : conf.getUserSpecifiedConf().entrySet()) {
      hdfsConf.set(entry.getKey(), entry.getValue());
    }
    return hdfsConf;
  }

  @Override
  public void close() throws IOException {
    // Don't close; file systems are singletons and closing it here could break other users
  }

  @Override
  public OutputStream create(String path, CreateOptions options) throws IOException {
    if (!options.isEnsureAtomic()) {
      return createDirect(path, options);
    }
    return new AtomicFileOutputStream(path, this, options);
  }

  @Override
  public OutputStream createDirect(String path, CreateOptions options) throws IOException {
    IOException te = null;
    RetryPolicy retryPolicy = new CountingRetry(MAX_TRY);
    while (retryPolicy.attemptRetry()) {
      try {
        // TODO(chaomin): support creating HDFS files with specified block size and replication.
        return new HdfsUnderFileOutputStream(FileSystem.create(mFileSystem, new Path(path),
            new FsPermission(options.getMode().toShort())));
      } catch (IOException e) {
        LOG.warn("Retry count {} : {} ", retryPolicy.getRetryCount(), e.getMessage());
        te = e;
      }
    }
    throw te;
  }

  @Override
  public boolean deleteDirectory(String path, DeleteOptions options) throws IOException {
    return isDirectory(path) && delete(path, options.isRecursive());
  }

  @Override
  public boolean deleteFile(String path) throws IOException {
    return isFile(path) && delete(path, false);
  }

  @Override
  public boolean exists(String path) throws IOException {
    return mFileSystem.exists(new Path(path));
  }

  @Override
  public long getBlockSizeByte(String path) throws IOException {
    Path tPath = new Path(path);
    if (!mFileSystem.exists(tPath)) {
      throw new FileNotFoundException(path);
    }
    FileStatus fs = mFileSystem.getFileStatus(tPath);
    return fs.getBlockSize();
  }

  @Override
  public UfsDirectoryStatus getDirectoryStatus(String path) throws IOException {
    Path tPath = new Path(path);
    FileStatus fs = mFileSystem.getFileStatus(tPath);
    return new UfsDirectoryStatus(path, fs.getOwner(), fs.getGroup(), fs.getPermission().toShort());
  }

  @Override
  public List<String> getFileLocations(String path) throws IOException {
    return getFileLocations(path, FileLocationOptions.defaults());
  }

  @Override
  @Nullable
  public List<String> getFileLocations(String path, FileLocationOptions options)
      throws IOException {
    // If the user has hinted the underlying storage nodes are not co-located with Alluxio
    // workers, short circuit without querying the locations
    if (Boolean.valueOf(mUfsConf.getValue(PropertyKey.UNDERFS_HDFS_REMOTE))) {
      return null;
    }
    List<String> ret = new ArrayList<>();
    try {
      FileStatus fStatus = mFileSystem.getFileStatus(new Path(path));
      BlockLocation[] bLocations =
          mFileSystem.getFileBlockLocations(fStatus, options.getOffset(), 1);
      if (bLocations.length > 0) {
        String[] names = bLocations[0].getHosts();
        Collections.addAll(ret, names);
      }
    } catch (IOException e) {
      LOG.warn("Unable to get file location for {} : {}", path, e.getMessage());
    }
    return ret;
  }

  @Override
  public UfsFileStatus getFileStatus(String path) throws IOException {
    Path tPath = new Path(path);
    FileStatus fs = mFileSystem.getFileStatus(tPath);
    return new UfsFileStatus(path, fs.getLen(), fs.getModificationTime(), fs.getOwner(),
        fs.getGroup(), fs.getPermission().toShort());
  }

  @Override
  public long getSpace(String path, SpaceType type) throws IOException {
    // Ignoring the path given, will give information for entire cluster
    // as Alluxio can load/store data out of entire HDFS cluster
    if (mFileSystem instanceof DistributedFileSystem) {
      switch (type) {
        case SPACE_TOTAL:
          // Due to Hadoop 1 support we stick with the deprecated version. If we drop support for it
          // FileSystem.getStatus().getCapacity() will be the new one.
          return ((DistributedFileSystem) mFileSystem).getDiskStatus().getCapacity();
        case SPACE_USED:
          // Due to Hadoop 1 support we stick with the deprecated version. If we drop support for it
          // FileSystem.getStatus().getUsed() will be the new one.
          return ((DistributedFileSystem) mFileSystem).getDiskStatus().getDfsUsed();
        case SPACE_FREE:
          // Due to Hadoop 1 support we stick with the deprecated version. If we drop support for it
          // FileSystem.getStatus().getRemaining() will be the new one.
          return ((DistributedFileSystem) mFileSystem).getDiskStatus().getRemaining();
        default:
          throw new IOException("Unknown space type: " + type);
      }
    }
    return -1;
  }

  @Override
  public boolean isDirectory(String path) throws IOException {
    return mFileSystem.isDirectory(new Path(path));
  }

  @Override
  public boolean isFile(String path) throws IOException {
    return mFileSystem.isFile(new Path(path));
  }

  @Override
  @Nullable
  public UfsStatus[] listStatus(String path) throws IOException {
    FileStatus[] files = listStatusInternal(path);
    if (files == null) {
      return null;
    }
    UfsStatus[] rtn = new UfsStatus[files.length];
    int i = 0;
    for (FileStatus status : files) {
      // only return the relative path, to keep consistent with java.io.File.list()
      UfsStatus retStatus;
      if (!status.isDir()) {
        retStatus = new UfsFileStatus(status.getPath().getName(), status.getLen(),
            status.getModificationTime(), status.getOwner(), status.getGroup(),
            status.getPermission().toShort());
      } else {
        retStatus = new UfsDirectoryStatus(status.getPath().getName(), status.getOwner(),
            status.getGroup(), status.getPermission().toShort());
      }
      rtn[i++] = retStatus;
    }
    return rtn;
  }

  @Override
  // ALLUXIO CS ADD
  // TODO(chaomin): make connectFromMaster private and deprecate it.
  // ALLUXIO CS END
  public void connectFromMaster(String host) throws IOException {
    // ALLUXIO CS REPLACE
    // if (!mUfsConf.containsKey(PropertyKey.MASTER_KEYTAB_KEY_FILE)
    //     || !mUfsConf.containsKey(PropertyKey.MASTER_PRINCIPAL)) {
    //   return;
    // }
    // String masterKeytab = mUfsConf.getValue(PropertyKey.MASTER_KEYTAB_KEY_FILE);
    // String masterPrincipal = mUfsConf.getValue(PropertyKey.MASTER_PRINCIPAL);
    //
    // login(PropertyKey.MASTER_KEYTAB_KEY_FILE, masterKeytab, PropertyKey.MASTER_PRINCIPAL,
    //     masterPrincipal, host);
    // ALLUXIO CS WITH
<<<<<<< HEAD
    connectFromAlluxioServer(host);
=======
    loginAsAlluxioServer(host);
>>>>>>> 0020c47b
    // ALLUXIO CS END
  }

  @Override
  // ALLUXIO CS ADD
  // TODO(chaomin): make connectFromWorker private and deprecate it.
  // ALLUXIO CS END
  public void connectFromWorker(String host) throws IOException {
    // ALLUXIO CS REPLACE
    // if (!mUfsConf.containsKey(PropertyKey.WORKER_KEYTAB_FILE)
    //     || !mUfsConf.containsKey(PropertyKey.WORKER_PRINCIPAL)) {
    //   return;
    // }
    // String workerKeytab = mUfsConf.getValue(PropertyKey.WORKER_KEYTAB_FILE);
    // String workerPrincipal = mUfsConf.getValue(PropertyKey.WORKER_PRINCIPAL);
    //
    // login(PropertyKey.WORKER_KEYTAB_FILE, workerKeytab, PropertyKey.WORKER_PRINCIPAL,
    //     workerPrincipal, host);
    // ALLUXIO CS WITH
<<<<<<< HEAD
    connectFromAlluxioServer(host);
=======
    loginAsAlluxioServer(host);
>>>>>>> 0020c47b
    // ALLUXIO CS END
  }
  // ALLUXIO CS ADD

<<<<<<< HEAD
  private void connectFromAlluxioServer(String host) throws IOException {
    if (!mIsHdfsKerberized) {
      return;
    }
    String principal = mUfsConf.getValue(PropertyKey.SECURITY_KERBEROS_SERVER_PRINCIPAL);
    String keytab = mUfsConf.getValue(PropertyKey.SECURITY_KERBEROS_SERVER_KEYTAB_FILE);
=======
  private void loginAsAlluxioServer(String host) throws IOException {
    if (!mIsHdfsKerberized) {
      return;
    }
    // TODO(yanqin): support multiple Kerberized HDFSs.
    String principal =
        mUfsConf.getValue(PropertyKey.SECURITY_UNDERFS_HDFS_KERBEROS_CLIENT_PRINCIPAL);
    String keytab;
    if (principal.isEmpty()) {
      principal = mUfsConf.getValue(PropertyKey.SECURITY_KERBEROS_SERVER_PRINCIPAL);
      keytab = mUfsConf.getValue(PropertyKey.SECURITY_KERBEROS_SERVER_KEYTAB_FILE);
    } else {
      keytab = mUfsConf.getValue(PropertyKey.SECURITY_UNDERFS_HDFS_KERBEROS_CLIENT_KEYTAB_FILE);
    }
>>>>>>> 0020c47b
    if (principal.isEmpty() || keytab.isEmpty()) {
      return;
    }
    login(principal, keytab, host);
  }

<<<<<<< HEAD
  private void connectFromAlluxioClient() throws IOException {
=======
  private void loginAsAlluxioClient() throws IOException {
>>>>>>> 0020c47b
    if (!mIsHdfsKerberized) {
      return;
    }
    String principal = mUfsConf.getValue(PropertyKey.SECURITY_KERBEROS_CLIENT_PRINCIPAL);
    String keytab = mUfsConf.getValue(PropertyKey.SECURITY_KERBEROS_CLIENT_KEYTAB_FILE);
    if (principal.isEmpty() || keytab.isEmpty()) {
      return;
    }
    login(principal, keytab, null);
  }
  // ALLUXIO CS END

  // ALLUXIO CS REPLACE
  // private void login(PropertyKey keytabFileKey, String keytabFile, PropertyKey principalKey,
  //     String principal, String hostname) throws IOException {
  //   org.apache.hadoop.conf.Configuration conf = new org.apache.hadoop.conf.Configuration();
  //   conf.set(keytabFileKey.toString(), keytabFile);
  //   conf.set(principalKey.toString(), principal);
  //   SecurityUtil.login(conf, keytabFileKey.toString(), principalKey.toString(), hostname);
  // }
  // ALLUXIO CS WITH
  private void login(String principal, String keytabFile, String hostname) throws IOException {
    org.apache.hadoop.conf.Configuration conf = new org.apache.hadoop.conf.Configuration();
    String ufsHdfsImpl = mUfsConf.getValue(PropertyKey.UNDERFS_HDFS_IMPL);
    if (!StringUtils.isEmpty(ufsHdfsImpl)) {
      conf.set("fs.hdfs.impl", ufsHdfsImpl);
    }
    conf.set("hadoop.security.authentication",
        alluxio.security.authentication.AuthType.KERBEROS.getAuthName());

    org.apache.hadoop.security.UserGroupInformation.setConfiguration(conf);
    org.apache.hadoop.security.UserGroupInformation.loginUserFromKeytab(principal, keytabFile);
  }
  // ALLUXIO CS END

  @Override
  public boolean mkdirs(String path, MkdirsOptions options) throws IOException {
    IOException te = null;
    RetryPolicy retryPolicy = new CountingRetry(MAX_TRY);
    while (retryPolicy.attemptRetry()) {
      try {
        Path hdfsPath = new Path(path);
        if (mFileSystem.exists(hdfsPath)) {
          LOG.debug("Trying to create existing directory at {}", path);
          return false;
        }
        // Create directories one by one with explicit permissions to ensure no umask is applied,
        // using mkdirs will apply the permission only to the last directory
        Stack<Path> dirsToMake = new Stack<>();
        dirsToMake.push(hdfsPath);
        Path parent = hdfsPath.getParent();
        while (!mFileSystem.exists(parent)) {
          dirsToMake.push(parent);
          parent = parent.getParent();
        }
        while (!dirsToMake.empty()) {
          Path dirToMake = dirsToMake.pop();
          if (!FileSystem.mkdirs(mFileSystem, dirToMake,
              new FsPermission(options.getMode().toShort()))) {
            return false;
          }
          // Set the owner to the Alluxio client user to achieve permission delegation.
          // Alluxio server-side user is required to be a HDFS superuser. If it fails to set owner,
          // proceeds with mkdirs and print out an warning message.
          try {
            setOwner(dirToMake.toString(), options.getOwner(), options.getGroup());
          } catch (IOException e) {
            LOG.warn("Failed to update the ufs dir ownership, default values will be used. " + e);
          }
        }
        return true;
      } catch (IOException e) {
        LOG.warn("{} try to make directory for {} : {}", retryPolicy.getRetryCount(), path,
            e.getMessage());
        te = e;
      }
    }
    throw te;
  }

  @Override
  public InputStream open(String path, OpenOptions options) throws IOException {
    IOException te = null;
    RetryPolicy retryPolicy = new CountingRetry(MAX_TRY);
    while (retryPolicy.attemptRetry()) {
      try {
        FSDataInputStream inputStream = mFileSystem.open(new Path(path));
        try {
          inputStream.seek(options.getOffset());
        } catch (IOException e) {
          inputStream.close();
          throw e;
        }
        return inputStream;
      } catch (IOException e) {
        LOG.warn("{} try to open {} : {}", retryPolicy.getRetryCount(), path, e.getMessage());
        te = e;
      }
    }
    throw te;
  }

  @Override
  public boolean renameDirectory(String src, String dst) throws IOException {
    if (!isDirectory(src)) {
      LOG.warn("Unable to rename {} to {} because source does not exist or is a file", src, dst);
      return false;
    }
    return rename(src, dst);
  }

  @Override
  public boolean renameFile(String src, String dst) throws IOException {
    if (!isFile(src)) {
      LOG.warn("Unable to rename {} to {} because source does not exist or is a directory", src,
          dst);
      return false;
    }
    return rename(src, dst);
  }

  @Override
  public void setOwner(String path, String user, String group) throws IOException {
    try {
      FileStatus fileStatus = mFileSystem.getFileStatus(new Path(path));
      mFileSystem.setOwner(fileStatus.getPath(), user, group);
    } catch (IOException e) {
      LOG.warn("Failed to set owner for {} with user: {}, group: {}", path, user, group);
      LOG.debug("Exception : ", e);
      LOG.warn("In order for Alluxio to modify ownership of local files, "
          + "Alluxio should be the local file system superuser.");
      if (!Boolean.valueOf(mUfsConf.getValue(PropertyKey.UNDERFS_ALLOW_SET_OWNER_FAILURE))) {
        throw e;
      } else {
        LOG.warn("Failure is ignored, which may cause permission inconsistency between "
            + "Alluxio and HDFS.");
      }
    }
  }

  @Override
  public void setMode(String path, short mode) throws IOException {
    try {
      FileStatus fileStatus = mFileSystem.getFileStatus(new Path(path));
      mFileSystem.setPermission(fileStatus.getPath(), new FsPermission(mode));
    } catch (IOException e) {
      LOG.warn("Fail to set permission for {} with perm {} : {}", path, mode, e.getMessage());
      throw e;
    }
  }

  @Override
  public boolean supportsFlush() {
    return true;
  }

  /**
   * Delete a file or directory at path.
   *
   * @param path file or directory path
   * @param recursive whether to delete path recursively
   * @return true, if succeed
   */
  private boolean delete(String path, boolean recursive) throws IOException {
    IOException te = null;
    RetryPolicy retryPolicy = new CountingRetry(MAX_TRY);
    while (retryPolicy.attemptRetry()) {
      try {
        return mFileSystem.delete(new Path(path), recursive);
      } catch (IOException e) {
        LOG.warn("Retry count {} : {}", retryPolicy.getRetryCount(), e.getMessage());
        te = e;
      }
    }
    throw te;
  }

  /**
   * List status for given path. Returns an array of {@link FileStatus} with an entry for each file
   * and directory in the directory denoted by this path.
   *
   * @param path the pathname to list
   * @return {@code null} if the path is not a directory
   */
  @Nullable
  private FileStatus[] listStatusInternal(String path) throws IOException {
    FileStatus[] files;
    try {
      files = mFileSystem.listStatus(new Path(path));
    } catch (FileNotFoundException e) {
      return null;
    }
    // Check if path is a file
    if (files != null && files.length == 1 && files[0].getPath().toString().equals(path)) {
      return null;
    }
    return files;
  }

  /**
   * Rename a file or folder to a file or folder.
   *
   * @param src path of source file or directory
   * @param dst path of destination file or directory
   * @return true if rename succeeds
   */
  private boolean rename(String src, String dst) throws IOException {
    IOException te = null;
    RetryPolicy retryPolicy = new CountingRetry(MAX_TRY);
    while (retryPolicy.attemptRetry()) {
      try {
        return mFileSystem.rename(new Path(src), new Path(dst));
      } catch (IOException e) {
        LOG.warn("{} try to rename {} to {} : {}", retryPolicy.getRetryCount(), src, dst,
            e.getMessage());
        te = e;
      }
    }
    throw te;
  }
}<|MERGE_RESOLUTION|>--- conflicted
+++ resolved
@@ -124,11 +124,7 @@
           // Client and Proxy are handled the same.
           case CLIENT:
           case PROXY:
-<<<<<<< HEAD
-            connectFromAlluxioClient();
-=======
             loginAsAlluxioClient();
->>>>>>> 0020c47b
             break;
           default:
             throw new IllegalStateException(
@@ -139,15 +135,11 @@
       }
 
       try {
-<<<<<<< HEAD
-        if (alluxio.util.CommonUtils.isAlluxioServer() && !mUser.isEmpty()
-=======
         boolean isImpersonationEnabled =
             Boolean.valueOf(
                 conf.getValue(PropertyKey.SECURITY_UNDERFS_HDFS_IMPERSONATION_ENABLED));
         if (isImpersonationEnabled
             && alluxio.util.CommonUtils.isAlluxioServer() && !mUser.isEmpty()
->>>>>>> 0020c47b
             && !org.apache.hadoop.security.UserGroupInformation.getLoginUser().getShortUserName()
             .equals(mUser)) {
           // Use HDFS super-user proxy feature to make Alluxio server act as the end-user.
@@ -417,11 +409,7 @@
     // login(PropertyKey.MASTER_KEYTAB_KEY_FILE, masterKeytab, PropertyKey.MASTER_PRINCIPAL,
     //     masterPrincipal, host);
     // ALLUXIO CS WITH
-<<<<<<< HEAD
-    connectFromAlluxioServer(host);
-=======
     loginAsAlluxioServer(host);
->>>>>>> 0020c47b
     // ALLUXIO CS END
   }
 
@@ -441,23 +429,11 @@
     // login(PropertyKey.WORKER_KEYTAB_FILE, workerKeytab, PropertyKey.WORKER_PRINCIPAL,
     //     workerPrincipal, host);
     // ALLUXIO CS WITH
-<<<<<<< HEAD
-    connectFromAlluxioServer(host);
-=======
     loginAsAlluxioServer(host);
->>>>>>> 0020c47b
     // ALLUXIO CS END
   }
   // ALLUXIO CS ADD
 
-<<<<<<< HEAD
-  private void connectFromAlluxioServer(String host) throws IOException {
-    if (!mIsHdfsKerberized) {
-      return;
-    }
-    String principal = mUfsConf.getValue(PropertyKey.SECURITY_KERBEROS_SERVER_PRINCIPAL);
-    String keytab = mUfsConf.getValue(PropertyKey.SECURITY_KERBEROS_SERVER_KEYTAB_FILE);
-=======
   private void loginAsAlluxioServer(String host) throws IOException {
     if (!mIsHdfsKerberized) {
       return;
@@ -472,18 +448,13 @@
     } else {
       keytab = mUfsConf.getValue(PropertyKey.SECURITY_UNDERFS_HDFS_KERBEROS_CLIENT_KEYTAB_FILE);
     }
->>>>>>> 0020c47b
     if (principal.isEmpty() || keytab.isEmpty()) {
       return;
     }
     login(principal, keytab, host);
   }
 
-<<<<<<< HEAD
-  private void connectFromAlluxioClient() throws IOException {
-=======
   private void loginAsAlluxioClient() throws IOException {
->>>>>>> 0020c47b
     if (!mIsHdfsKerberized) {
       return;
     }
