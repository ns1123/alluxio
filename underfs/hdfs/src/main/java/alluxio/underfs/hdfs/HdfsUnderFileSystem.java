/*
 * The Alluxio Open Foundation licenses this work under the Apache License, version 2.0
 * (the "License"). You may not use this work except in compliance with the License, which is
 * available at www.apache.org/licenses/LICENSE-2.0
 *
 * This software is distributed on an "AS IS" basis, WITHOUT WARRANTIES OR CONDITIONS OF ANY KIND,
 * either express or implied, as more fully set forth in the License.
 *
 * See the NOTICE file distributed with this work for information regarding copyright ownership.
 */

package alluxio.underfs.hdfs;

import alluxio.AlluxioURI;
import alluxio.PropertyKey;
import alluxio.retry.CountingRetry;
import alluxio.retry.RetryPolicy;
import alluxio.underfs.AtomicFileOutputStream;
import alluxio.underfs.AtomicFileOutputStreamCallback;
import alluxio.underfs.BaseUnderFileSystem;
import alluxio.underfs.UfsDirectoryStatus;
import alluxio.underfs.UfsFileStatus;
import alluxio.underfs.UfsStatus;
import alluxio.underfs.UnderFileSystem;
import alluxio.underfs.UnderFileSystemConfiguration;
import alluxio.underfs.options.CreateOptions;
import alluxio.underfs.options.DeleteOptions;
import alluxio.underfs.options.FileLocationOptions;
import alluxio.underfs.options.MkdirsOptions;
import alluxio.underfs.options.OpenOptions;

import com.google.common.base.Preconditions;
import org.apache.commons.lang3.StringUtils;
import org.apache.hadoop.conf.Configuration;
import org.apache.hadoop.fs.BlockLocation;
import org.apache.hadoop.fs.FSDataInputStream;
import org.apache.hadoop.fs.FileStatus;
import org.apache.hadoop.fs.FileSystem;
import org.apache.hadoop.fs.Path;
import org.apache.hadoop.fs.permission.FsPermission;
import org.apache.hadoop.hdfs.DistributedFileSystem;
// ALLUXIO CS REMOVE
// import org.apache.hadoop.security.SecurityUtil;
// ALLUXIO CS END
import org.apache.hadoop.security.UserGroupInformation;
import org.slf4j.Logger;
import org.slf4j.LoggerFactory;

import java.io.FileNotFoundException;
import java.io.IOException;
import java.io.InputStream;
import java.io.OutputStream;
import java.util.ArrayList;
import java.util.Collections;
import java.util.List;
import java.util.Map;
import java.util.Stack;

import javax.annotation.concurrent.ThreadSafe;

/**
 * HDFS {@link UnderFileSystem} implementation.
 */
@ThreadSafe
public class HdfsUnderFileSystem extends BaseUnderFileSystem
    implements AtomicFileOutputStreamCallback {
  private static final Logger LOG = LoggerFactory.getLogger(HdfsUnderFileSystem.class);
  private static final int MAX_TRY = 5;

  private FileSystem mFileSystem;
  private UnderFileSystemConfiguration mUfsConf;
  // ALLUXIO CS ADD
  private final boolean mIsHdfsKerberized;
  // ALLUXIO CS END

  /**
   * Factory method to constructs a new HDFS {@link UnderFileSystem} instance.
   *
   * @param ufsUri the {@link AlluxioURI} for this UFS
   * @param conf the configuration for Hadoop
   * @return a new HDFS {@link UnderFileSystem} instance
   */
  public static HdfsUnderFileSystem createInstance(
      AlluxioURI ufsUri, UnderFileSystemConfiguration conf) {
    Configuration hdfsConf = createConfiguration(conf);
    return new HdfsUnderFileSystem(ufsUri, conf, hdfsConf);
  }

  /**
   * Constructs a new HDFS {@link UnderFileSystem}.
   *
   * @param ufsUri the {@link AlluxioURI} for this UFS
   * @param conf the configuration for this UFS
   * @param hdfsConf the configuration for HDFS
   */
  HdfsUnderFileSystem(AlluxioURI ufsUri, UnderFileSystemConfiguration conf,
      Configuration hdfsConf) {
    super(ufsUri, conf);
    mUfsConf = conf;
    // ALLUXIO CS ADD
    final String ufsPrefix = ufsUri.toString();
    final Configuration ufsHdfsConf = hdfsConf;
<<<<<<< HEAD
    if (hdfsConf.get("hadoop.security.authentication").equalsIgnoreCase(
        alluxio.security.authentication.AuthType.KERBEROS.getAuthName())) {
=======
    mIsHdfsKerberized = hdfsConf.get("hadoop.security.authentication").equalsIgnoreCase(
        alluxio.security.authentication.AuthType.KERBEROS.getAuthName());
    if (mIsHdfsKerberized) {
>>>>>>> 25e10077
      try {
        switch (alluxio.util.CommonUtils.PROCESS_TYPE.get()) {
          case MASTER:
            connectFromMaster(alluxio.util.network.NetworkAddressUtils.getConnectHost(
                alluxio.util.network.NetworkAddressUtils.ServiceType.MASTER_RPC));
            break;
          case WORKER:
            connectFromWorker(alluxio.util.network.NetworkAddressUtils.getConnectHost(
                alluxio.util.network.NetworkAddressUtils.ServiceType.WORKER_RPC));
            break;
          case JOB_MASTER:
            connectFromMaster(alluxio.util.network.NetworkAddressUtils.getConnectHost(
                alluxio.util.network.NetworkAddressUtils.ServiceType.JOB_MASTER_RPC));
            break;
          case JOB_WORKER:
            connectFromWorker(alluxio.util.network.NetworkAddressUtils.getConnectHost(
                alluxio.util.network.NetworkAddressUtils.ServiceType.JOB_WORKER_RPC));
            break;
          // Client and Proxy are handled the same.
          case CLIENT:
          case PROXY:
            connectFromAlluxioClient();
            break;
          default:
            throw new IllegalStateException(
                "Unknown process type: " + alluxio.util.CommonUtils.PROCESS_TYPE.get());
        }
      } catch (IOException e) {
        LOG.error("Login error: " + e);
      }

      try {
        if (alluxio.util.CommonUtils.isAlluxioServer() && !mUser.isEmpty()
            && !org.apache.hadoop.security.UserGroupInformation.getLoginUser().getShortUserName()
            .equals(mUser)) {
          // Use HDFS super-user proxy feature to make Alluxio server act as the end-user.
          // The Alluxio server user must be configured as a superuser proxy in HDFS configuration.
          org.apache.hadoop.security.UserGroupInformation proxyUgi =
              org.apache.hadoop.security.UserGroupInformation.createProxyUser(mUser,
                  org.apache.hadoop.security.UserGroupInformation.getLoginUser());
          LOG.debug("Using proxyUgi: {}", proxyUgi.toString());
          HdfsSecurityUtils.runAs(proxyUgi, new HdfsSecurityUtils.SecuredRunner<Void>() {
            @Override
            public Void run() throws IOException {
              Path path = new Path(ufsPrefix);
              mFileSystem = path.getFileSystem(ufsHdfsConf);
              return null;
            }
          });
        } else {
          // Alluxio client runs HDFS operations as the current user.
          HdfsSecurityUtils.runAsCurrentUser(new HdfsSecurityUtils.SecuredRunner<Void>() {
            @Override
            public Void run() throws IOException {
              Path path = new Path(ufsPrefix);
              mFileSystem = path.getFileSystem(ufsHdfsConf);
              return null;
            }
          });
        }
      } catch (IOException e) {
        LOG.error("Exception thrown when trying to get FileSystem for {}", ufsPrefix, e);
        throw new RuntimeException(e);
      }
      return;
    }
    // ALLUXIO CS END
    Path path = new Path(ufsUri.toString());
    try {
      // Set Hadoop UGI configuration to ensure UGI can be initialized by the shaded classes for
      // group service.
      UserGroupInformation.setConfiguration(hdfsConf);
      mFileSystem = path.getFileSystem(hdfsConf);
    } catch (IOException e) {
      LOG.warn("Exception thrown when trying to get FileSystem for {} : {}", ufsUri,
          e.getMessage());
      throw new RuntimeException("Failed to create Hadoop FileSystem", e);
    }
  }

  @Override
  public String getUnderFSType() {
    return "hdfs";
  }

  /**
   * Prepares the Hadoop configuration necessary to successfully obtain a {@link FileSystem}
   * instance that can access the provided path.
   * <p>
   * Derived implementations that work with specialised Hadoop {@linkplain FileSystem} API
   * compatible implementations can override this method to add implementation specific
   * configuration necessary for obtaining a usable {@linkplain FileSystem} instance.
   * </p>
   *
   * @param conf the configuration for this UFS
   * @return the configuration for HDFS
   */
  public static Configuration createConfiguration(UnderFileSystemConfiguration conf) {
    Preconditions.checkNotNull(conf, "conf");
    Configuration hdfsConf = new Configuration();

    // Load HDFS site properties from the given file and overwrite the default HDFS conf,
    // the path of this file can be passed through --option
    hdfsConf.addResource(new Path(conf.getValue(PropertyKey.UNDERFS_HDFS_CONFIGURATION)));

    // On Hadoop 2.x this is strictly unnecessary since it uses ServiceLoader to automatically
    // discover available file system implementations. However this configuration setting is
    // required for earlier Hadoop versions plus it is still honoured as an override even in 2.x so
    // if present propagate it to the Hadoop configuration
    String ufsHdfsImpl = conf.getValue(PropertyKey.UNDERFS_HDFS_IMPL);
    if (!StringUtils.isEmpty(ufsHdfsImpl)) {
      hdfsConf.set("fs.hdfs.impl", ufsHdfsImpl);
    }

    // Disable HDFS client caching so that input configuration is respected. Configurable from
    // system property
    hdfsConf.set("fs.hdfs.impl.disable.cache",
        System.getProperty("fs.hdfs.impl.disable.cache", "true"));

    // NOTE, adding S3 credentials in system properties to HDFS conf for backward compatibility.
    // TODO(binfan): remove this as it can be set in mount options through --option
    String accessKeyConf = PropertyKey.S3N_ACCESS_KEY.toString();
    if (System.getProperty(accessKeyConf) != null
        && !conf.containsKey(PropertyKey.S3N_ACCESS_KEY)) {
      hdfsConf.set(accessKeyConf, System.getProperty(accessKeyConf));
    }
    String secretKeyConf = PropertyKey.S3N_SECRET_KEY.toString();
    if (System.getProperty(secretKeyConf) != null
        && !conf.containsKey(PropertyKey.S3N_SECRET_KEY)) {
      hdfsConf.set(secretKeyConf, System.getProperty(secretKeyConf));
    }
    // Set all parameters passed through --option
    for (Map.Entry<String, String> entry : conf.getUserSpecifiedConf().entrySet()) {
      hdfsConf.set(entry.getKey(), entry.getValue());
    }
    return hdfsConf;
  }

  @Override
  public void close() throws IOException {
    // Don't close; file systems are singletons and closing it here could break other users
  }

  @Override
  public OutputStream create(String path, CreateOptions options) throws IOException {
    if (!options.isEnsureAtomic()) {
      return createDirect(path, options);
    }
    return new AtomicFileOutputStream(path, this, options);
  }

  @Override
  public OutputStream createDirect(String path, CreateOptions options) throws IOException {
    IOException te = null;
    RetryPolicy retryPolicy = new CountingRetry(MAX_TRY);
    while (retryPolicy.attemptRetry()) {
      try {
        // TODO(chaomin): support creating HDFS files with specified block size and replication.
        return new HdfsUnderFileOutputStream(FileSystem.create(mFileSystem, new Path(path),
            new FsPermission(options.getMode().toShort())));
      } catch (IOException e) {
        LOG.warn("Retry count {} : {} ", retryPolicy.getRetryCount(), e.getMessage());
        te = e;
      }
    }
    throw te;
  }

  @Override
  public boolean deleteDirectory(String path, DeleteOptions options) throws IOException {
    return isDirectory(path) && delete(path, options.isRecursive());
  }

  @Override
  public boolean deleteFile(String path) throws IOException {
    return isFile(path) && delete(path, false);
  }

  @Override
  public boolean exists(String path) throws IOException {
    return mFileSystem.exists(new Path(path));
  }

  @Override
  public long getBlockSizeByte(String path) throws IOException {
    Path tPath = new Path(path);
    if (!mFileSystem.exists(tPath)) {
      throw new FileNotFoundException(path);
    }
    FileStatus fs = mFileSystem.getFileStatus(tPath);
    return fs.getBlockSize();
  }

  @Override
  public UfsDirectoryStatus getDirectoryStatus(String path) throws IOException {
    Path tPath = new Path(path);
    FileStatus fs = mFileSystem.getFileStatus(tPath);
    return new UfsDirectoryStatus(path, fs.getOwner(), fs.getGroup(), fs.getPermission().toShort());
  }

  @Override
  public List<String> getFileLocations(String path) throws IOException {
    return getFileLocations(path, FileLocationOptions.defaults());
  }

  @Override
  public List<String> getFileLocations(String path, FileLocationOptions options)
      throws IOException {
    // If the user has hinted the underlying storage nodes are not co-located with Alluxio
    // workers, short circuit without querying the locations
    if (Boolean.valueOf(mUfsConf.getValue(PropertyKey.UNDERFS_HDFS_REMOTE))) {
      return null;
    }
    List<String> ret = new ArrayList<>();
    try {
      FileStatus fStatus = mFileSystem.getFileStatus(new Path(path));
      BlockLocation[] bLocations =
          mFileSystem.getFileBlockLocations(fStatus, options.getOffset(), 1);
      if (bLocations.length > 0) {
        String[] names = bLocations[0].getHosts();
        Collections.addAll(ret, names);
      }
    } catch (IOException e) {
      LOG.warn("Unable to get file location for {} : {}", path, e.getMessage());
    }
    return ret;
  }

  @Override
  public UfsFileStatus getFileStatus(String path) throws IOException {
    Path tPath = new Path(path);
    FileStatus fs = mFileSystem.getFileStatus(tPath);
    return new UfsFileStatus(path, fs.getLen(), fs.getModificationTime(), fs.getOwner(),
        fs.getGroup(), fs.getPermission().toShort());
  }

  @Override
  public long getSpace(String path, SpaceType type) throws IOException {
    // Ignoring the path given, will give information for entire cluster
    // as Alluxio can load/store data out of entire HDFS cluster
    if (mFileSystem instanceof DistributedFileSystem) {
      switch (type) {
        case SPACE_TOTAL:
          // Due to Hadoop 1 support we stick with the deprecated version. If we drop support for it
          // FileSystem.getStatus().getCapacity() will be the new one.
          return ((DistributedFileSystem) mFileSystem).getDiskStatus().getCapacity();
        case SPACE_USED:
          // Due to Hadoop 1 support we stick with the deprecated version. If we drop support for it
          // FileSystem.getStatus().getUsed() will be the new one.
          return ((DistributedFileSystem) mFileSystem).getDiskStatus().getDfsUsed();
        case SPACE_FREE:
          // Due to Hadoop 1 support we stick with the deprecated version. If we drop support for it
          // FileSystem.getStatus().getRemaining() will be the new one.
          return ((DistributedFileSystem) mFileSystem).getDiskStatus().getRemaining();
        default:
          throw new IOException("Unknown space type: " + type);
      }
    }
    return -1;
  }

  @Override
  public boolean isDirectory(String path) throws IOException {
    return mFileSystem.isDirectory(new Path(path));
  }

  @Override
  public boolean isFile(String path) throws IOException {
    return mFileSystem.isFile(new Path(path));
  }

  @Override
  public UfsStatus[] listStatus(String path) throws IOException {
    FileStatus[] files = listStatusInternal(path);
    if (files == null) {
      return null;
    }
    UfsStatus[] rtn = new UfsStatus[files.length];
    int i = 0;
    for (FileStatus status : files) {
      // only return the relative path, to keep consistent with java.io.File.list()
      UfsStatus retStatus;
      if (!status.isDir()) {
        retStatus = new UfsFileStatus(status.getPath().getName(), status.getLen(),
            status.getModificationTime(), status.getOwner(), status.getGroup(),
            status.getPermission().toShort());
      } else {
        retStatus = new UfsDirectoryStatus(status.getPath().getName(), status.getOwner(),
            status.getGroup(), status.getPermission().toShort());
      }
      rtn[i++] = retStatus;
    }
    return rtn;
  }

  @Override
  // ALLUXIO CS ADD
  // TODO(chaomin): make connectFromMaster private and deprecate it.
  // ALLUXIO CS END
  public void connectFromMaster(String host) throws IOException {
    // ALLUXIO CS REPLACE
    // if (!mUfsConf.containsKey(PropertyKey.MASTER_KEYTAB_KEY_FILE)
    //     || !mUfsConf.containsKey(PropertyKey.MASTER_PRINCIPAL)) {
    //   return;
    // }
    // String masterKeytab = mUfsConf.getValue(PropertyKey.MASTER_KEYTAB_KEY_FILE);
    // String masterPrincipal = mUfsConf.getValue(PropertyKey.MASTER_PRINCIPAL);
    //
    // login(PropertyKey.MASTER_KEYTAB_KEY_FILE, masterKeytab, PropertyKey.MASTER_PRINCIPAL,
    //     masterPrincipal, host);
    // ALLUXIO CS WITH
    connectFromAlluxioServer(host);
    // ALLUXIO CS END
  }

  @Override
  // ALLUXIO CS ADD
  // TODO(chaomin): make connectFromWorker private and deprecate it.
  // ALLUXIO CS END
  public void connectFromWorker(String host) throws IOException {
    // ALLUXIO CS REPLACE
    // if (!mUfsConf.containsKey(PropertyKey.WORKER_KEYTAB_FILE)
    //     || !mUfsConf.containsKey(PropertyKey.WORKER_PRINCIPAL)) {
    //   return;
    // }
    // String workerKeytab = mUfsConf.getValue(PropertyKey.WORKER_KEYTAB_FILE);
    // String workerPrincipal = mUfsConf.getValue(PropertyKey.WORKER_PRINCIPAL);
    //
    // login(PropertyKey.WORKER_KEYTAB_FILE, workerKeytab, PropertyKey.WORKER_PRINCIPAL,
    //     workerPrincipal, host);
    // ALLUXIO CS WITH
    connectFromAlluxioServer(host);
    // ALLUXIO CS END
  }
  // ALLUXIO CS ADD

  private void connectFromAlluxioServer(String host) throws IOException {
<<<<<<< HEAD
    String principal = mUfsConf.getValue(PropertyKey.SECURITY_KERBEROS_SERVER_PRINCIPAL);
    String keytab = mUfsConf.getValue(PropertyKey.SECURITY_KERBEROS_SERVER_KEYTAB_FILE);
    if (principal.isEmpty() || keytab.isEmpty()) {
      return;
    }
=======
    if (!mIsHdfsKerberized) {
      return;
    }
    String principal = mUfsConf.getValue(PropertyKey.SECURITY_KERBEROS_SERVER_PRINCIPAL);
    String keytab = mUfsConf.getValue(PropertyKey.SECURITY_KERBEROS_SERVER_KEYTAB_FILE);
    if (principal.isEmpty() || keytab.isEmpty()) {
      return;
    }
>>>>>>> 25e10077
    login(principal, keytab, host);
  }

  private void connectFromAlluxioClient() throws IOException {
<<<<<<< HEAD
=======
    if (!mIsHdfsKerberized) {
      return;
    }
>>>>>>> 25e10077
    String principal = mUfsConf.getValue(PropertyKey.SECURITY_KERBEROS_CLIENT_PRINCIPAL);
    String keytab = mUfsConf.getValue(PropertyKey.SECURITY_KERBEROS_CLIENT_KEYTAB_FILE);
    if (principal.isEmpty() || keytab.isEmpty()) {
      return;
    }
    login(principal, keytab, null);
  }
  // ALLUXIO CS END

  // ALLUXIO CS REPLACE
  // private void login(PropertyKey keytabFileKey, String keytabFile, PropertyKey principalKey,
  //     String principal, String hostname) throws IOException {
  //   org.apache.hadoop.conf.Configuration conf = new org.apache.hadoop.conf.Configuration();
  //   conf.set(keytabFileKey.toString(), keytabFile);
  //   conf.set(principalKey.toString(), principal);
  //   SecurityUtil.login(conf, keytabFileKey.toString(), principalKey.toString(), hostname);
  // }
  // ALLUXIO CS WITH
  private void login(String principal, String keytabFile, String hostname) throws IOException {
    org.apache.hadoop.conf.Configuration conf = new org.apache.hadoop.conf.Configuration();
    String ufsHdfsImpl = mUfsConf.getValue(PropertyKey.UNDERFS_HDFS_IMPL);
    if (!StringUtils.isEmpty(ufsHdfsImpl)) {
      conf.set("fs.hdfs.impl", ufsHdfsImpl);
    }
    conf.set("hadoop.security.authentication",
        alluxio.security.authentication.AuthType.KERBEROS.getAuthName());

    org.apache.hadoop.security.UserGroupInformation.setConfiguration(conf);
    org.apache.hadoop.security.UserGroupInformation.loginUserFromKeytab(principal, keytabFile);
  }
  // ALLUXIO CS END

  @Override
  public boolean mkdirs(String path, MkdirsOptions options) throws IOException {
    IOException te = null;
    RetryPolicy retryPolicy = new CountingRetry(MAX_TRY);
    while (retryPolicy.attemptRetry()) {
      try {
        Path hdfsPath = new Path(path);
        if (mFileSystem.exists(hdfsPath)) {
          LOG.debug("Trying to create existing directory at {}", path);
          return false;
        }
        // Create directories one by one with explicit permissions to ensure no umask is applied,
        // using mkdirs will apply the permission only to the last directory
        Stack<Path> dirsToMake = new Stack<>();
        dirsToMake.push(hdfsPath);
        Path parent = hdfsPath.getParent();
        while (!mFileSystem.exists(parent)) {
          dirsToMake.push(parent);
          parent = parent.getParent();
        }
        while (!dirsToMake.empty()) {
          Path dirToMake = dirsToMake.pop();
          if (!FileSystem.mkdirs(mFileSystem, dirToMake,
              new FsPermission(options.getMode().toShort()))) {
            return false;
          }
          // Set the owner to the Alluxio client user to achieve permission delegation.
          // Alluxio server-side user is required to be a HDFS superuser. If it fails to set owner,
          // proceeds with mkdirs and print out an warning message.
          try {
            setOwner(dirToMake.toString(), options.getOwner(), options.getGroup());
          } catch (IOException e) {
            LOG.warn("Failed to update the ufs dir ownership, default values will be used. " + e);
          }
        }
        return true;
      } catch (IOException e) {
        LOG.warn("{} try to make directory for {} : {}", retryPolicy.getRetryCount(), path,
            e.getMessage());
        te = e;
      }
    }
    throw te;
  }

  @Override
  public InputStream open(String path, OpenOptions options) throws IOException {
    IOException te = null;
    RetryPolicy retryPolicy = new CountingRetry(MAX_TRY);
    while (retryPolicy.attemptRetry()) {
      try {
        FSDataInputStream inputStream = mFileSystem.open(new Path(path));
        try {
          inputStream.seek(options.getOffset());
        } catch (IOException e) {
          inputStream.close();
          throw e;
        }
        return new HdfsUnderFileInputStream(inputStream);
      } catch (IOException e) {
        LOG.warn("{} try to open {} : {}", retryPolicy.getRetryCount(), path, e.getMessage());
        te = e;
      }
    }
    throw te;
  }

  @Override
  public boolean renameDirectory(String src, String dst) throws IOException {
    if (!isDirectory(src)) {
      LOG.warn("Unable to rename {} to {} because source does not exist or is a file", src, dst);
      return false;
    }
    return rename(src, dst);
  }

  @Override
  public boolean renameFile(String src, String dst) throws IOException {
    if (!isFile(src)) {
      LOG.warn("Unable to rename {} to {} because source does not exist or is a directory", src,
          dst);
      return false;
    }
    return rename(src, dst);
  }

  @Override
  public void setOwner(String path, String user, String group) throws IOException {
    try {
      FileStatus fileStatus = mFileSystem.getFileStatus(new Path(path));
      mFileSystem.setOwner(fileStatus.getPath(), user, group);
    } catch (IOException e) {
      LOG.warn("Failed to set owner for {} with user: {}, group: {}", path, user, group);
      LOG.debug("Exception : ", e);
      LOG.warn("In order for Alluxio to modify ownership of local files, "
          + "Alluxio should be the local file system superuser.");
      if (!Boolean.valueOf(mUfsConf.getValue(PropertyKey.UNDERFS_ALLOW_SET_OWNER_FAILURE))) {
        throw e;
      } else {
        LOG.warn("Failure is ignored, which may cause permission inconsistency between "
            + "Alluxio and HDFS.");
      }
    }
  }

  @Override
  public void setMode(String path, short mode) throws IOException {
    try {
      FileStatus fileStatus = mFileSystem.getFileStatus(new Path(path));
      mFileSystem.setPermission(fileStatus.getPath(), new FsPermission(mode));
    } catch (IOException e) {
      LOG.warn("Fail to set permission for {} with perm {} : {}", path, mode, e.getMessage());
      throw e;
    }
  }

  @Override
  public boolean supportsFlush() {
    return true;
  }

  /**
   * Delete a file or directory at path.
   *
   * @param path file or directory path
   * @param recursive whether to delete path recursively
   * @return true, if succeed
   */
  private boolean delete(String path, boolean recursive) throws IOException {
    IOException te = null;
    RetryPolicy retryPolicy = new CountingRetry(MAX_TRY);
    while (retryPolicy.attemptRetry()) {
      try {
        return mFileSystem.delete(new Path(path), recursive);
      } catch (IOException e) {
        LOG.warn("Retry count {} : {}", retryPolicy.getRetryCount(), e.getMessage());
        te = e;
      }
    }
    throw te;
  }

  /**
   * List status for given path. Returns an array of {@link FileStatus} with an entry for each file
   * and directory in the directory denoted by this path.
   *
   * @param path the pathname to list
   * @return {@code null} if the path is not a directory
   */
  private FileStatus[] listStatusInternal(String path) throws IOException {
    FileStatus[] files;
    try {
      files = mFileSystem.listStatus(new Path(path));
    } catch (FileNotFoundException e) {
      return null;
    }
    // Check if path is a file
    if (files != null && files.length == 1 && files[0].getPath().toString().equals(path)) {
      return null;
    }
    return files;
  }

  /**
   * Rename a file or folder to a file or folder.
   *
   * @param src path of source file or directory
   * @param dst path of destination file or directory
   * @return true if rename succeeds
   */
  private boolean rename(String src, String dst) throws IOException {
    IOException te = null;
    RetryPolicy retryPolicy = new CountingRetry(MAX_TRY);
    while (retryPolicy.attemptRetry()) {
      try {
        return mFileSystem.rename(new Path(src), new Path(dst));
      } catch (IOException e) {
        LOG.warn("{} try to rename {} to {} : {}", retryPolicy.getRetryCount(), src, dst,
            e.getMessage());
        te = e;
      }
    }
    throw te;
  }
}<|MERGE_RESOLUTION|>--- conflicted
+++ resolved
@@ -100,14 +100,9 @@
     // ALLUXIO CS ADD
     final String ufsPrefix = ufsUri.toString();
     final Configuration ufsHdfsConf = hdfsConf;
-<<<<<<< HEAD
-    if (hdfsConf.get("hadoop.security.authentication").equalsIgnoreCase(
-        alluxio.security.authentication.AuthType.KERBEROS.getAuthName())) {
-=======
     mIsHdfsKerberized = hdfsConf.get("hadoop.security.authentication").equalsIgnoreCase(
         alluxio.security.authentication.AuthType.KERBEROS.getAuthName());
     if (mIsHdfsKerberized) {
->>>>>>> 25e10077
       try {
         switch (alluxio.util.CommonUtils.PROCESS_TYPE.get()) {
           case MASTER:
@@ -445,32 +440,21 @@
   // ALLUXIO CS ADD
 
   private void connectFromAlluxioServer(String host) throws IOException {
-<<<<<<< HEAD
+    if (!mIsHdfsKerberized) {
+      return;
+    }
     String principal = mUfsConf.getValue(PropertyKey.SECURITY_KERBEROS_SERVER_PRINCIPAL);
     String keytab = mUfsConf.getValue(PropertyKey.SECURITY_KERBEROS_SERVER_KEYTAB_FILE);
     if (principal.isEmpty() || keytab.isEmpty()) {
       return;
     }
-=======
+    login(principal, keytab, host);
+  }
+
+  private void connectFromAlluxioClient() throws IOException {
     if (!mIsHdfsKerberized) {
       return;
     }
-    String principal = mUfsConf.getValue(PropertyKey.SECURITY_KERBEROS_SERVER_PRINCIPAL);
-    String keytab = mUfsConf.getValue(PropertyKey.SECURITY_KERBEROS_SERVER_KEYTAB_FILE);
-    if (principal.isEmpty() || keytab.isEmpty()) {
-      return;
-    }
->>>>>>> 25e10077
-    login(principal, keytab, host);
-  }
-
-  private void connectFromAlluxioClient() throws IOException {
-<<<<<<< HEAD
-=======
-    if (!mIsHdfsKerberized) {
-      return;
-    }
->>>>>>> 25e10077
     String principal = mUfsConf.getValue(PropertyKey.SECURITY_KERBEROS_CLIENT_PRINCIPAL);
     String keytab = mUfsConf.getValue(PropertyKey.SECURITY_KERBEROS_CLIENT_KEYTAB_FILE);
     if (principal.isEmpty() || keytab.isEmpty()) {
