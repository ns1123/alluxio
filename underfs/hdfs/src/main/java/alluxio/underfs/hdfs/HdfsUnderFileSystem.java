/*
 * The Alluxio Open Foundation licenses this work under the Apache License, version 2.0
 * (the "License"). You may not use this work except in compliance with the License, which is
 * available at www.apache.org/licenses/LICENSE-2.0
 *
 * This software is distributed on an "AS IS" basis, WITHOUT WARRANTIES OR CONDITIONS OF ANY KIND,
 * either express or implied, as more fully set forth in the License.
 *
 * See the NOTICE file distributed with this work for information regarding copyright ownership.
 */

package alluxio.underfs.hdfs;

import alluxio.AlluxioURI;
import alluxio.Constants;
import alluxio.PropertyKey;
import alluxio.retry.CountingRetry;
import alluxio.retry.RetryPolicy;
import alluxio.underfs.AtomicFileOutputStream;
import alluxio.underfs.AtomicFileOutputStreamCallback;
import alluxio.underfs.BaseUnderFileSystem;
import alluxio.underfs.UfsDirectoryStatus;
import alluxio.underfs.UfsFileStatus;
import alluxio.underfs.UfsStatus;
import alluxio.underfs.UnderFileSystem;
import alluxio.underfs.UnderFileSystemConfiguration;
import alluxio.underfs.options.CreateOptions;
import alluxio.underfs.options.DeleteOptions;
import alluxio.underfs.options.FileLocationOptions;
import alluxio.underfs.options.MkdirsOptions;
import alluxio.underfs.options.OpenOptions;
import alluxio.util.CommonUtils;
import alluxio.util.UnderFileSystemUtils;

import com.google.common.base.Preconditions;
import org.apache.commons.lang3.StringUtils;
import org.apache.hadoop.conf.Configuration;
import org.apache.hadoop.fs.BlockLocation;
import org.apache.hadoop.fs.FSDataInputStream;
import org.apache.hadoop.fs.FileStatus;
import org.apache.hadoop.fs.FileSystem;
import org.apache.hadoop.fs.Path;
import org.apache.hadoop.fs.permission.FsPermission;
import org.apache.hadoop.hdfs.DistributedFileSystem;
import org.apache.hadoop.security.SecurityUtil;
import org.apache.hadoop.security.UserGroupInformation;
import org.slf4j.Logger;
import org.slf4j.LoggerFactory;

import java.io.FileNotFoundException;
import java.io.IOException;
import java.io.InputStream;
import java.io.OutputStream;
import java.util.ArrayList;
import java.util.Collections;
import java.util.List;
import java.util.Map;
import java.util.Stack;

import javax.annotation.Nullable;
import javax.annotation.concurrent.ThreadSafe;

/**
 * HDFS {@link UnderFileSystem} implementation.
 */
@ThreadSafe
public class HdfsUnderFileSystem extends BaseUnderFileSystem
    implements AtomicFileOutputStreamCallback {
  private static final Logger LOG = LoggerFactory.getLogger(HdfsUnderFileSystem.class);
  private static final int MAX_TRY = 5;
  // ALLUXIO CS ADD
  // According to the following link
  // https://stackoverflow.com/questions/34616676/should-i-call-ugi-checktgtandreloginfromkeytab-before-every-action-on-hadoop,
  // a process can perform a one-time invocation of UserGroupInformation#loginUserFromKeytab, a static method
  // and let Hadoop IPC client layer handle relogin once ticket expires.
  // HdfsUnderFileSystem calls UserGroupInformation#loginUserFromKeytab when the class HdfsUnderFileSystem
  // is first loaded. We must ensure that loginUserFromKeytab is called once and only once.
  // Therefore, we need a static boolean variable to track this.
  private static boolean sIsAuthenticated;
  // ALLUXIO CS END

  private FileSystem mFileSystem;
  private UnderFileSystemConfiguration mUfsConf;
  // ALLUXIO CS ADD
  private final boolean mIsHdfsKerberized;
  // ALLUXIO CS END

  /**
   * Factory method to constructs a new HDFS {@link UnderFileSystem} instance.
   *
   * @param ufsUri the {@link AlluxioURI} for this UFS
   * @param conf the configuration for Hadoop
   * @return a new HDFS {@link UnderFileSystem} instance
   */
  public static HdfsUnderFileSystem createInstance(
      AlluxioURI ufsUri, UnderFileSystemConfiguration conf) {
    Configuration hdfsConf = createConfiguration(conf);
    return new HdfsUnderFileSystem(ufsUri, conf, hdfsConf);
  }

  /**
   * Constructs a new HDFS {@link UnderFileSystem}.
   *
   * @param ufsUri the {@link AlluxioURI} for this UFS
   * @param conf the configuration for this UFS
   * @param hdfsConf the configuration for HDFS
   */
  public HdfsUnderFileSystem(AlluxioURI ufsUri, UnderFileSystemConfiguration conf,
      Configuration hdfsConf) {
    super(ufsUri, conf);
    mUfsConf = conf;
    Path path = new Path(ufsUri.toString());
    // UserGroupInformation.setConfiguration(hdfsConf) will trigger service loading.
    // Stash the classloader to prevent service loading throwing exception due to
    // classloader mismatch.
    ClassLoader previousClassLoader = Thread.currentThread().getContextClassLoader();
    // ALLUXIO CS ADD
    try {
      Thread.currentThread().setContextClassLoader(hdfsConf.getClassLoader());
      // Set Hadoop UGI configuration to ensure UGI can be initialized by the shaded classes for
      // group service.
      UserGroupInformation.setConfiguration(hdfsConf);
    } finally {
      Thread.currentThread().setContextClassLoader(previousClassLoader);
    }

    final String ufsPrefix = ufsUri.toString();
    final Configuration ufsHdfsConf = hdfsConf;
    // NOTE, hdfsConf.get("hadoop.security.authentication") may return null for hadoop 1.x
    mIsHdfsKerberized = "KERBEROS".equalsIgnoreCase(hdfsConf.get("hadoop.security.authentication"));
    if (mIsHdfsKerberized) {
      try {
        switch (alluxio.util.CommonUtils.PROCESS_TYPE.get()) {
          // Master and Worker are handled the same.
          case MASTER: // intended to fall through
          case WORKER: // intended to fall through
          case JOB_MASTER: // intended to fall through
          case JOB_WORKER:
            loginAsAlluxioServer();
            break;
          // Client and Proxy are handled the same.
          case CLIENT: // intended to fall through
          case PROXY:
            loginAsAlluxioClient();
            break;
          default:
            throw new IllegalStateException(
                "Unknown process type: " + alluxio.util.CommonUtils.PROCESS_TYPE.get());
        }
      } catch (IOException e) {
        LOG.error("Failed to Login", e);
      }

      try {
        boolean isImpersonationEnabled =
            Boolean.valueOf(
                conf.getValue(PropertyKey.SECURITY_UNDERFS_HDFS_IMPERSONATION_ENABLED));
        if (isImpersonationEnabled
            && alluxio.util.CommonUtils.isAlluxioServer() && !mUser.isEmpty()
            && !org.apache.hadoop.security.UserGroupInformation.getLoginUser().getShortUserName()
            .equals(mUser)) {
          // Use HDFS super-user proxy feature to make Alluxio server act as the end-user.
          // The Alluxio server user must be configured as a superuser proxy in HDFS configuration.
          org.apache.hadoop.security.UserGroupInformation proxyUgi =
              org.apache.hadoop.security.UserGroupInformation.createProxyUser(mUser,
                  org.apache.hadoop.security.UserGroupInformation.getLoginUser());
<<<<<<< HEAD
          LOG.debug("Using proxyUgi: {}", proxyUgi.toString());
=======
          LOG.info("Connecting to hdfs: {} proxyUgi: {} user: {}", ufsPrefix, proxyUgi.toString(),
              mUser);
>>>>>>> 7b6a0959
          HdfsSecurityUtils.runAs(proxyUgi, new HdfsSecurityUtils.SecuredRunner<Void>() {
            @Override
            public Void run() throws IOException {
              Path path = new Path(ufsPrefix);
              mFileSystem = path.getFileSystem(ufsHdfsConf);
              return null;
            }
          });
        } else {
          // Alluxio client runs HDFS operations as the current user.
<<<<<<< HEAD
=======
          LOG.info("Connecting to hdfs: {} ugi: {} user: {}", ufsPrefix,
              org.apache.hadoop.security.UserGroupInformation.getLoginUser(), mUser);
>>>>>>> 7b6a0959
          HdfsSecurityUtils.runAsCurrentUser(new HdfsSecurityUtils.SecuredRunner<Void>() {
            @Override
            public Void run() throws IOException {
              Path path = new Path(ufsPrefix);
              mFileSystem = path.getFileSystem(ufsHdfsConf);
              return null;
            }
          });
        }
      } catch (IOException e) {
        LOG.error("Exception thrown when trying to get FileSystem for {}", ufsPrefix, e);
        throw new RuntimeException(e);
      } finally {
        Thread.currentThread().setContextClassLoader(previousClassLoader);
      }
      return;
    }
    // ALLUXIO CS END
    try {
      Thread.currentThread().setContextClassLoader(hdfsConf.getClassLoader());
      // Set Hadoop UGI configuration to ensure UGI can be initialized by the shaded classes for
      // group service.
      UserGroupInformation.setConfiguration(hdfsConf);
      mFileSystem = path.getFileSystem(hdfsConf);
    } catch (IOException e) {
      throw new RuntimeException(
          String.format("Failed to get Hadoop FileSystem client for %s", ufsUri), e);
    } finally {
      Thread.currentThread().setContextClassLoader(previousClassLoader);
    }
  }

  @Override
  public String getUnderFSType() {
    return "hdfs";
  }

  /**
   * Prepares the Hadoop configuration necessary to successfully obtain a {@link FileSystem}
   * instance that can access the provided path.
   * <p>
   * Derived implementations that work with specialised Hadoop {@linkplain FileSystem} API
   * compatible implementations can override this method to add implementation specific
   * configuration necessary for obtaining a usable {@linkplain FileSystem} instance.
   * </p>
   *
   * @param conf the configuration for this UFS
   * @return the configuration for HDFS
   */
  public static Configuration createConfiguration(UnderFileSystemConfiguration conf) {
    Preconditions.checkNotNull(conf, "conf");
    Configuration hdfsConf = new Configuration();

    // Load HDFS site properties from the given file and overwrite the default HDFS conf,
    // the path of this file can be passed through --option
    for (String path : conf.getValue(PropertyKey.UNDERFS_HDFS_CONFIGURATION).split(":")) {
      hdfsConf.addResource(new Path(path));
    }

    // On Hadoop 2.x this is strictly unnecessary since it uses ServiceLoader to automatically
    // discover available file system implementations. However this configuration setting is
    // required for earlier Hadoop versions plus it is still honoured as an override even in 2.x so
    // if present propagate it to the Hadoop configuration
    String ufsHdfsImpl = conf.getValue(PropertyKey.UNDERFS_HDFS_IMPL);
    if (!StringUtils.isEmpty(ufsHdfsImpl)) {
      hdfsConf.set("fs.hdfs.impl", ufsHdfsImpl);
    }

    // Disable HDFS client caching so that input configuration is respected. Configurable from
    // system property
    hdfsConf.set("fs.hdfs.impl.disable.cache",
        System.getProperty("fs.hdfs.impl.disable.cache", "true"));

    // Set all parameters passed through --option
    for (Map.Entry<String, String> entry : conf.getUserSpecifiedConf().entrySet()) {
      hdfsConf.set(entry.getKey(), entry.getValue());
    }
    return hdfsConf;
  }

  @Override
  public void close() throws IOException {
    // Don't close; file systems are singletons and closing it here could break other users
  }

  @Override
  public OutputStream create(String path, CreateOptions options) throws IOException {
    if (!options.isEnsureAtomic()) {
      return createDirect(path, options);
    }
    return new AtomicFileOutputStream(path, this, options);
  }

  @Override
  public OutputStream createDirect(String path, CreateOptions options) throws IOException {
    IOException te = null;
    RetryPolicy retryPolicy = new CountingRetry(MAX_TRY);
    while (retryPolicy.attempt()) {
      try {
        // TODO(chaomin): support creating HDFS files with specified block size and replication.
        return new HdfsUnderFileOutputStream(FileSystem.create(mFileSystem, new Path(path),
            new FsPermission(options.getMode().toShort())));
      } catch (IOException e) {
        LOG.warn("Attempt count {} : {} ", retryPolicy.getAttemptCount(), e.getMessage());
        te = e;
      }
    }
    throw te;
  }

  @Override
  public boolean deleteDirectory(String path, DeleteOptions options) throws IOException {
    return isDirectory(path) && delete(path, options.isRecursive());
  }

  @Override
  public boolean deleteFile(String path) throws IOException {
    return isFile(path) && delete(path, false);
  }

  @Override
  public boolean exists(String path) throws IOException {
    return mFileSystem.exists(new Path(path));
  }

  @Override
  public long getBlockSizeByte(String path) throws IOException {
    Path tPath = new Path(path);
    if (!mFileSystem.exists(tPath)) {
      throw new FileNotFoundException(path);
    }
    FileStatus fs = mFileSystem.getFileStatus(tPath);
    return fs.getBlockSize();
  }

  @Override
  public UfsDirectoryStatus getDirectoryStatus(String path) throws IOException {
    Path tPath = new Path(path);
    FileStatus fs = mFileSystem.getFileStatus(tPath);
    return new UfsDirectoryStatus(path, fs.getOwner(), fs.getGroup(), fs.getPermission().toShort());
  }

  @Override
  public List<String> getFileLocations(String path) throws IOException {
    return getFileLocations(path, FileLocationOptions.defaults());
  }

  @Override
  @Nullable
  public List<String> getFileLocations(String path, FileLocationOptions options)
      throws IOException {
    // If the user has hinted the underlying storage nodes are not co-located with Alluxio
    // workers, short circuit without querying the locations
    if (Boolean.valueOf(mUfsConf.getValue(PropertyKey.UNDERFS_HDFS_REMOTE))) {
      return null;
    }
    List<String> ret = new ArrayList<>();
    try {
      // The only usage of fileStatus is to get the path in getFileBlockLocations.
      // In HDFS 2, there is an API getFileBlockLocation(Path path, long offset, long len),
      // but in HDFS 1, the only API is
      // getFileBlockLocation(FileStatus stat, long offset, long len).
      // By constructing the file status manually, we can save one RPC call to getFileStatus.
      FileStatus fileStatus = new FileStatus(0L, false, 0, 0L,
          0L, 0L, null, null, null, new Path(path));
      BlockLocation[] bLocations =
          mFileSystem.getFileBlockLocations(fileStatus, options.getOffset(), 1);
      if (bLocations.length > 0) {
        String[] names = bLocations[0].getHosts();
        Collections.addAll(ret, names);
      }
    } catch (IOException e) {
      LOG.warn("Unable to get file location for {} : {}", path, e.getMessage());
    }
    return ret;
  }

  @Override
  public UfsFileStatus getFileStatus(String path) throws IOException {
    Path tPath = new Path(path);
    FileStatus fs = mFileSystem.getFileStatus(tPath);
    String contentHash =
        UnderFileSystemUtils.approximateContentHash(fs.getLen(), fs.getModificationTime());
    return new UfsFileStatus(path, contentHash, fs.getLen(),
        fs.getModificationTime(), fs.getOwner(), fs.getGroup(), fs.getPermission().toShort());
  }

  @Override
  public long getSpace(String path, SpaceType type) throws IOException {
    // Ignoring the path given, will give information for entire cluster
    // as Alluxio can load/store data out of entire HDFS cluster
    if (mFileSystem instanceof DistributedFileSystem) {
      switch (type) {
        case SPACE_TOTAL:
          // Due to Hadoop 1 support we stick with the deprecated version. If we drop support for it
          // FileSystem.getStatus().getCapacity() will be the new one.
          return ((DistributedFileSystem) mFileSystem).getDiskStatus().getCapacity();
        case SPACE_USED:
          // Due to Hadoop 1 support we stick with the deprecated version. If we drop support for it
          // FileSystem.getStatus().getUsed() will be the new one.
          return ((DistributedFileSystem) mFileSystem).getDiskStatus().getDfsUsed();
        case SPACE_FREE:
          // Due to Hadoop 1 support we stick with the deprecated version. If we drop support for it
          // FileSystem.getStatus().getRemaining() will be the new one.
          return ((DistributedFileSystem) mFileSystem).getDiskStatus().getRemaining();
        default:
          throw new IOException("Unknown space type: " + type);
      }
    }
    return -1;
  }

  @Override
  public UfsStatus getStatus(String path) throws IOException {
    Path tPath = new Path(path);
    FileStatus fs = mFileSystem.getFileStatus(tPath);
    if (!fs.isDir()) {
      // Return file status.
      String contentHash =
          UnderFileSystemUtils.approximateContentHash(fs.getLen(), fs.getModificationTime());
      return new UfsFileStatus(path, contentHash, fs.getLen(), fs.getModificationTime(),
          fs.getOwner(), fs.getGroup(), fs.getPermission().toShort());
    }
    // Return directory status.
    return new UfsDirectoryStatus(path, fs.getOwner(), fs.getGroup(), fs.getPermission().toShort());
  }

  @Override
  public boolean isDirectory(String path) throws IOException {
    return mFileSystem.isDirectory(new Path(path));
  }

  @Override
  public boolean isFile(String path) throws IOException {
    return mFileSystem.isFile(new Path(path));
  }

  @Override
  @Nullable
  public UfsStatus[] listStatus(String path) throws IOException {
    FileStatus[] files = listStatusInternal(path);
    if (files == null) {
      return null;
    }
    UfsStatus[] rtn = new UfsStatus[files.length];
    int i = 0;
    for (FileStatus status : files) {
      // only return the relative path, to keep consistent with java.io.File.list()
      UfsStatus retStatus;
      if (!status.isDir()) {
        String contentHash = UnderFileSystemUtils
            .approximateContentHash(status.getLen(), status.getModificationTime());
        retStatus = new UfsFileStatus(status.getPath().getName(), contentHash, status.getLen(),
            status.getModificationTime(), status.getOwner(), status.getGroup(),
            status.getPermission().toShort());
      } else {
        retStatus = new UfsDirectoryStatus(status.getPath().getName(), status.getOwner(),
            status.getGroup(), status.getPermission().toShort());
      }
      rtn[i++] = retStatus;
    }
    return rtn;
  }

  @Override
  // ALLUXIO CS ADD
  // TODO(chaomin): make connectFromMaster private and deprecate it.
  // ALLUXIO CS END
  public void connectFromMaster(String host) throws IOException {
    // ALLUXIO CS REPLACE
    // if (!mUfsConf.containsKey(PropertyKey.MASTER_KEYTAB_KEY_FILE)
    //     || !mUfsConf.containsKey(PropertyKey.MASTER_PRINCIPAL)) {
    //   return;
    // }
    // String masterKeytab = mUfsConf.getValue(PropertyKey.MASTER_KEYTAB_KEY_FILE);
    // String masterPrincipal = mUfsConf.getValue(PropertyKey.MASTER_PRINCIPAL);
    //
    // login(PropertyKey.MASTER_KEYTAB_KEY_FILE, masterKeytab, PropertyKey.MASTER_PRINCIPAL,
    //     masterPrincipal, host);
    // ALLUXIO CS WITH
    loginAsAlluxioServer();
    // ALLUXIO CS END
  }

  @Override
  // ALLUXIO CS ADD
  // TODO(chaomin): make connectFromWorker private and deprecate it.
  // ALLUXIO CS END
  public void connectFromWorker(String host) throws IOException {
    // ALLUXIO CS REPLACE
    // if (!mUfsConf.containsKey(PropertyKey.WORKER_KEYTAB_FILE)
    //     || !mUfsConf.containsKey(PropertyKey.WORKER_PRINCIPAL)) {
    //   return;
    // }
    // String workerKeytab = mUfsConf.getValue(PropertyKey.WORKER_KEYTAB_FILE);
    // String workerPrincipal = mUfsConf.getValue(PropertyKey.WORKER_PRINCIPAL);
    //
    // login(PropertyKey.WORKER_KEYTAB_FILE, workerKeytab, PropertyKey.WORKER_PRINCIPAL,
    //     workerPrincipal, host);
    // ALLUXIO CS WITH
    loginAsAlluxioServer();
    // ALLUXIO CS END
  }
  // ALLUXIO CS ADD

  private void loginAsAlluxioServer() throws IOException {
    if (!mIsHdfsKerberized) {
<<<<<<< HEAD
      return;
    }
    // TODO(yanqin): support multiple Kerberized HDFSs.
    String principal =
        mUfsConf.getValue(PropertyKey.SECURITY_UNDERFS_HDFS_KERBEROS_CLIENT_PRINCIPAL);
    String keytab;
    if (principal.isEmpty()) {
      // If not set, fall back to kerberos server principal.
      principal = mUfsConf.getValue(PropertyKey.SECURITY_KERBEROS_SERVER_PRINCIPAL);
      keytab = mUfsConf.getValue(PropertyKey.SECURITY_KERBEROS_SERVER_KEYTAB_FILE);
    } else {
      keytab = mUfsConf.getValue(PropertyKey.SECURITY_UNDERFS_HDFS_KERBEROS_CLIENT_KEYTAB_FILE);
    }
    if (principal.isEmpty() || keytab.isEmpty()) {
      return;
    }
    org.apache.hadoop.security.UserGroupInformation.loginUserFromKeytab(principal, keytab);
=======
      return;
    }
    // TODO(yanqin): support multiple Kerberized HDFSs.
    String principal =
        mUfsConf.getValue(PropertyKey.SECURITY_UNDERFS_HDFS_KERBEROS_CLIENT_PRINCIPAL);
    String keytab;
    if (principal.isEmpty()) {
      // If not set, fall back to kerberos server principal.
      principal = mUfsConf.getValue(PropertyKey.SECURITY_KERBEROS_SERVER_PRINCIPAL);
      keytab = mUfsConf.getValue(PropertyKey.SECURITY_KERBEROS_SERVER_KEYTAB_FILE);
    } else {
      keytab = mUfsConf.getValue(PropertyKey.SECURITY_UNDERFS_HDFS_KERBEROS_CLIENT_KEYTAB_FILE);
    }
    if (principal.isEmpty() || keytab.isEmpty()) {
      return;
    }
    // Alluxio ensures that, when UserGroupInformation is loaded for the first time,
    // it performs authentication once and only once to avoid unexpectedly changing
    // loginUser. Multiple class loaders can load multiple UserGroupInformation
    // classes. For each one of them, perform authentication once and only once.
    synchronized (HdfsUnderFileSystem.class) {
      if (!sIsAuthenticated) {
        LOG.info("Login from server. principal: {} keytab: {}", principal, keytab);
        org.apache.hadoop.security.UserGroupInformation.loginUserFromKeytab(principal, keytab);
        sIsAuthenticated = true;
      } else {
        LOG.debug("Existing login from server. principal: {} keytab: {} existing ugi: {}",
            principal, keytab, org.apache.hadoop.security.UserGroupInformation.getLoginUser());
      }
    }
>>>>>>> 7b6a0959
  }

  private void loginAsAlluxioClient() throws IOException {
    if (!mIsHdfsKerberized) {
      return;
    }
    String principal = mUfsConf.getValue(PropertyKey.SECURITY_KERBEROS_CLIENT_PRINCIPAL);
    String keytab = mUfsConf.getValue(PropertyKey.SECURITY_KERBEROS_CLIENT_KEYTAB_FILE);
    if (principal.isEmpty() || keytab.isEmpty()) {
      return;
    }
<<<<<<< HEAD
=======
    LOG.info("Login from client. principal: {} keytab: {}", principal, keytab);
>>>>>>> 7b6a0959
    org.apache.hadoop.security.UserGroupInformation.loginUserFromKeytab(principal, keytab);
  }
  // ALLUXIO CS END

  private void login(PropertyKey keytabFileKey, String keytabFile, PropertyKey principalKey,
      String principal, String hostname) throws IOException {
    org.apache.hadoop.conf.Configuration conf = new org.apache.hadoop.conf.Configuration();
    conf.set(keytabFileKey.toString(), keytabFile);
    conf.set(principalKey.toString(), principal);
    SecurityUtil.login(conf, keytabFileKey.toString(), principalKey.toString(), hostname);
  }

  @Override
  public boolean mkdirs(String path, MkdirsOptions options) throws IOException {
    IOException te = null;
    RetryPolicy retryPolicy = new CountingRetry(MAX_TRY);
    while (retryPolicy.attempt()) {
      try {
        Path hdfsPath = new Path(path);
        if (mFileSystem.exists(hdfsPath)) {
          LOG.debug("Trying to create existing directory at {}", path);
          return false;
        }
        // Create directories one by one with explicit permissions to ensure no umask is applied,
        // using mkdirs will apply the permission only to the last directory
        Stack<Path> dirsToMake = new Stack<>();
        dirsToMake.push(hdfsPath);
        Path parent = hdfsPath.getParent();
        while (!mFileSystem.exists(parent)) {
          dirsToMake.push(parent);
          parent = parent.getParent();
        }
        while (!dirsToMake.empty()) {
          Path dirToMake = dirsToMake.pop();
          if (!FileSystem.mkdirs(mFileSystem, dirToMake,
              new FsPermission(options.getMode().toShort()))) {
            return false;
          }
          // Set the owner to the Alluxio client user to achieve permission delegation.
          // Alluxio server-side user is required to be a HDFS superuser. If it fails to set owner,
          // proceeds with mkdirs and print out an warning message.
          try {
            setOwner(dirToMake.toString(), options.getOwner(), options.getGroup());
          } catch (IOException e) {
            LOG.warn("Failed to update the ufs dir ownership, default values will be used. " + e);
          }
        }
        return true;
      } catch (IOException e) {
        LOG.warn("{} try to make directory for {} : {}", retryPolicy.getAttemptCount(), path,
            e.getMessage());
        te = e;
      }
    }
    throw te;
  }

  @Override
  public InputStream open(String path, OpenOptions options) throws IOException {
    IOException te = null;
    RetryPolicy retryPolicy = new CountingRetry(MAX_TRY);
    DistributedFileSystem dfs = null;
    if (mFileSystem instanceof DistributedFileSystem) {
      dfs = (DistributedFileSystem) mFileSystem;
    }
    while (retryPolicy.attempt()) {
      try {
        FSDataInputStream inputStream = mFileSystem.open(new Path(path));
        try {
          inputStream.seek(options.getOffset());
        } catch (IOException e) {
          inputStream.close();
          throw e;
        }
        return new HdfsUnderFileInputStream(inputStream);
      } catch (IOException e) {
        LOG.warn("{} try to open {} : {}", retryPolicy.getAttemptCount(), path, e.getMessage());
        te = e;
        if (options.getRecoverFailedOpen() && dfs != null && e.getMessage().toLowerCase()
            .startsWith("cannot obtain block length for")) {
          // This error can occur when an Alluxio journal file was not properly closed by Alluxio.
          // In this scenario, the HDFS lease must be recovered in order for the file to be
          // readable again. The 'recoverLease' API usually needs to be invoked multiple times
          // to complete the lease recovery process.
          try {
            if (dfs.recoverLease(new Path(path))) {
              LOG.warn("recoverLease-1 success for: {}", path);
            } else {
              // try one more time, after waiting
              CommonUtils.sleepMs(5 * Constants.SECOND_MS);
              if (dfs.recoverLease(new Path(path))) {
                LOG.warn("recoverLease-2 success for: {}", path);
              } else {
                LOG.warn("recoverLease: path not closed: {}", path);
              }
            }
          } catch (IOException e1) {
            // ignore exception
            LOG.warn("recoverLease failed for: {} error: {}", path, e1.getMessage());
          }
        }
      }
    }
    throw te;
  }

  @Override
  public boolean renameDirectory(String src, String dst) throws IOException {
    if (!isDirectory(src)) {
      LOG.warn("Unable to rename {} to {} because source does not exist or is a file", src, dst);
      return false;
    }
    return rename(src, dst);
  }

  @Override
  public boolean renameFile(String src, String dst) throws IOException {
    if (!isFile(src)) {
      LOG.warn("Unable to rename {} to {} because source does not exist or is a directory", src,
          dst);
      return false;
    }
    return rename(src, dst);
  }

  @Override
  public void setOwner(String path, String user, String group) throws IOException {
    if (user == null && group == null) {
      return;
    }
    try {
      FileStatus fileStatus = mFileSystem.getFileStatus(new Path(path));
      mFileSystem.setOwner(fileStatus.getPath(), user, group);
    } catch (IOException e) {
      LOG.warn("Failed to set owner for {} with user: {}, group: {}", path, user, group);
      LOG.debug("Exception : ", e);
      LOG.warn("In order for Alluxio to modify ownership of local files, "
          + "Alluxio should be the local file system superuser.");
      if (!Boolean.valueOf(mUfsConf.getValue(PropertyKey.UNDERFS_ALLOW_SET_OWNER_FAILURE))) {
        throw e;
      } else {
        LOG.warn("Failure is ignored, which may cause permission inconsistency between "
            + "Alluxio and HDFS.");
      }
    }
  }

  @Override
  public void setMode(String path, short mode) throws IOException {
    try {
      FileStatus fileStatus = mFileSystem.getFileStatus(new Path(path));
      mFileSystem.setPermission(fileStatus.getPath(), new FsPermission(mode));
    } catch (IOException e) {
      LOG.warn("Fail to set permission for {} with perm {} : {}", path, mode, e.getMessage());
      throw e;
    }
  }

  @Override
  public boolean supportsFlush() {
    return true;
  }

  /**
   * Delete a file or directory at path.
   *
   * @param path file or directory path
   * @param recursive whether to delete path recursively
   * @return true, if succeed
   */
  private boolean delete(String path, boolean recursive) throws IOException {
    IOException te = null;
    RetryPolicy retryPolicy = new CountingRetry(MAX_TRY);
    while (retryPolicy.attempt()) {
      try {
        return mFileSystem.delete(new Path(path), recursive);
      } catch (IOException e) {
        LOG.warn("Attempt count {} : {}", retryPolicy.getAttemptCount(), e.getMessage());
        te = e;
      }
    }
    throw te;
  }

  /**
   * List status for given path. Returns an array of {@link FileStatus} with an entry for each file
   * and directory in the directory denoted by this path.
   *
   * @param path the pathname to list
   * @return {@code null} if the path is not a directory
   */
  @Nullable
  private FileStatus[] listStatusInternal(String path) throws IOException {
    FileStatus[] files;
    try {
      files = mFileSystem.listStatus(new Path(path));
    } catch (FileNotFoundException e) {
      return null;
    }
    // Check if path is a file
    if (files != null && files.length == 1 && files[0].getPath().toString().equals(path)) {
      return null;
    }
    return files;
  }

  /**
   * Rename a file or folder to a file or folder.
   *
   * @param src path of source file or directory
   * @param dst path of destination file or directory
   * @return true if rename succeeds
   */
  private boolean rename(String src, String dst) throws IOException {
    IOException te = null;
    RetryPolicy retryPolicy = new CountingRetry(MAX_TRY);
    while (retryPolicy.attempt()) {
      try {
        return mFileSystem.rename(new Path(src), new Path(dst));
      } catch (IOException e) {
        LOG.warn("{} try to rename {} to {} : {}", retryPolicy.getAttemptCount(), src, dst,
            e.getMessage());
        te = e;
      }
    }
    throw te;
  }

  @Override
  public boolean isSeekable() {
    return true;
  }
}<|MERGE_RESOLUTION|>--- conflicted
+++ resolved
@@ -164,12 +164,8 @@
           org.apache.hadoop.security.UserGroupInformation proxyUgi =
               org.apache.hadoop.security.UserGroupInformation.createProxyUser(mUser,
                   org.apache.hadoop.security.UserGroupInformation.getLoginUser());
-<<<<<<< HEAD
-          LOG.debug("Using proxyUgi: {}", proxyUgi.toString());
-=======
           LOG.info("Connecting to hdfs: {} proxyUgi: {} user: {}", ufsPrefix, proxyUgi.toString(),
               mUser);
->>>>>>> 7b6a0959
           HdfsSecurityUtils.runAs(proxyUgi, new HdfsSecurityUtils.SecuredRunner<Void>() {
             @Override
             public Void run() throws IOException {
@@ -180,11 +176,8 @@
           });
         } else {
           // Alluxio client runs HDFS operations as the current user.
-<<<<<<< HEAD
-=======
           LOG.info("Connecting to hdfs: {} ugi: {} user: {}", ufsPrefix,
               org.apache.hadoop.security.UserGroupInformation.getLoginUser(), mUser);
->>>>>>> 7b6a0959
           HdfsSecurityUtils.runAsCurrentUser(new HdfsSecurityUtils.SecuredRunner<Void>() {
             @Override
             public Void run() throws IOException {
@@ -492,25 +485,6 @@
 
   private void loginAsAlluxioServer() throws IOException {
     if (!mIsHdfsKerberized) {
-<<<<<<< HEAD
-      return;
-    }
-    // TODO(yanqin): support multiple Kerberized HDFSs.
-    String principal =
-        mUfsConf.getValue(PropertyKey.SECURITY_UNDERFS_HDFS_KERBEROS_CLIENT_PRINCIPAL);
-    String keytab;
-    if (principal.isEmpty()) {
-      // If not set, fall back to kerberos server principal.
-      principal = mUfsConf.getValue(PropertyKey.SECURITY_KERBEROS_SERVER_PRINCIPAL);
-      keytab = mUfsConf.getValue(PropertyKey.SECURITY_KERBEROS_SERVER_KEYTAB_FILE);
-    } else {
-      keytab = mUfsConf.getValue(PropertyKey.SECURITY_UNDERFS_HDFS_KERBEROS_CLIENT_KEYTAB_FILE);
-    }
-    if (principal.isEmpty() || keytab.isEmpty()) {
-      return;
-    }
-    org.apache.hadoop.security.UserGroupInformation.loginUserFromKeytab(principal, keytab);
-=======
       return;
     }
     // TODO(yanqin): support multiple Kerberized HDFSs.
@@ -541,7 +515,6 @@
             principal, keytab, org.apache.hadoop.security.UserGroupInformation.getLoginUser());
       }
     }
->>>>>>> 7b6a0959
   }
 
   private void loginAsAlluxioClient() throws IOException {
@@ -553,10 +526,7 @@
     if (principal.isEmpty() || keytab.isEmpty()) {
       return;
     }
-<<<<<<< HEAD
-=======
     LOG.info("Login from client. principal: {} keytab: {}", principal, keytab);
->>>>>>> 7b6a0959
     org.apache.hadoop.security.UserGroupInformation.loginUserFromKeytab(principal, keytab);
   }
   // ALLUXIO CS END
