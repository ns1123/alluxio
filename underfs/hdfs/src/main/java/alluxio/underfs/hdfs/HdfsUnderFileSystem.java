--- conflicted
+++ resolved
@@ -87,7 +87,7 @@
     // ENTERPRISE ADD
     if (hadoopConf.get("hadoop.security.authentication").equalsIgnoreCase(
         AuthType.KERBEROS.getAuthName())) {
-      String loggerType = configuration.get(Constants.LOGGER_TYPE);
+      String loggerType = Configuration.get(Constants.LOGGER_TYPE);
       try {
         // NOTE: this is temporary solution with Client/Worker decoupling turned off. Once the
         // decoupling is enabled by default, there is no need to distinguish server-side and
@@ -96,13 +96,13 @@
         // and client. It's brittle to depend on alluxio.logger.type.
         // TODO(chaomin): extract this to a util function.
         if (loggerType.equalsIgnoreCase("MASTER_LOGGER")) {
-          connectFromMaster(configuration, NetworkAddressUtils.getConnectHost(
-              NetworkAddressUtils.ServiceType.MASTER_RPC, configuration));
+          connectFromMaster(NetworkAddressUtils.getConnectHost(
+              NetworkAddressUtils.ServiceType.MASTER_RPC));
         } else if (loggerType.equalsIgnoreCase("WORKER_LOGGER")) {
-          connectFromWorker(configuration, NetworkAddressUtils.getConnectHost(
-              NetworkAddressUtils.ServiceType.WORKER_RPC, configuration));
+          connectFromWorker(NetworkAddressUtils.getConnectHost(
+              NetworkAddressUtils.ServiceType.WORKER_RPC));
         } else {
-          connectFromAlluxioClient(configuration);
+          connectFromAlluxioClient();
         }
       } catch (IOException e) {
         LOG.error("Login error: " + e);
@@ -364,11 +364,10 @@
   }
 
   @Override
-<<<<<<< HEAD
   // ENTERPRISE ADD
   // TODO(chaomin): make connectFromMaster private and deprecate it.
   // ENTERPRISE END
-  public void connectFromMaster(Configuration conf, String host) throws IOException {
+  public void connectFromMaster(String host) throws IOException {
     // ENTERPRISE REPLACE
     // if (!conf.containsKey(Constants.MASTER_KEYTAB_KEY)
     //     || !conf.containsKey(Constants.MASTER_PRINCIPAL_KEY)) {
@@ -380,7 +379,7 @@
     // login(Constants.MASTER_KEYTAB_KEY, masterKeytab, Constants.MASTER_PRINCIPAL_KEY,
     //     masterPrincipal, host);
     // ENTERPRISE WITH
-    connectFromAlluxioServer(conf, host);
+    connectFromAlluxioServer(host);
     // ENTERPRISE END
   }
 
@@ -388,7 +387,7 @@
   // ENTERPRISE ADD
   // TODO(chaomin): make connectFromWorker private and deprecate it.
   // ENTERPRISE END
-  public void connectFromWorker(Configuration conf, String host) throws IOException {
+  public void connectFromWorker(String host) throws IOException {
     // ENTERPRISE REPLACE
     // if (!conf.containsKey(Constants.WORKER_KEYTAB_KEY)
     //     || !conf.containsKey(Constants.WORKER_PRINCIPAL_KEY)) {
@@ -400,50 +399,28 @@
     // login(Constants.WORKER_KEYTAB_KEY, workerKeytab, Constants.WORKER_PRINCIPAL_KEY,
     //     workerPrincipal, host);
     // ENTERPRISE WITH
-    connectFromAlluxioServer(conf, host);
+    connectFromAlluxioServer(host);
     // ENTERPRISE END
   }
 
   // ENTERPRISE ADD
-  private void connectFromAlluxioServer(Configuration conf, String host) throws IOException {
-    if (!conf.containsKey(Constants.SECURITY_KERBEROS_SERVER_PRINCIPAL)
-        || !conf.containsKey(Constants.SECURITY_KERBEROS_SERVER_KEYTAB_FILE)) {
+  private void connectFromAlluxioServer(String host) throws IOException {
+    if (!Configuration.containsKey(Constants.SECURITY_KERBEROS_SERVER_PRINCIPAL)
+        || !Configuration.containsKey(Constants.SECURITY_KERBEROS_SERVER_KEYTAB_FILE)) {
       return;
     }
-    String principal = conf.get(Constants.SECURITY_KERBEROS_SERVER_PRINCIPAL);
-    String keytab = conf.get(Constants.SECURITY_KERBEROS_SERVER_KEYTAB_FILE);
-=======
-  public void connectFromMaster(String host) throws IOException {
-    if (!Configuration.containsKey(Constants.MASTER_KEYTAB_KEY)
-        || !Configuration.containsKey(Constants.MASTER_PRINCIPAL_KEY)) {
+    String principal = Configuration.get(Constants.SECURITY_KERBEROS_SERVER_PRINCIPAL);
+    String keytab = Configuration.get(Constants.SECURITY_KERBEROS_SERVER_KEYTAB_FILE);
+    login(principal, keytab, host);
+  }
+
+  private void connectFromAlluxioClient() throws IOException {
+    if (!Configuration.containsKey(Constants.SECURITY_KERBEROS_CLIENT_PRINCIPAL)
+        || !Configuration.containsKey(Constants.SECURITY_KERBEROS_CLIENT_KEYTAB_FILE)) {
       return;
     }
-    String masterKeytab = Configuration.get(Constants.MASTER_KEYTAB_KEY);
-    String masterPrincipal = Configuration.get(Constants.MASTER_PRINCIPAL_KEY);
->>>>>>> 80850297
-
-    login(principal, keytab, host);
-  }
-
-<<<<<<< HEAD
-  private void connectFromAlluxioClient(Configuration conf) throws IOException {
-    if (!conf.containsKey(Constants.SECURITY_KERBEROS_CLIENT_PRINCIPAL)
-        || !conf.containsKey(Constants.SECURITY_KERBEROS_CLIENT_KEYTAB_FILE)) {
-      return;
-    }
-    String principal = conf.get(Constants.SECURITY_KERBEROS_CLIENT_PRINCIPAL);
-    String keytab = conf.get(Constants.SECURITY_KERBEROS_CLIENT_KEYTAB_FILE);
-=======
-  @Override
-  public void connectFromWorker(String host) throws IOException {
-    if (!Configuration.containsKey(Constants.WORKER_KEYTAB_KEY)
-        || !Configuration.containsKey(Constants.WORKER_PRINCIPAL_KEY)) {
-      return;
-    }
-    String workerKeytab = Configuration.get(Constants.WORKER_KEYTAB_KEY);
-    String workerPrincipal = Configuration.get(Constants.WORKER_PRINCIPAL_KEY);
->>>>>>> 80850297
-
+    String principal = Configuration.get(Constants.SECURITY_KERBEROS_CLIENT_PRINCIPAL);
+    String keytab = Configuration.get(Constants.SECURITY_KERBEROS_CLIENT_KEYTAB_FILE);
     login(principal, keytab, null);
   }
   // ENTERPRISE END
@@ -455,7 +432,7 @@
     // conf.set(principalKey, principal);
     // SecurityUtil.login(conf, keytabFileKey, principalKey, hostname);
     // ENTERPRISE WITH
-    String ufsHdfsImpl = mConfiguration.get(Constants.UNDERFS_HDFS_IMPL);
+    String ufsHdfsImpl = Configuration.get(Constants.UNDERFS_HDFS_IMPL);
     if (!StringUtils.isEmpty(ufsHdfsImpl)) {
       conf.set("fs.hdfs.impl", ufsHdfsImpl);
     }
