--- conflicted
+++ resolved
@@ -16,11 +16,7 @@
   <parent>
     <groupId>org.alluxio</groupId>
     <artifactId>alluxio-underfs</artifactId>
-<<<<<<< HEAD
-    <version>1.5.0-SNAPSHOT</version>
-=======
     <version>1.5.0-RC3</version>
->>>>>>> 4187418b
   </parent>
   <artifactId>alluxio-underfs-s3a</artifactId>
   <name>Alluxio Under File System - S3A</name>
