<!--

    The Alluxio Open Foundation licenses this work under the Apache License, version 2.0
    (the "License"). You may not use this work except in compliance with the License, which is
    available at www.apache.org/licenses/LICENSE-2.0

    This software is distributed on an "AS IS" basis, WITHOUT WARRANTIES OR CONDITIONS OF ANY KIND,
    either express or implied, as more fully set forth in the License.

    See the NOTICE file distributed with this work for information regarding copyright ownership.

-->
<project xmlns="http://maven.apache.org/POM/4.0.0" xmlns:xsi="http://www.w3.org/2001/XMLSchema-instance" xsi:schemaLocation="http://maven.apache.org/POM/4.0.0 http://maven.apache.org/xsd/maven-4.0.0.xsd">
  <modelVersion>4.0.0</modelVersion>
  <parent>
    <groupId>org.alluxio</groupId>
    <artifactId>alluxio-underfs</artifactId>
<<<<<<< HEAD
    <version>enterprise-1.3.0-RC0</version>
=======
    <version>1.3.0-RC0</version>
>>>>>>> 7342d86b
  </parent>
  <artifactId>alluxio-underfs-jdbc</artifactId>
  <name>Alluxio Under File System - JDBC</name>
  <description>Under File System implementation that uses a JDBC connection</description>

  <properties>
    <!-- These need to be defined here as well as in the parent pom so that mvn can run
         properly from sub-project directories -->
    <license.header.path>${project.parent.parent.basedir}/build/license/</license.header.path>
    <checkstyle.path>${project.parent.parent.basedir}/build/checkstyle/</checkstyle.path>
    <findbugs.path>${project.parent.parent.basedir}/build/findbugs/</findbugs.path>
  </properties>

  <dependencies>
    <!-- Dependency for findbugs (SuppressFBWarnings) -->
    <dependency>
      <groupId>com.google.code.findbugs</groupId>
      <artifactId>annotations</artifactId>
    </dependency>
    <dependency>
      <groupId>com.google.guava</groupId>
      <artifactId>guava</artifactId>
    </dependency>
    <dependency>
      <groupId>org.alluxio</groupId>
      <artifactId>alluxio-core-common</artifactId>
      <version>${project.version}</version>
    </dependency>
    <dependency>
      <groupId>org.slf4j</groupId>
      <artifactId>slf4j-api</artifactId>
    </dependency>
  </dependencies>
</project><|MERGE_RESOLUTION|>--- conflicted
+++ resolved
@@ -15,11 +15,7 @@
   <parent>
     <groupId>org.alluxio</groupId>
     <artifactId>alluxio-underfs</artifactId>
-<<<<<<< HEAD
-    <version>enterprise-1.3.0-RC0</version>
-=======
-    <version>1.3.0-RC0</version>
->>>>>>> 7342d86b
+    <version>enterprise-1.3.0-RC1</version>
   </parent>
   <artifactId>alluxio-underfs-jdbc</artifactId>
   <name>Alluxio Under File System - JDBC</name>
