/*
 * The Alluxio Open Foundation licenses this work under the Apache License, version 2.0
 * (the "License"). You may not use this work except in compliance with the License, which is
 * available at www.apache.org/licenses/LICENSE-2.0
 *
 * This software is distributed on an "AS IS" basis, WITHOUT WARRANTIES OR CONDITIONS OF ANY KIND,
 * either express or implied, as more fully set forth in the License.
 *
 * See the NOTICE file distributed with this work for information regarding copyright ownership.
 */

package alluxio.underfs.s3;

import alluxio.AlluxioURI;
import alluxio.Configuration;
import alluxio.Constants;
import alluxio.underfs.UnderFileSystem;
import alluxio.underfs.options.CreateOptions;
import alluxio.underfs.options.MkdirsOptions;
import alluxio.util.io.PathUtils;

import com.google.common.base.Preconditions;
import org.jets3t.service.Jets3tProperties;
import org.jets3t.service.S3Service;
import org.jets3t.service.ServiceException;
import org.jets3t.service.StorageObjectsChunk;
import org.jets3t.service.impl.rest.httpclient.RestS3Service;
import org.jets3t.service.model.S3Object;
import org.jets3t.service.model.StorageObject;
import org.jets3t.service.security.AWSCredentials;
import org.jets3t.service.utils.Mimetypes;
import org.slf4j.Logger;
import org.slf4j.LoggerFactory;

import java.io.ByteArrayInputStream;
import java.io.FileNotFoundException;
import java.io.IOException;
import java.io.InputStream;
import java.io.OutputStream;
import java.security.MessageDigest;
import java.security.NoSuchAlgorithmException;
import java.util.HashSet;
import java.util.List;
import java.util.Set;

import javax.annotation.concurrent.ThreadSafe;

/**
 * S3 FS {@link UnderFileSystem} implementation based on the jets3t library.
 */
@ThreadSafe
public final class S3UnderFileSystem extends UnderFileSystem {
  private static final Logger LOG = LoggerFactory.getLogger(Constants.LOGGER_TYPE);

  /** Suffix for an empty file to flag it as a directory. */
  private static final String FOLDER_SUFFIX = "_$folder$";

  /** Value used to indicate folder structure in S3. */
  private static final String PATH_SEPARATOR = "/";

  /** Length of each list request in S3. */
  private static final long LISTING_LENGTH = 1000L;

  private static final byte[] DIR_HASH;

  /** Jets3t S3 client. */
  private final S3Service mClient;

  /** Bucket name of user's configured Alluxio bucket. */
  private final String mBucketName;

  /** Prefix of the bucket, for example s3n://my-bucket-name/ . */
  private final String mBucketPrefix;

  static {
    try {
      DIR_HASH = MessageDigest.getInstance("MD5").digest(new byte[0]);
    } catch (NoSuchAlgorithmException e) {
      throw new IllegalStateException(e);
    }
  }

  /**
   * Constructs a new instance of {@link S3UnderFileSystem}.
   *
   * @param uri the {@link AlluxioURI} for this UFS
   * @throws ServiceException when a connection to S3 could not be created
   */
  public S3UnderFileSystem(AlluxioURI uri) throws ServiceException {
    super(uri);
    String bucketName = uri.getHost();
    Preconditions.checkArgument(Configuration.containsKey(Constants.S3_ACCESS_KEY),
        "Property " + Constants.S3_ACCESS_KEY + " is required to connect to S3");
    Preconditions.checkArgument(Configuration.containsKey(Constants.S3_SECRET_KEY),
        "Property " + Constants.S3_SECRET_KEY + " is required to connect to S3");
    AWSCredentials awsCredentials = new AWSCredentials(Configuration.get(Constants.S3_ACCESS_KEY),
        Configuration.get(Constants.S3_SECRET_KEY));
    mBucketName = bucketName;

    Jets3tProperties props = new Jets3tProperties();
    if (Configuration.containsKey(Constants.UNDERFS_S3_PROXY_HOST)) {
      props.setProperty("httpclient.proxy-autodetect", "false");
      props
          .setProperty("httpclient.proxy-host", Configuration.get(Constants.UNDERFS_S3_PROXY_HOST));
      props
          .setProperty("httpclient.proxy-port", Configuration.get(Constants.UNDERFS_S3_PROXY_PORT));
    }
    if (Configuration.containsKey(Constants.UNDERFS_S3_PROXY_HTTPS_ONLY)) {
      props.setProperty("s3service.https-only",
          Boolean.toString(Configuration.getBoolean(Constants.UNDERFS_S3_PROXY_HTTPS_ONLY)));
    }
    if (Configuration.containsKey(Constants.UNDERFS_S3_ENDPOINT)) {
      props.setProperty("s3service.s3-endpoint", Configuration.get(Constants.UNDERFS_S3_ENDPOINT));
      if (Configuration.getBoolean(Constants.UNDERFS_S3_PROXY_HTTPS_ONLY)) {
        props.setProperty("s3service.s3-endpoint-https-port",
            Configuration.get(Constants.UNDERFS_S3_ENDPOINT_HTTPS_PORT));
      } else {
        props.setProperty("s3service.s3-endpoint-http-port",
            Configuration.get(Constants.UNDERFS_S3_ENDPOINT_HTTP_PORT));
      }
    }
    if (Configuration.containsKey(Constants.UNDERFS_S3_DISABLE_DNS_BUCKETS)) {
      props.setProperty("s3service.disable-dns-buckets",
          Configuration.get(Constants.UNDERFS_S3_DISABLE_DNS_BUCKETS));
    }
    if (Configuration.containsKey(Constants.UNDERFS_S3_UPLOAD_THREADS_MAX)) {
      props.setProperty("threaded-service.max-thread-count",
          Configuration.get(Constants.UNDERFS_S3_UPLOAD_THREADS_MAX));
    }
    if (Configuration.containsKey(Constants.UNDERFS_S3_ADMIN_THREADS_MAX)) {
      props.setProperty("threaded-service.admin-max-thread-count",
          Configuration.get(Constants.UNDERFS_S3_ADMIN_THREADS_MAX));
    }
    if (Configuration.containsKey(Constants.UNDERFS_S3_THREADS_MAX)) {
      props.setProperty("httpclient.max-connections",
          Configuration.get(Constants.UNDERFS_S3_THREADS_MAX));
    }
    LOG.debug("Initializing S3 underFs with properties: {}", props.getProperties());
    mClient = new RestS3Service(awsCredentials, null, null, props);
    mBucketPrefix = PathUtils.normalizePath(Constants.HEADER_S3N + mBucketName, PATH_SEPARATOR);
  }

  @Override
  public UnderFSType getUnderFSType() {
    return UnderFSType.S3;
  }

  @Override
  public void close() throws IOException {
  }

  @Override
  public void connectFromMaster(String hostname) {
    // Authentication is taken care of in the constructor
  }

  @Override
  public void connectFromWorker(String hostname) {
    // Authentication is taken care of in the constructor
  }

  @Override
  public OutputStream create(String path) throws IOException {
    return create(path, new CreateOptions());
  }

  @Override
  public OutputStream create(String path, CreateOptions options) throws IOException {
    if (mkdirs(getParentKey(path), true)) {
      return new S3OutputStream(mBucketName, stripPrefixIfPresent(path), mClient);
    }
    return null;
  }

  @Override
  public boolean delete(String path, boolean recursive) throws IOException {
    if (!recursive) {
      if (isFolder(path) && listInternal(path, false).length != 0) {
        LOG.error("Unable to delete " + path + " because it is a non empty directory. Specify "
            + "recursive as true in order to delete non empty directories.");
        return false;
      }
      return deleteInternal(path);
    }
    // Get all relevant files
    String[] pathsToDelete = listInternal(path, true);
    for (String pathToDelete : pathsToDelete) {
      // If we fail to deleteInternal one file, stop
      if (!deleteInternal(PathUtils.concatPath(path, pathToDelete))) {
        LOG.error("Failed to delete path {}, aborting delete.", pathToDelete);
        return false;
      }
    }
    return deleteInternal(path);
  }

  @Override
  public boolean exists(String path) throws IOException {
    // Root path always exists.
    return isRoot(path) || getObjectDetails(path) != null;
  }

  /**
   * Gets the block size in bytes. There is no concept of a block in S3 and the maximum size of
   * one put is 5 GB, and the max size of a multi-part upload is 5 TB. This method defaults to the
   * default user block size in Alluxio.
   *
   * @param path the file name
   * @return the default Alluxio user block size
   * @throws IOException this implementation will not throw this exception, but subclasses may
   */
  @Override
  public long getBlockSizeByte(String path) throws IOException {
    return Configuration.getBytes(Constants.USER_BLOCK_SIZE_BYTES_DEFAULT);
  }

  // Not supported
  @Override
  public Object getConf() {
    LOG.debug("getConf is not supported when using S3UnderFileSystem, returning null.");
    return null;
  }

  // Not supported
  @Override
  public List<String> getFileLocations(String path) throws IOException {
    LOG.debug("getFileLocations is not supported when using S3UnderFileSystem, returning null.");
    return null;
  }

  // Not supported
  @Override
  public List<String> getFileLocations(String path, long offset) throws IOException {
    LOG.debug("getFileLocations is not supported when using S3UnderFileSystem, returning null.");
    return null;
  }

  @Override
  public long getFileSize(String path) throws IOException {
    StorageObject details = getObjectDetails(path);
    if (details != null) {
      return details.getContentLength();
    } else {
      throw new FileNotFoundException(path);
    }
  }

  @Override
  public long getModificationTimeMs(String path) throws IOException {
    StorageObject details = getObjectDetails(path);
    if (details != null) {
      return details.getLastModifiedDate().getTime();
    } else {
      throw new FileNotFoundException(path);
    }
  }

  // This call is currently only used for the web ui, where a negative value implies unknown.
  @Override
  public long getSpace(String path, SpaceType type) throws IOException {
    return -1;
  }

  @Override
  public boolean isFile(String path) throws IOException {
    return exists(path) && !isFolder(path);
  }

  @Override
  public String[] list(String path) throws IOException {
    // if the path not exists, or it is a file, then should return null
    if (!exists(path) || isFile(path)) {
      return null;
    }
    // Non recursive list
    path = PathUtils.normalizePath(path, PATH_SEPARATOR);
    return listInternal(path, false);
  }

  @Override
  public boolean mkdirs(String path, boolean createParent) throws IOException {
    return mkdirs(path, new MkdirsOptions().setCreateParent(createParent));
  }

  @Override
  public boolean mkdirs(String path, MkdirsOptions options) throws IOException {
    if (path == null) {
      return false;
    }
    if (isFolder(path)) {
      return true;
    }
    if (exists(path)) {
      LOG.error("Cannot create directory {} because it is already a file.", path);
      return false;
    }
    if (!options.getCreateParent()) {
      if (parentExists(path)) {
        // Parent directory exists
        return mkdirsInternal(path);
      } else {
        LOG.error("Cannot create directory {} because parent does not exist", path);
        return false;
      }
    }
    // Parent directories should be created
    if (parentExists(path)) {
      // Parent directory exists
      return mkdirsInternal(path);
    } else {
      String parentKey = getParentKey(path);
      // Recursively make the parent folders
      return mkdirs(parentKey, true) && mkdirsInternal(path);
    }
  }

  @Override
  public InputStream open(String path) throws IOException {
    try {
      path = stripPrefixIfPresent(path);
      return new S3InputStream(mBucketName, path, mClient);
    } catch (ServiceException e) {
      LOG.error("Failed to open file: {}", path, e);
      return null;
    }
  }

  /**
   * Opens a S3 object at given position and returns the opened input stream.
   *
   * @param path the S3 object path
   * @param pos the position to open at
   * @return the opened input stream
   * @throws IOException if failed to open file at position
   */
  public InputStream openAtPosition(String path, long pos) throws IOException {
    try {
      path = stripPrefixIfPresent(path);
      return new S3InputStream(mBucketName, path, mClient, pos);
    } catch (ServiceException e) {
      LOG.error("Failed to open file {} at position {}:", path, pos, e);
      return null;
    }
  }

  @Override
  public boolean rename(String src, String dst) throws IOException {
    if (!exists(src)) {
      LOG.error("Unable to rename {} to {} because source does not exist.", src, dst);
      return false;
    }
    if (exists(dst)) {
      LOG.error("Unable to rename {} to {} because destination already exists.", src, dst);
      return false;
    }
    // Source exists and destination does not exist
    if (isFolder(src)) {
      // Rename the source folder first
      if (!copy(convertToFolderName(src), convertToFolderName(dst))) {
        return false;
      }
      // Rename each child in the src folder to destination/child
      String [] children = list(src);
      for (String child: children) {
        if (!rename(PathUtils.concatPath(src, child), PathUtils.concatPath(dst, child))) {
          return false;
        }
      }
      // Delete src and everything under src
      return delete(src, true);
    }
    // Source is a file and Destination does not exist
    return copy(src, dst) && deleteInternal(src);
  }

  // Not supported
  @Override
  public void setConf(Object conf) {}

  // Not supported
  @Override
  public void setOwner(String path, String user, String group) {}

  // Not supported
  @Override
  public void setMode(String path, short mode) throws IOException {}

  // Not supported
  @Override
  public String getOwner(String path) throws IOException {
    return null;
  }

  // Not supported
  @Override
  public String getGroup(String path) throws IOException {
    return null;
  }

  // Not supported
  @Override
  public short getMode(String path) throws IOException {
    return Constants.DEFAULT_FILE_SYSTEM_MODE;
  }

  /**
   * Appends the directory suffix to the key.
   *
   * @param key the key to convert
   * @return key as a directory path
   */
  private String convertToFolderName(String key) {
    // Strips the slash if it is the end of the key string. This is because the slash at
    // the end of the string is not part of the Object key in S3.
    if (key.endsWith(PATH_SEPARATOR)) {
      key = key.substring(0, key.length() - PATH_SEPARATOR.length());
    }
    return key + FOLDER_SUFFIX;
  }

  /**
   * Copies an object to another key.
   *
   * @param src the source key to copy
   * @param dst the destination key to copy to
   * @return true if the operation was successful, false otherwise
   */
  private boolean copy(String src, String dst) {
    src = stripPrefixIfPresent(src);
    dst = stripPrefixIfPresent(dst);
    LOG.debug("Copying {} to {}", src, dst);
    S3Object obj = new S3Object(dst);
    // Retry copy for a few times, in case some Jets3t or AWS internal errors happened during copy.
    int retries = 3;
    for (int i = 0; i < retries; i++) {
      try {
        mClient.copyObject(mBucketName, src, mBucketName, obj, false);
        return true;
      } catch (ServiceException e) {
        LOG.error("Failed to copy file {} to {}", src, dst, e);
        if (i != retries - 1) {
          LOG.error("Retrying copying file {} to {}", src, dst);
        }
      }
    }
    LOG.error("Failed to copy file {} to {}, after {} retries", src, dst, retries);
    return false;
  }

  /**
   * Internal function to delete a key in S3.
   *
   * @param key the key to delete
   * @return true if successful, false if an exception is thrown
   */
  private boolean deleteInternal(String key) {
    try {
      if (isFolder(key)) {
        String keyAsFolder = convertToFolderName(stripPrefixIfPresent(key));
        mClient.deleteObject(mBucketName, keyAsFolder);
      } else {
        mClient.deleteObject(mBucketName, stripPrefixIfPresent(key));
      }
    } catch (ServiceException e) {
      LOG.error("Failed to delete {}", key, e);
      return false;
    }
    return true;
  }

  /**
   * Gets the child name based on the parent name.
   *
   * @param child the key of the child
   * @param parent the key of the parent
   * @return the child key with the parent prefix removed, null if the parent prefix is invalid
   */
  private String getChildName(String child, String parent) {
    if (child.startsWith(parent)) {
      return child.substring(parent.length());
    }
    LOG.error("Attempted to get childname with an invalid parent argument. Parent: {} Child: {}",
        parent, child);
    return null;
  }

  /**
   * @param key the key to get the object details of
   * @return {@link StorageObject} of the key, or null if the key does not exist
   */
  private StorageObject getObjectDetails(String key) {
    try {
      if (isFolder(key)) {
        String keyAsFolder = convertToFolderName(stripPrefixIfPresent(key));
        return mClient.getObjectDetails(mBucketName, keyAsFolder);
      } else {
        return mClient.getObjectDetails(mBucketName, stripPrefixIfPresent(key));
      }
    } catch (ServiceException e) {
      return null;
    }
  }

  /**
   * @param key the key to get the parent of
   * @return the parent key, or null if the parent does not exist
   */
  private String getParentKey(String key) {
    // Root does not have a parent.
    if (isRoot(key)) {
      return null;
    }
    int separatorIndex = key.lastIndexOf(PATH_SEPARATOR);
    if (separatorIndex < 0) {
      return null;
    }
    return key.substring(0, separatorIndex);
  }

  /**
   * Determines if the key represents a folder. If false is returned, it is not guaranteed that the
   * path exists.
   *
   * @param key the key to check
   * @return whether the given key identifies a folder
   */
  private boolean isFolder(String key) {
    // Root is always a folder
    if (isRoot(key)) {
      return true;
    }
    try {
      String keyAsFolder = convertToFolderName(stripPrefixIfPresent(key));
      mClient.getObjectDetails(mBucketName, keyAsFolder);
      // If no exception is thrown, the key exists as a folder
      return true;
    } catch (ServiceException s) {
      // It is possible that the folder has not been encoded as a _$folder$ file
      try {
        String path = PathUtils.normalizePath(stripPrefixIfPresent(key), PATH_SEPARATOR);
        // Check if anything begins with <path>/
        S3Object[] objs = mClient.listObjects(mBucketName, path, "");
        // If there are, this is a folder and we can create the necessary metadata
        if (objs.length > 0) {
          mkdirsInternal(path);
          return true;
        } else {
          return false;
        }
      } catch (ServiceException s2) {
        return false;
      }
    }
  }

  /**
   * Checks if the key is the root.
   *
   * @param key the key to check
   * @return true if the key is the root, false otherwise
   */
  private boolean isRoot(String key) {
    return PathUtils.normalizePath(key, PATH_SEPARATOR).equals(
        PathUtils.normalizePath(Constants.HEADER_S3N + mBucketName, PATH_SEPARATOR));
  }

  /**
   * Lists the files in the given path, the paths will be their logical names and not contain the
   * folder suffix. Note that, the list results are unsorted.
   *
   * @param path the key to list
   * @param recursive if true will list children directories as well
   * @return an array of the file and folder names in this directory
   * @throws IOException if an I/O error occurs
   */
  private String[] listInternal(String path, boolean recursive) throws IOException {
    path = stripPrefixIfPresent(path);
    path = PathUtils.normalizePath(path, PATH_SEPARATOR);
    path = path.equals(PATH_SEPARATOR) ? "" : path;
    String delimiter = recursive ? "" : PATH_SEPARATOR;
    String priorLastKey = null;
    Set<String> children = new HashSet<>();
    try {
      boolean done = false;
      while (!done) {
        // Directories in S3 UFS can be possibly encoded in two different ways:
        // (1) as file objects with FOLDER_SUFFIX for directories created through Alluxio or
        // (2) as "common prefixes" of other files objects for directories not created through
        // Alluxio
        //
        // Case (1) (and file objects) is accounted for by iterating over chunk.getObjects() while
        // case (2) is accounted for by iterating over chunk.getCommonPrefixes().
        //
        // An example, with prefix="ufs" and delimiter="/" and LISTING_LENGTH=5
        // - objects.key = ufs/, child =
        // - objects.key = ufs/dir1_$folder$, child = dir1
        // - objects.key = ufs/file, child = file
        // - commonPrefix = ufs/dir1/, child = dir1
        // - commonPrefix = ufs/dir2/, child = dir2
        StorageObjectsChunk chunk = mClient.listObjectsChunked(mBucketName, path, delimiter,
            LISTING_LENGTH, priorLastKey);

        // Handle case (1)
        for (StorageObject obj : chunk.getObjects()) {
          // Remove parent portion of the key
          String child = getChildName(obj.getKey(), path);
          // Prune the special folder suffix
          child = stripFolderSuffixIfPresent(child);
          // Only add if the path is not empty (removes results equal to the path)
          if (!child.isEmpty()) {
            children.add(child);
          }
        }
<<<<<<< HEAD
        return ret.toArray(new String[ret.size()]);
      }
      // Non recursive list
      Set<String> children = new HashSet<>();
      for (S3Object obj : objs) {
        // Remove parent portion of the key
        String child = getChildName(obj.getKey(), path);
        // Remove any portion after the path delimiter
        int childNameIndex = child.indexOf(PATH_SEPARATOR);
        child = childNameIndex != -1 ? child.substring(0, childNameIndex) : child;
        // Prune the special folder suffix
        child = stripFolderSuffixIfPresent(child);
        // Add to the set of children, the set will deduplicate.
        if (!child.isEmpty()) {
          children.add(child);
=======
        // Handle case (2)
        for (String commonPrefix : chunk.getCommonPrefixes()) {
          // Remove parent portion of the key
          String child = getChildName(commonPrefix, path);
          // Remove any portion after the last path delimiter
          int childNameIndex = child.lastIndexOf(PATH_SEPARATOR);
          child = childNameIndex != -1 ? child.substring(0, childNameIndex) : child;
          if (!child.isEmpty() && !children.contains(child)) {
            // This directory has not been created through Alluxio.
            mkdirsInternal(commonPrefix);
            children.add(child);
          }
>>>>>>> 58593fd3
        }
        done = chunk.isListingComplete();
        priorLastKey = chunk.getPriorLastKey();
      }
      return children.toArray(new String[children.size()]);
    } catch (ServiceException e) {
      LOG.error("Failed to list path {}", path, e);
      return null;
    }
  }

  /**
   * Creates a directory flagged file with the key and folder suffix.
   *
   * @param key the key to create a folder
   * @return true if the operation was successful, false otherwise
   */
  private boolean mkdirsInternal(String key) {
    try {
      String keyAsFolder = convertToFolderName(stripPrefixIfPresent(key));
      S3Object obj = new S3Object(keyAsFolder);
      obj.setDataInputStream(new ByteArrayInputStream(new byte[0]));
      obj.setContentLength(0);
      obj.setMd5Hash(DIR_HASH);
      obj.setContentType(Mimetypes.MIMETYPE_BINARY_OCTET_STREAM);
      mClient.putObject(mBucketName, obj);
      return true;
    } catch (ServiceException e) {
      LOG.error("Failed to create directory: {}", key, e);
      return false;
    }
  }

  /**
   * Treating S3 as a file system, checks if the parent directory exists.
   *
   * @param key the key to check
   * @return true if the parent exists or if the key is root, false otherwise
   */
  private boolean parentExists(String key) {
    // Assume root always has a parent
    if (isRoot(key)) {
      return true;
    }
    String parentKey = getParentKey(key);
    return parentKey != null && isFolder(parentKey);
  }

  /**
   * Strips the folder suffix if it exists. This is a string manipulation utility and does not
   * guarantee the existence of the folder. This method will leave keys without a suffix unaltered.
   *
   * @param key the key to strip the suffix from
   * @return the key with the suffix removed, or the key unaltered if the suffix is not present
   */
  private String stripFolderSuffixIfPresent(String key) {
    if (key.endsWith(FOLDER_SUFFIX)) {
      return key.substring(0, key.length() - FOLDER_SUFFIX.length());
    }
    return key;
  }

  /**
   * Strips the s3 bucket prefix or the preceding path separator from the key if it is present. For
   * example, for input key s3n://my-bucket-name/my-path/file, the output would be my-path/file. If
   * key is an absolute path like /my-path/file, the output would be my-path/file. This method will
   * leave keys without a prefix unaltered, ie. my-path/file returns my-path/file.
   *
   * @param key the key to strip
   * @return the key without the s3 bucket prefix
   */
  private String stripPrefixIfPresent(String key) {
    if (key.startsWith(mBucketPrefix)) {
      return key.substring(mBucketPrefix.length());
    }
    if (key.startsWith(PATH_SEPARATOR)) {
      return key.substring(PATH_SEPARATOR.length());
    }
    return key;
  }
}<|MERGE_RESOLUTION|>--- conflicted
+++ resolved
@@ -611,23 +611,6 @@
             children.add(child);
           }
         }
-<<<<<<< HEAD
-        return ret.toArray(new String[ret.size()]);
-      }
-      // Non recursive list
-      Set<String> children = new HashSet<>();
-      for (S3Object obj : objs) {
-        // Remove parent portion of the key
-        String child = getChildName(obj.getKey(), path);
-        // Remove any portion after the path delimiter
-        int childNameIndex = child.indexOf(PATH_SEPARATOR);
-        child = childNameIndex != -1 ? child.substring(0, childNameIndex) : child;
-        // Prune the special folder suffix
-        child = stripFolderSuffixIfPresent(child);
-        // Add to the set of children, the set will deduplicate.
-        if (!child.isEmpty()) {
-          children.add(child);
-=======
         // Handle case (2)
         for (String commonPrefix : chunk.getCommonPrefixes()) {
           // Remove parent portion of the key
@@ -640,7 +623,6 @@
             mkdirsInternal(commonPrefix);
             children.add(child);
           }
->>>>>>> 58593fd3
         }
         done = chunk.isListingComplete();
         priorLastKey = chunk.getPriorLastKey();
