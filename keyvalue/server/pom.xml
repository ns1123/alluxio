<!--

    The Alluxio Open Foundation licenses this work under the Apache License, version 2.0
    (the "License"). You may not use this work except in compliance with the License, which is
    available at www.apache.org/licenses/LICENSE-2.0

    This software is distributed on an "AS IS" basis, WITHOUT WARRANTIES OR CONDITIONS OF ANY KIND,
    either express or implied, as more fully set forth in the License.

    See the NOTICE file distributed with this work for information regarding copyright ownership.

-->
<project xmlns="http://maven.apache.org/POM/4.0.0" xmlns:xsi="http://www.w3.org/2001/XMLSchema-instance" xsi:schemaLocation="http://maven.apache.org/POM/4.0.0 http://maven.apache.org/xsd/maven-4.0.0.xsd">
  <modelVersion>4.0.0</modelVersion>
  <parent>
    <groupId>org.alluxio</groupId>
    <artifactId>alluxio-keyvalue</artifactId>
    <version>1.5.0-SNAPSHOT</version>
  </parent>
  <artifactId>alluxio-keyvalue-server</artifactId>
  <name>Alluxio Key Value - Server</name>
  <description>Servers of Alluxio Key Value Store</description>

  <properties>
    <!-- The following paths need to be defined here as well as in the parent pom so that mvn can -->
    <!-- run properly from sub-project directories -->
    <license.header.path>${project.parent.parent.basedir}/build/license/</license.header.path>
    <checkstyle.path>${project.parent.parent.basedir}/build/checkstyle/</checkstyle.path>
    <findbugs.path>${project.parent.parent.basedir}/build/findbugs/</findbugs.path>
  </properties>

  <dependencies>
    <!-- Internal dependencies -->
    <dependency>
      <groupId>org.alluxio</groupId>
      <artifactId>alluxio-core-protobuf</artifactId>
      <version>${project.version}</version>
    </dependency>
    <dependency>
      <groupId>org.alluxio</groupId>
      <artifactId>alluxio-core-server-common</artifactId>
      <version>${project.version}</version>
    </dependency>
    <dependency>
      <groupId>org.alluxio</groupId>
      <artifactId>alluxio-core-server-master</artifactId>
      <version>${project.version}</version>
    </dependency>
    <dependency>
      <groupId>org.alluxio</groupId>
      <artifactId>alluxio-core-server-worker</artifactId>
      <version>${project.version}</version>
    </dependency>
    <dependency>
      <groupId>org.alluxio</groupId>
<<<<<<< HEAD
      <artifactId>alluxio-core-server-common</artifactId>
=======
      <artifactId>alluxio-keyvalue-common</artifactId>
>>>>>>> a46f9510
      <version>${project.version}</version>
    </dependency>
    <dependency>
      <groupId>org.alluxio</groupId>
<<<<<<< HEAD
      <artifactId>alluxio-core-server-master</artifactId>
      <version>${project.version}</version>
    </dependency>
    <dependency>
      <groupId>org.alluxio</groupId>
      <artifactId>alluxio-core-server-worker</artifactId>
=======
      <artifactId>alluxio-keyvalue-client</artifactId>
>>>>>>> a46f9510
      <version>${project.version}</version>
    </dependency>
  </dependencies>
</project><|MERGE_RESOLUTION|>--- conflicted
+++ resolved
@@ -53,25 +53,12 @@
     </dependency>
     <dependency>
       <groupId>org.alluxio</groupId>
-<<<<<<< HEAD
-      <artifactId>alluxio-core-server-common</artifactId>
-=======
       <artifactId>alluxio-keyvalue-common</artifactId>
->>>>>>> a46f9510
       <version>${project.version}</version>
     </dependency>
     <dependency>
       <groupId>org.alluxio</groupId>
-<<<<<<< HEAD
-      <artifactId>alluxio-core-server-master</artifactId>
-      <version>${project.version}</version>
-    </dependency>
-    <dependency>
-      <groupId>org.alluxio</groupId>
-      <artifactId>alluxio-core-server-worker</artifactId>
-=======
       <artifactId>alluxio-keyvalue-client</artifactId>
->>>>>>> a46f9510
       <version>${project.version}</version>
     </dependency>
   </dependencies>
