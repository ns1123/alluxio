--- conflicted
+++ resolved
@@ -101,11 +101,7 @@
 
     // ALLUXIO CS REPLACE
     // String filename = mBlockWorkerServiceHandler.requestBlockLocation(SESSION_ID, blockId0,
-<<<<<<< HEAD
     //     blockSize, writeTier);
-=======
-    //    blockSize, writeTier);
->>>>>>> f3a04f89
     // ALLUXIO CS WITH
     String filename = mBlockWorkerServiceHandler
         .requestBlockLocation(SESSION_ID, blockId0, blockSize, writeTier, null);
@@ -138,11 +134,7 @@
 
     // ALLUXIO CS REPLACE
     // String filename =
-<<<<<<< HEAD
     //     mBlockWorkerServiceHandler.requestBlockLocation(SESSION_ID, blockId, blockSize, writeTier);
-=======
-    //    mBlockWorkerServiceHandler.requestBlockLocation(SESSION_ID, blockId, blockSize);
->>>>>>> f3a04f89
     // ALLUXIO CS WITH
     String filename = mBlockWorkerServiceHandler
         .requestBlockLocation(SESSION_ID, blockId, blockSize, writeTier, null);
