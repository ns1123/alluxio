--- conflicted
+++ resolved
@@ -16,10 +16,7 @@
 import alluxio.cli.Version;
 import alluxio.master.MasterContext;
 import alluxio.metrics.MetricsSystem;
-<<<<<<< HEAD
-=======
 import alluxio.rest.RestApiTest;
->>>>>>> 6a0ae130
 import alluxio.rest.TestCase;
 import alluxio.util.CommonUtils;
 import alluxio.worker.block.BlockStoreMeta;
@@ -76,14 +73,7 @@
   public void before() {
     mHostname = mResource.get().getHostname();
     mPort = mResource.get().getWorker().getWebLocalPort();
-<<<<<<< HEAD
-  }
-
-  private String getEndpoint(String suffix) {
-    return AlluxioWorkerRestServiceHandler.SERVICE_PREFIX + "/" + suffix;
-=======
     mServicePrefix = AlluxioWorkerRestServiceHandler.SERVICE_PREFIX;
->>>>>>> 6a0ae130
   }
 
   @Test
@@ -94,11 +84,7 @@
     Mockito.doReturn(address).when(sWorker).getWorkerAddress();
 
     new TestCase(mHostname, mPort, getEndpoint(AlluxioWorkerRestServiceHandler.GET_RPC_ADDRESS),
-<<<<<<< HEAD
-        NO_PARAMS, "GET", address.toString()).run();
-=======
         NO_PARAMS, HttpMethod.GET, address.toString()).run();
->>>>>>> 6a0ae130
 
     Mockito.verify(sWorker).getWorkerAddress();
   }
@@ -110,11 +96,7 @@
     Mockito.doReturn(capacityBytes).when(sStoreMeta).getCapacityBytes();
 
     new TestCase(mHostname, mPort, getEndpoint(AlluxioWorkerRestServiceHandler.GET_CAPACITY_BYTES),
-<<<<<<< HEAD
-        NO_PARAMS, "GET", capacityBytes).run();
-=======
         NO_PARAMS, HttpMethod.GET, capacityBytes).run();
->>>>>>> 6a0ae130
   }
 
   @Test
@@ -124,11 +106,7 @@
     Mockito.doReturn(usedBytes).when(sStoreMeta).getUsedBytes();
 
     new TestCase(mHostname, mPort, getEndpoint(AlluxioWorkerRestServiceHandler.GET_USED_BYTES),
-<<<<<<< HEAD
-        NO_PARAMS, "GET", usedBytes).run();
-=======
         NO_PARAMS, HttpMethod.GET, usedBytes).run();
->>>>>>> 6a0ae130
   }
 
   @Test
@@ -166,11 +144,7 @@
     Mockito.doReturn(gauges).when(metricRegistry).getGauges();
 
     new TestCase(mHostname, mPort, getEndpoint(AlluxioWorkerRestServiceHandler.GET_METRICS),
-<<<<<<< HEAD
-        NO_PARAMS, "GET", metricsMap).run();
-=======
         NO_PARAMS, HttpMethod.GET, metricsMap).run();
->>>>>>> 6a0ae130
 
     Mockito.verify(metricRegistry).getCounters();
     Mockito.verify(metricRegistry).getGauges();
@@ -180,11 +154,7 @@
   @Test
   public void getVersionTest() throws Exception {
     new TestCase(mHostname, mPort, getEndpoint(AlluxioWorkerRestServiceHandler.GET_VERSION),
-<<<<<<< HEAD
-        NO_PARAMS, "GET", Version.VERSION).run();
-=======
         NO_PARAMS, HttpMethod.GET, Version.VERSION).run();
->>>>>>> 6a0ae130
   }
 
   @Test
@@ -201,13 +171,8 @@
     Mockito.doReturn(capacityBytesOnTiers).when(sStoreMeta).getCapacityBytesOnTiers();
 
     new TestCase(mHostname, mPort,
-<<<<<<< HEAD
-        getEndpoint(AlluxioWorkerRestServiceHandler.GET_CAPACITY_BYTES_ON_TIERS), NO_PARAMS, "GET",
-        capacityBytesOnTiers).run();
-=======
         getEndpoint(AlluxioWorkerRestServiceHandler.GET_CAPACITY_BYTES_ON_TIERS), NO_PARAMS,
         HttpMethod.GET, capacityBytesOnTiers).run();
->>>>>>> 6a0ae130
 
     Mockito.verify(sStoreMeta).getCapacityBytesOnTiers();
   }
@@ -226,13 +191,8 @@
     Mockito.doReturn(usedBytesOnTiers).when(sStoreMeta).getUsedBytesOnTiers();
 
     new TestCase(mHostname, mPort,
-<<<<<<< HEAD
-        getEndpoint(AlluxioWorkerRestServiceHandler.GET_USED_BYTES_ON_TIERS), NO_PARAMS, "GET",
-        usedBytesOnTiers).run();
-=======
         getEndpoint(AlluxioWorkerRestServiceHandler.GET_USED_BYTES_ON_TIERS), NO_PARAMS,
         HttpMethod.GET, usedBytesOnTiers).run();
->>>>>>> 6a0ae130
 
     Mockito.verify(sStoreMeta).getUsedBytesOnTiers();
   }
@@ -252,13 +212,8 @@
     Mockito.doReturn(pathsOnTiers).when(sStoreMeta).getDirectoryPathsOnTiers();
 
     new TestCase(mHostname, mPort,
-<<<<<<< HEAD
-        getEndpoint(AlluxioWorkerRestServiceHandler.GET_DIRECTORY_PATHS_ON_TIERS), NO_PARAMS, "GET",
-        pathsOnTiers).run();
-=======
         getEndpoint(AlluxioWorkerRestServiceHandler.GET_DIRECTORY_PATHS_ON_TIERS), NO_PARAMS,
         HttpMethod.GET, pathsOnTiers).run();
->>>>>>> 6a0ae130
 
     Mockito.verify(sStoreMeta).getDirectoryPathsOnTiers();
   }
@@ -270,11 +225,7 @@
     Mockito.doReturn(startTime).when(sWorker).getStartTimeMs();
 
     new TestCase(mHostname, mPort, getEndpoint(AlluxioWorkerRestServiceHandler.GET_START_TIME_MS),
-<<<<<<< HEAD
-        NO_PARAMS, "GET", startTime).run();
-=======
         NO_PARAMS, HttpMethod.GET, startTime).run();
->>>>>>> 6a0ae130
   }
 
   @Test
@@ -284,11 +235,7 @@
     Mockito.doReturn(uptime).when(sWorker).getUptimeMs();
 
     new TestCase(mHostname, mPort, getEndpoint(AlluxioWorkerRestServiceHandler.GET_UPTIME_MS),
-<<<<<<< HEAD
-        NO_PARAMS, "GET", uptime).run();
-=======
         NO_PARAMS, HttpMethod.GET, uptime).run();
->>>>>>> 6a0ae130
 
     Mockito.verify(sWorker).getUptimeMs();
   }
