--- conflicted
+++ resolved
@@ -55,11 +55,7 @@
   private LocalAlluxioClusterResource mResource = new LocalAlluxioClusterResource();
 
   @Before
-<<<<<<< HEAD
-  public void beforeClass() throws Exception {
-=======
-  public void before() {
->>>>>>> 9a46af84
+  public void before() throws Exception {
     AlluxioWorker alluxioWorker = mResource.get().getWorker();
     mBlockWorker = PowerMockito.mock(BlockWorker.class);
     BlockWorker mOldWorker = Whitebox.getInternalState(alluxioWorker, "mBlockWorker");
