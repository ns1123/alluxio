--- conflicted
+++ resolved
@@ -82,50 +82,4 @@
 
     Mockito.verify(mBlockMaster).getBlockInfo(Mockito.anyLong());
   }
-<<<<<<< HEAD
-=======
-
-  @Test
-  public void getCapacityBytesTest() throws Exception {
-    Random random = new Random();
-    long capacityBytes = random.nextLong();
-    Mockito.doReturn(capacityBytes).when(mBlockMaster).getCapacityBytes();
-
-    TestCaseFactory
-        .newMasterTestCase(getEndpoint(BlockMasterClientRestServiceHandler.GET_CAPACITY_BYTES),
-            NO_PARAMS, "GET", capacityBytes, mResource).run();
-
-    Mockito.verify(mBlockMaster).getCapacityBytes();
-  }
-
-  @Test
-  public void getUsedBytesTest() throws Exception {
-    Random random = new Random();
-    long usedBytes = random.nextLong();
-    Mockito.doReturn(usedBytes).when(mBlockMaster).getUsedBytes();
-
-    TestCaseFactory
-        .newMasterTestCase(getEndpoint(BlockMasterClientRestServiceHandler.GET_USED_BYTES),
-            NO_PARAMS, "GET", usedBytes, mResource).run();
-
-    Mockito.verify(mBlockMaster).getUsedBytes();
-  }
-
-  @Test
-  public void getWorkerInfoListTest() throws Exception {
-    Random random = new Random();
-    List<WorkerInfo> workerInfos = Lists.newArrayList();
-    int numWorkerInfos = random.nextInt(10);
-    for (int i = 0; i < numWorkerInfos; i++) {
-      workerInfos.add(WorkerInfoTest.createRandom());
-    }
-    Mockito.doReturn(workerInfos).when(mBlockMaster).getWorkerInfoList();
-
-    TestCaseFactory
-        .newMasterTestCase(getEndpoint(BlockMasterClientRestServiceHandler.GET_WORKER_INFO_LIST),
-            NO_PARAMS, "GET", workerInfos, mResource).run();
-
-    Mockito.verify(mBlockMaster).getWorkerInfoList();
-  }
->>>>>>> 9d206a8c
 }