--- conflicted
+++ resolved
@@ -87,13 +87,8 @@
     long jobId = 1;
     Mockito.when(mJobManagerMaster.runJob(config)).thenReturn(jobId);
 
-<<<<<<< HEAD
     TestCaseFactory.newMasterTestCase(getEndpoint(JobManagerMasterClientRestServiceHandler.RUN_JOB),
-        NO_PARAMS, "POST", jobId, mResource, jsonString).run();
-=======
-    TestCaseFactory.newMasterTestCase(getEndpoint(JobManagerClientRestServiceHandler.RUN_JOB),
         NO_PARAMS, "POST", jobId, mResource, jsonString, false).run();
->>>>>>> 79c29de8
   }
 
   @Test
@@ -124,13 +119,8 @@
     LoadConfig config = new LoadConfig("/test");
     JobInfo jobInfo = new JobInfo(jobId, "job", config);
     Mockito.when(mJobManagerMaster.getJobInfo(jobId)).thenReturn(jobInfo);
-<<<<<<< HEAD
     TestCaseFactory
         .newMasterTestCase(getEndpoint(JobManagerMasterClientRestServiceHandler.LIST_STATUS),
-            params, "GET", new alluxio.job.wire.JobInfo(jobInfo), mResource).run();
-=======
-    TestCaseFactory.newMasterTestCase(getEndpoint(JobManagerClientRestServiceHandler.LIST_STATUS),
-        params, "GET", new alluxio.job.wire.JobInfo(jobInfo), mResource, null, true).run();
->>>>>>> 79c29de8
+            params, "GET", new alluxio.job.wire.JobInfo(jobInfo), mResource, null, true).run();
   }
 }