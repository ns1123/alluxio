/*
 * The Alluxio Open Foundation licenses this work under the Apache License, version 2.0
 * (the “License”). You may not use this work except in compliance with the License, which is
 * available at www.apache.org/licenses/LICENSE-2.0
 *
 * This software is distributed on an "AS IS" basis, WITHOUT WARRANTIES OR CONDITIONS OF ANY KIND,
 * either express or implied, as more fully set forth in the License.
 *
 * See the NOTICE file distributed with this work for information regarding copyright ownership.
 */

package alluxio.master.job;

import alluxio.Constants;
import alluxio.LocalAlluxioClusterResource;
import alluxio.job.load.DistributedSingleFileLoadingConfig;
import alluxio.master.AlluxioMaster;
import alluxio.master.Master;
import alluxio.master.job.meta.JobInfo;
import alluxio.rest.TestCaseFactory;

import com.fasterxml.jackson.databind.ObjectMapper;
import com.google.common.collect.Lists;
import com.google.common.collect.Maps;
import org.junit.Assert;
import org.junit.Before;
import org.junit.Rule;
import org.junit.Test;
import org.junit.runner.RunWith;
import org.mockito.Mockito;
import org.powermock.api.mockito.PowerMockito;
import org.powermock.core.classloader.annotations.PrepareForTest;
import org.powermock.modules.junit4.PowerMockRunner;
import org.powermock.reflect.Whitebox;

import java.util.List;
import java.util.Map;

/**
 * Tests {@link JobManagerClientRestServiceHandler}.
 */
@RunWith(PowerMockRunner.class)
@PrepareForTest(JobManagerMaster.class)
public class JobManagerMasterClientRestApiTest {
  private static final Map<String, String> NO_PARAMS = Maps.newHashMap();
  private JobManagerMaster mJobManagerMaster;

  @Rule
  private LocalAlluxioClusterResource mResource = new LocalAlluxioClusterResource();

  @Before
<<<<<<< HEAD
  public void beforeClass() throws Exception {
=======
  public void before() {
>>>>>>> 9a46af84
    AlluxioMaster alluxioMaster = mResource.get().getMaster().getInternalMaster();
    mJobManagerMaster = PowerMockito.mock(JobManagerMaster.class);
    List<Master> oldMasters = Whitebox.getInternalState(alluxioMaster, "mAdditionalMasters");
    Assert.assertEquals(1, oldMasters.size());
    oldMasters.get(0).stop();
    Whitebox.setInternalState(alluxioMaster, "mAdditionalMasters",
        Lists.newArrayList(mJobManagerMaster));
  }

  private String getEndpoint(String suffix) {
    return JobManagerClientRestServiceHandler.SERVICE_PREFIX + "/" + suffix;
  }

  @Test
  public void serviceNameTest() throws Exception {
    TestCaseFactory.newMasterTestCase(getEndpoint(JobManagerClientRestServiceHandler.SERVICE_NAME),
        NO_PARAMS, "GET", Constants.JOB_MANAGER_MASTER_CLIENT_SERVICE_NAME, mResource).run();
  }

  @Test
  public void serviceVersionTest() throws Exception {
    TestCaseFactory
        .newMasterTestCase(getEndpoint(JobManagerClientRestServiceHandler.SERVICE_VERSION),
            NO_PARAMS, "GET", Constants.JOB_MANAGER_MASTER_CLIENT_SERVICE_VERSION, mResource)
        .run();
  }

  @Test
  public void runJobTest() throws Exception {
    DistributedSingleFileLoadingConfig config = new DistributedSingleFileLoadingConfig("/test");
    String jsonString = new ObjectMapper().writeValueAsString(config);

    long jobId = 1;
    Mockito.when(mJobManagerMaster.runJob(config)).thenReturn(jobId);

    TestCaseFactory.newMasterTestCase(getEndpoint(JobManagerClientRestServiceHandler.RUN_JOB),
        NO_PARAMS, "POST", jobId, mResource, jsonString).run();
  }

  @Test
  public void cancelJobTest() throws Exception {
    Map<String, String> params = Maps.newHashMap();
    long jobId = 1;
    params.put("jobId", "1");
    TestCaseFactory.newMasterTestCase(getEndpoint(JobManagerClientRestServiceHandler.CANCEL_JOB),
        params, "POST", "", mResource).run();

    Mockito.verify(mJobManagerMaster).cancelJob(jobId);
  }

  @Test
  public void listJobsTest() throws Exception {
    TestCaseFactory.newMasterTestCase(getEndpoint(JobManagerClientRestServiceHandler.LIST),
        NO_PARAMS, "GET", "[]", mResource).run();
    Mockito.verify(mJobManagerMaster).listJobs();
  }

  @Test
  public void listJobStatus() throws Exception {
    Map<String, String> params = Maps.newHashMap();
    long jobId = 1L;
    params.put("jobId", "1");
    DistributedSingleFileLoadingConfig config = new DistributedSingleFileLoadingConfig("/test");
    JobInfo jobInfo = new JobInfo(jobId, "job", config);
    Mockito.when(mJobManagerMaster.getJobInfo(jobId)).thenReturn(jobInfo);
    TestCaseFactory.newMasterTestCase(getEndpoint(JobManagerClientRestServiceHandler.LIST_STATUS),
        params, "GET", new alluxio.job.wire.JobInfo(jobInfo), mResource).run();
  }
}<|MERGE_RESOLUTION|>--- conflicted
+++ resolved
@@ -49,11 +49,7 @@
   private LocalAlluxioClusterResource mResource = new LocalAlluxioClusterResource();
 
   @Before
-<<<<<<< HEAD
-  public void beforeClass() throws Exception {
-=======
-  public void before() {
->>>>>>> 9a46af84
+  public void before() throws Exception {
     AlluxioMaster alluxioMaster = mResource.get().getMaster().getInternalMaster();
     mJobManagerMaster = PowerMockito.mock(JobManagerMaster.class);
     List<Master> oldMasters = Whitebox.getInternalState(alluxioMaster, "mAdditionalMasters");
