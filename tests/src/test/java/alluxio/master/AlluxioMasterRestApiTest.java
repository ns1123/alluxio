--- conflicted
+++ resolved
@@ -18,10 +18,7 @@
 import alluxio.cli.Version;
 import alluxio.master.block.BlockMaster;
 import alluxio.metrics.MetricsSystem;
-<<<<<<< HEAD
-=======
 import alluxio.rest.RestApiTest;
->>>>>>> 6a0ae130
 import alluxio.rest.TestCase;
 import alluxio.underfs.UnderFileSystem;
 import alluxio.util.CommonUtils;
@@ -76,14 +73,7 @@
     Whitebox.setInternalState(mAlluxioMaster, "mBlockMaster", mBlockMaster);
     mHostname = mResource.get().getHostname();
     mPort = mResource.get().getMaster().getWebLocalPort();
-<<<<<<< HEAD
-  }
-
-  private String getEndpoint(String suffix) {
-    return AlluxioMasterRestServiceHandler.SERVICE_PREFIX + "/" + suffix;
-=======
     mServicePrefix = AlluxioMasterRestServiceHandler.SERVICE_PREFIX;
->>>>>>> 6a0ae130
   }
 
   @Test
@@ -93,11 +83,7 @@
     Mockito.doReturn(capacityBytes).when(mBlockMaster).getCapacityBytes();
 
     new TestCase(mHostname, mPort, getEndpoint(AlluxioMasterRestServiceHandler.GET_CAPACITY_BYTES),
-<<<<<<< HEAD
-        NO_PARAMS, "GET", capacityBytes).run();
-=======
         NO_PARAMS, HttpMethod.GET, capacityBytes).run();
->>>>>>> 6a0ae130
   }
 
   @Test
@@ -107,11 +93,7 @@
     Mockito.doReturn(usedBytes).when(mBlockMaster).getUsedBytes();
 
     new TestCase(mHostname, mPort, getEndpoint(AlluxioMasterRestServiceHandler.GET_USED_BYTES),
-<<<<<<< HEAD
-            NO_PARAMS, "GET", usedBytes).run();
-=======
             NO_PARAMS, HttpMethod.GET, usedBytes).run();
->>>>>>> 6a0ae130
   }
 
   @Test
@@ -123,11 +105,7 @@
     Mockito.doReturn(usedBytes).when(mBlockMaster).getUsedBytes();
 
     new TestCase(mHostname, mPort, getEndpoint(AlluxioMasterRestServiceHandler.GET_FREE_BYTES),
-<<<<<<< HEAD
-        NO_PARAMS, "GET", capacityBytes - usedBytes).run();
-=======
         NO_PARAMS, HttpMethod.GET, capacityBytes - usedBytes).run();
->>>>>>> 6a0ae130
   }
 
   @Test
@@ -137,11 +115,7 @@
     Mockito.doReturn(workerCount).when(mBlockMaster).getWorkerCount();
 
     new TestCase(mHostname, mPort, getEndpoint(AlluxioMasterRestServiceHandler.GET_WORKER_COUNT),
-<<<<<<< HEAD
-        NO_PARAMS, "GET", workerCount).run();
-=======
         NO_PARAMS, HttpMethod.GET, workerCount).run();
->>>>>>> 6a0ae130
 
     Mockito.verify(mBlockMaster).getWorkerCount();
   }
@@ -157,13 +131,8 @@
     Mockito.doReturn(workerInfos).when(mBlockMaster).getWorkerInfoList();
 
     new TestCase(mHostname, mPort,
-<<<<<<< HEAD
-        getEndpoint(AlluxioMasterRestServiceHandler.GET_WORKER_INFO_LIST), NO_PARAMS, "GET",
-        workerInfos).run();
-=======
         getEndpoint(AlluxioMasterRestServiceHandler.GET_WORKER_INFO_LIST), NO_PARAMS,
         HttpMethod.GET, workerInfos).run();
->>>>>>> 6a0ae130
 
     Mockito.verify(mBlockMaster).getWorkerInfoList();
   }
@@ -194,11 +163,7 @@
     Mockito.doReturn(properties).when(configuration).getInternalProperties();
 
     new TestCase(mHostname, mPort, getEndpoint(AlluxioMasterRestServiceHandler.GET_CONFIGURATION),
-<<<<<<< HEAD
-        NO_PARAMS, "GET", propertyMap).run();
-=======
         NO_PARAMS, HttpMethod.GET, propertyMap).run();
->>>>>>> 6a0ae130
 
     Mockito.verify(configuration).getInternalProperties();
   }
@@ -211,11 +176,7 @@
     Mockito.doReturn(address).when(mAlluxioMaster).getMasterAddress();
 
     new TestCase(mHostname, mPort, getEndpoint(AlluxioMasterRestServiceHandler.GET_RPC_ADDRESS),
-<<<<<<< HEAD
-        NO_PARAMS, "GET", address.toString()).run();
-=======
         NO_PARAMS, HttpMethod.GET, address.toString()).run();
->>>>>>> 6a0ae130
 
     Mockito.verify(mAlluxioMaster).getMasterAddress();
   }
@@ -255,11 +216,7 @@
     Mockito.doReturn(gauges).when(metricRegistry).getGauges();
 
     new TestCase(mHostname, mPort, getEndpoint(AlluxioMasterRestServiceHandler.GET_METRICS),
-<<<<<<< HEAD
-        NO_PARAMS, "GET", metricsMap).run();
-=======
         NO_PARAMS, HttpMethod.GET, metricsMap).run();
->>>>>>> 6a0ae130
 
     Mockito.verify(metricRegistry).getCounters();
     Mockito.verify(metricRegistry).getGauges();
@@ -273,11 +230,7 @@
     Mockito.doReturn(startTime).when(mAlluxioMaster).getStartTimeMs();
 
     new TestCase(mHostname, mPort, getEndpoint(AlluxioMasterRestServiceHandler.GET_START_TIME_MS),
-<<<<<<< HEAD
-        NO_PARAMS, "GET", startTime).run();
-=======
         NO_PARAMS, HttpMethod.GET, startTime).run();
->>>>>>> 6a0ae130
   }
 
   @Test
@@ -287,11 +240,7 @@
     Mockito.doReturn(uptime).when(mAlluxioMaster).getUptimeMs();
 
     new TestCase(mHostname, mPort, getEndpoint(AlluxioMasterRestServiceHandler.GET_UPTIME_MS),
-<<<<<<< HEAD
-        NO_PARAMS, "GET", uptime).run();
-=======
         NO_PARAMS, HttpMethod.GET, uptime).run();
->>>>>>> 6a0ae130
 
     Mockito.verify(mAlluxioMaster).getUptimeMs();
   }
@@ -299,11 +248,7 @@
   @Test
   public void getVersionTest() throws Exception {
     new TestCase(mHostname, mPort, getEndpoint(AlluxioMasterRestServiceHandler.GET_VERSION),
-<<<<<<< HEAD
-        NO_PARAMS, "GET", Version.VERSION).run();
-=======
         NO_PARAMS, HttpMethod.GET, Version.VERSION).run();
->>>>>>> 6a0ae130
   }
 
   private UnderFileSystem mockUfs() {
@@ -326,13 +271,8 @@
         UnderFileSystem.SpaceType.SPACE_TOTAL));
 
     new TestCase(mHostname, mPort,
-<<<<<<< HEAD
-        getEndpoint(AlluxioMasterRestServiceHandler.GET_UFS_CAPACITY_BYTES), NO_PARAMS, "GET",
-        capacity).run();
-=======
         getEndpoint(AlluxioMasterRestServiceHandler.GET_UFS_CAPACITY_BYTES), NO_PARAMS,
         HttpMethod.GET, capacity).run();
->>>>>>> 6a0ae130
   }
 
   @Test
@@ -345,11 +285,7 @@
         UnderFileSystem.SpaceType.SPACE_USED));
 
     new TestCase(mHostname, mPort, getEndpoint(AlluxioMasterRestServiceHandler.GET_UFS_USED_BYTES),
-<<<<<<< HEAD
-        NO_PARAMS, "GET", usedBytes).run();
-=======
         NO_PARAMS, HttpMethod.GET, usedBytes).run();
->>>>>>> 6a0ae130
   }
 
   @Test
@@ -362,11 +298,7 @@
         UnderFileSystem.SpaceType.SPACE_FREE));
 
     new TestCase(mHostname, mPort, getEndpoint(AlluxioMasterRestServiceHandler.GET_UFS_FREE_BYTES),
-<<<<<<< HEAD
-        NO_PARAMS, "GET", freeBytes).run();
-=======
         NO_PARAMS, HttpMethod.GET, freeBytes).run();
->>>>>>> 6a0ae130
   }
 
   @Test
@@ -383,13 +315,8 @@
     Mockito.doReturn(capacityBytesOnTiers).when(mBlockMaster).getTotalBytesOnTiers();
 
     new TestCase(mHostname, mPort,
-<<<<<<< HEAD
-        getEndpoint(AlluxioMasterRestServiceHandler.GET_CAPACITY_BYTES_ON_TIERS), NO_PARAMS, "GET",
-        capacityBytesOnTiers).run();
-=======
         getEndpoint(AlluxioMasterRestServiceHandler.GET_CAPACITY_BYTES_ON_TIERS), NO_PARAMS,
         HttpMethod.GET, capacityBytesOnTiers).run();
->>>>>>> 6a0ae130
 
     Mockito.verify(mBlockMaster).getTotalBytesOnTiers();
   }
@@ -408,13 +335,8 @@
     Mockito.doReturn(usedBytesOnTiers).when(mBlockMaster).getUsedBytesOnTiers();
 
     new TestCase(mHostname, mPort,
-<<<<<<< HEAD
-        getEndpoint(AlluxioMasterRestServiceHandler.GET_USED_BYTES_ON_TIERS), NO_PARAMS, "GET",
-        usedBytesOnTiers).run();
-=======
         getEndpoint(AlluxioMasterRestServiceHandler.GET_USED_BYTES_ON_TIERS), NO_PARAMS,
         HttpMethod.GET, usedBytesOnTiers).run();
->>>>>>> 6a0ae130
 
     Mockito.verify(mBlockMaster).getUsedBytesOnTiers();
   }
