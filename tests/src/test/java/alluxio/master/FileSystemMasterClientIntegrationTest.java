--- conflicted
+++ resolved
@@ -32,12 +32,8 @@
 public final class FileSystemMasterClientIntegrationTest {
   @Rule
   public LocalAlluxioClusterResource mLocalAlluxioClusterResource =
-<<<<<<< HEAD
-      new LocalAlluxioClusterResource.Builder().setProperty(PropertyKey.MASTER_RETRY, 30).build();
-=======
       new LocalAlluxioClusterResource.Builder()
           .setProperty(PropertyKey.USER_RPC_RETRY_MAX_NUM_RETRY, 30).build();
->>>>>>> a46f9510
 
   @Test
   public void openClose() throws AlluxioException, IOException {
