--- conflicted
+++ resolved
@@ -16,13 +16,8 @@
 import com.google.common.base.Function;
 import com.google.common.base.Throwables;
 
-<<<<<<< HEAD
-=======
-import java.io.IOException;
-
 import java.util.Random;
 
->>>>>>> 9a46af84
 /**
  * Util methods for writing integration tests.
  */
