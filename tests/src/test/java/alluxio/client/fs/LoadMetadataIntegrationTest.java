/*
 * The Alluxio Open Foundation licenses this work under the Apache License, version 2.0
 * (the "License"). You may not use this work except in compliance with the License, which is
 * available at www.apache.org/licenses/LICENSE-2.0
 *
 * This software is distributed on an "AS IS" basis, WITHOUT WARRANTIES OR CONDITIONS OF ANY KIND,
 * either express or implied, as more fully set forth in the License.
 *
 * See the NOTICE file distributed with this work for information regarding copyright ownership.
 */

package alluxio.client.fs;

import alluxio.AlluxioURI;
import alluxio.AuthenticatedUserRule;
import alluxio.Configuration;
import alluxio.ConfigurationTestUtils;
import alluxio.Constants;
import alluxio.PropertyKey;
import alluxio.UnderFileSystemFactoryRegistryRule;
import alluxio.client.file.FileSystem;
import alluxio.client.file.URIStatus;
import alluxio.client.file.options.GetStatusOptions;
import alluxio.client.file.options.ListStatusOptions;
import alluxio.exception.FileDoesNotExistException;
import alluxio.master.file.FileSystemMaster;
import alluxio.master.file.meta.UfsAbsentPathCache;
import alluxio.testutils.BaseIntegrationTest;
import alluxio.testutils.LocalAlluxioClusterResource;
import alluxio.testutils.underfs.sleeping.SleepingUnderFileSystemFactory;
import alluxio.testutils.underfs.sleeping.SleepingUnderFileSystemOptions;
import alluxio.util.CommonUtils;
import alluxio.util.WaitForOptions;
import alluxio.wire.LoadMetadataType;

import com.google.common.io.Files;
import org.junit.After;
import org.junit.Assert;
import org.junit.Before;
import org.junit.ClassRule;
import org.junit.Rule;
import org.junit.Test;
import org.powermock.reflect.Whitebox;

import java.io.File;
import java.io.FileWriter;
import java.util.List;

/**
 * Tests the loading of metadata and the available options.
 */
public class LoadMetadataIntegrationTest extends BaseIntegrationTest {
  private static final long SLEEP_MS = Constants.SECOND_MS / 2;

  private static final long LONG_SLEEP_MS = Constants.SECOND_MS;

  private FileSystem mFileSystem;
  private String mLocalUfsPath = Files.createTempDir().getAbsolutePath();

  @Rule
  public AuthenticatedUserRule mAuthenticatedUser = new AuthenticatedUserRule("test");

  @Rule
  public LocalAlluxioClusterResource mLocalAlluxioClusterResource =
      new LocalAlluxioClusterResource.Builder().build();

  @ClassRule
  public static UnderFileSystemFactoryRegistryRule sUnderfilesystemfactoryregistry =
      new UnderFileSystemFactoryRegistryRule(new SleepingUnderFileSystemFactory(
          new SleepingUnderFileSystemOptions()
              .setExistsMs(SLEEP_MS)
              .setListStatusWithOptionsMs(LONG_SLEEP_MS)));

  @Before
  public void before() throws Exception {
    mFileSystem = FileSystem.Factory.get();
    mFileSystem.mount(new AlluxioURI("/mnt/"), new AlluxioURI("sleep://" + mLocalUfsPath));

    new File(mLocalUfsPath + "/dir1/dirA/").mkdirs();
    FileWriter fileWriter = new FileWriter(mLocalUfsPath + "/dir1/dirA/file");
    fileWriter.write("test");
    fileWriter.close();
  }

  @After
  public void after() throws Exception {
    ConfigurationTestUtils.resetConfiguration();
  }

  @Test
  public void loadMetadataAlways() throws Exception {
    GetStatusOptions options =
        GetStatusOptions.defaults().setLoadMetadataType(LoadMetadataType.Always);
    checkGetStatus("/mnt/dir1/dirA/fileDNE1", options, false, true);
    checkGetStatus("/mnt/dir1/dirA/fileDNE1", options, false, true);
    checkGetStatus("/mnt/dir1/dirA/fileDNE2", options, false, true);
    checkGetStatus("/mnt/dir1/dirA/file", options, true, true);
    checkGetStatus("/mnt/dir1/dirA/dirDNE/", options, false, true);
  }

  @Test
  public void loadMetadataNever() throws Exception {
    GetStatusOptions options =
        GetStatusOptions.defaults().setLoadMetadataType(LoadMetadataType.Never);
    checkGetStatus("/mnt/dir1/dirA/fileDNE1", options, false, false);
    checkGetStatus("/mnt/dir1/dirA/fileDNE1", options, false, false);
    checkGetStatus("/mnt/dir1/dirA/fileDNE2", options, false, false);
    checkGetStatus("/mnt/dir1/dirA/file", options, false, false);
    checkGetStatus("/mnt/dir1/dirA/dirDNE/", options, false, false);
    checkGetStatus("/mnt/dir1/dirA/dirDNE/fileDNE3", options, false, false);
  }

  @Test
  public void loadMetadataOnce() throws Exception {
    GetStatusOptions options =
        GetStatusOptions.defaults().setLoadMetadataType(LoadMetadataType.Once);
    checkGetStatus("/mnt/dir1/dirA/fileDNE1", options, false, true);
    checkGetStatus("/mnt/dir1/dirA/fileDNE1", options, false, false);
    checkGetStatus("/mnt/dir1/dirA/fileDNE2", options, false, true);
    checkGetStatus("/mnt/dir1/dirA/file", options, true, true);
    checkGetStatus("/mnt/dir1/dirA/dirDNE/", options, false, true);
    checkGetStatus("/mnt/dir1/dirA/dirDNE/dir1", options, false, false);
    checkGetStatus("/mnt/dir1/dirA/dirDNE/dir1/file1", options, false, false);
    checkGetStatus("/mnt/dir1/dirA/dirDNE/dir2", options, false, false);
  }

  @Test
  public void loadMetadataOnceAfterUfsCreate() throws Exception {
    GetStatusOptions options =
        GetStatusOptions.defaults().setLoadMetadataType(LoadMetadataType.Once);
    // dirB does not exist yet
    checkGetStatus("/mnt/dir1/dirA/dirB/file", options, false, true);

    // create dirB in UFS
    Assert.assertTrue(new File(mLocalUfsPath + "/dir1/dirA/dirB").mkdirs());

    // 'ONCE' still should not load the metadata
    checkGetStatus("/mnt/dir1/dirA/dirB/file", options, false, false);

    // load metadata for dirB with 'ALWAYS'
    checkGetStatus("/mnt/dir1/dirA/dirB",
        GetStatusOptions.defaults().setLoadMetadataType(LoadMetadataType.Always), true, true);

    // 'ONCE' should now load the metadata
    checkGetStatus("/mnt/dir1/dirA/dirB/file", options, false, true);
  }

  @Test
  public void loadMetadataOnceAfterUfsDelete() throws Exception {
    GetStatusOptions options =
        GetStatusOptions.defaults().setLoadMetadataType(LoadMetadataType.Once);
    // create dirB in UFS
    Assert.assertTrue(new File(mLocalUfsPath + "/dir1/dirA/dirB").mkdirs());

    checkGetStatus("/mnt/dir1/dirA/dirB/file", options, false, true);
    checkGetStatus("/mnt/dir1/dirA/dirB/file", options, false, false);

    // delete dirB in UFS
    Assert.assertTrue(new File(mLocalUfsPath + "/dir1/dirA/dirB").delete());

    // 'ONCE' should not be affected if UFS is changed
    checkGetStatus("/mnt/dir1/dirA/dirB/file", options, false, false);

    // force load metadata with 'ALWAYS'
    checkGetStatus("/mnt/dir1/dirA/dirB",
        GetStatusOptions.defaults().setLoadMetadataType(LoadMetadataType.Always), false, true);

    // 'ONCE' should still not load metadata, since the ancestor is absent
    checkGetStatus("/mnt/dir1/dirA/dirB/file", options, false, false);
  }

  @Test
  public void loadAlwaysConfiguration() throws Exception {
    Configuration.set(PropertyKey.USER_FILE_METADATA_LOAD_TYPE, LoadMetadataType.Always.toString());
    GetStatusOptions options = GetStatusOptions.defaults();
    checkGetStatus("/mnt/dir1/dirA/fileDNE1", options, false, true);
    checkGetStatus("/mnt/dir1/dirA/fileDNE1", options, false, true);
  }

  @Test
  public void loadOnceConfiguration() throws Exception {
    Configuration.set(PropertyKey.USER_FILE_METADATA_LOAD_TYPE, LoadMetadataType.Once.toString());
    GetStatusOptions options = GetStatusOptions.defaults();
    checkGetStatus("/mnt/dir1/dirA/fileDNE1", options, false, true);
    checkGetStatus("/mnt/dir1/dirA/fileDNE1", options, false, false);
  }

  @Test
  public void loadNeverConfiguration() throws Exception {
    Configuration.set(PropertyKey.USER_FILE_METADATA_LOAD_TYPE, LoadMetadataType.Never.toString());
    GetStatusOptions options = GetStatusOptions.defaults();
    checkGetStatus("/mnt/dir1/dirA/fileDNE1", options, false, false);
    checkGetStatus("/mnt/dir1/dirA/fileDNE1", options, false, false);
  }

  @Test
  public void loadRecursive() throws Exception {
    Configuration.set(PropertyKey.USER_FILE_METADATA_LOAD_TYPE, LoadMetadataType.Once.toString());
    ListStatusOptions options = ListStatusOptions.defaults().setRecursive(true);
    for (int i = 0; i < 5; i++) {
      for (int j = 0; j < 5; j++) {
        new File(mLocalUfsPath + "/dir" + i + "/dir" + j + "/").mkdirs();
        FileWriter fileWriter = new FileWriter(mLocalUfsPath
            + "/dir" + i + "/dir" + j + "/" + "file");
        fileWriter.write("test" + i);
        fileWriter.close();
      }
    }
    long startMs = CommonUtils.getCurrentMs();
    List<URIStatus> list = mFileSystem.listStatus(new AlluxioURI("/mnt"), options);
    long durationMs = CommonUtils.getCurrentMs() - startMs;
    // 25 files, 25 level 2 dirs, 5 level 1 dirs, 1 file and 1 dir created in before
    Assert.assertEquals(25 * 2 + 5 + 2, list.size());

    // Should load metadata once, in one recursive call
    Assert.assertTrue("Expected to be between one and two SLEEP_MS. actual duration (ms): "
            + durationMs, durationMs >= LONG_SLEEP_MS && durationMs <= 2 * LONG_SLEEP_MS);
  }

  /**
   * Checks the get status call with the specified parameters and expectations.
   *
   * @param path the path to get the status for
   * @param options the options for the get status call
   * @param expectExists if true, the path should exist
   * @param expectLoadFromUfs if true, the get status call will load from ufs
   */
  private void checkGetStatus(final String path, GetStatusOptions options, boolean expectExists,
      boolean expectLoadFromUfs)
      throws Exception {
    long startMs = CommonUtils.getCurrentMs();
    try {
      mFileSystem.getStatus(new AlluxioURI(path), options);
      if (!expectExists) {
        Assert.fail("Path is not expected to exist: " + path);
      }
    } catch (FileDoesNotExistException e) {
      if (expectExists) {
        throw e;
      }
    }
    long durationMs = CommonUtils.getCurrentMs() - startMs;
    if (expectLoadFromUfs) {
      Assert.assertTrue("Expected to be slow (ufs load). actual duration (ms): " + durationMs,
          durationMs >= SLEEP_MS);
    } else {
      Assert.assertTrue("Expected to be fast (no ufs load). actual duration (ms): " + durationMs,
          durationMs < SLEEP_MS / 2);
    }

    if (!expectExists && expectLoadFromUfs) {
      // The metadata is loaded from Ufs, but the path does not exist, so it will be added to the
      // absent cache. Wait until the path shows up in the absent cache.
      // ALLUXIO CS REPLACE
      // final UfsAbsentPathCache cache = Whitebox.getInternalState(
      //     mLocalAlluxioClusterResource.get().getLocalAlluxioMaster().getMasterProcess()
      //         .getMaster(FileSystemMaster.class), "mUfsAbsentPathCache");
      // ALLUXIO CS WITH
      final FileSystemMaster innerFileSystemMaster = Whitebox.getInternalState(
          mLocalAlluxioClusterResource.get().getLocalAlluxioMaster().getMasterProcess()
<<<<<<< HEAD
              .getMaster(FileSystemMaster.class), "mFileSystemMaster");
      final UfsAbsentPathCache cache =
          Whitebox.getInternalState(innerFileSystemMaster, "mUfsAbsentPathCache");
      // ALLUXIO CS END
=======
              .getMaster(FileSystemMaster.class),
          "mUfsAbsentPathCache");
>>>>>>> 5580f0cf
      CommonUtils.waitFor("path (" + path + ") to be added to absent cache",
          () -> cache.isAbsent(new AlluxioURI(path)),
          WaitForOptions.defaults().setTimeoutMs(60000));
    }

    if (expectExists && expectLoadFromUfs) {
      // The metadata is loaded from Ufs, and the path exists, so it will be removed from the
      // absent cache. Wait until the path is removed.
      // ALLUXIO CS REPLACE
      // final UfsAbsentPathCache cache = Whitebox.getInternalState(
      //     mLocalAlluxioClusterResource.get().getLocalAlluxioMaster().getMasterProcess()
      //         .getMaster(FileSystemMaster.class), "mUfsAbsentPathCache");
      // ALLUXIO CS WITH
      final FileSystemMaster innerFileSystemMaster = Whitebox.getInternalState(
          mLocalAlluxioClusterResource.get().getLocalAlluxioMaster().getMasterProcess()
<<<<<<< HEAD
              .getMaster(FileSystemMaster.class), "mFileSystemMaster");
      final UfsAbsentPathCache cache =
          Whitebox.getInternalState(innerFileSystemMaster, "mUfsAbsentPathCache");
      // ALLUXIO CS END
      CommonUtils.waitFor("path (" + path + ") to be removed from absent cache",
          new Function<Void, Boolean>() {
            @Override
            public Boolean apply(Void input) {
              if (cache.isAbsent(new AlluxioURI(path))) {
                return false;
              }
              return true;
            }
          }, WaitForOptions.defaults().setTimeoutMs(60000));
=======
              .getMaster(FileSystemMaster.class),
          "mUfsAbsentPathCache");
      CommonUtils.waitFor("path (" + path + ") to be removed from absent cache", () -> {
        if (cache.isAbsent(new AlluxioURI(path))) {
          return false;
        }
        return true;
      }, WaitForOptions.defaults().setTimeoutMs(60000));
>>>>>>> 5580f0cf
    }
  }
}<|MERGE_RESOLUTION|>--- conflicted
+++ resolved
@@ -251,22 +251,7 @@
     if (!expectExists && expectLoadFromUfs) {
       // The metadata is loaded from Ufs, but the path does not exist, so it will be added to the
       // absent cache. Wait until the path shows up in the absent cache.
-      // ALLUXIO CS REPLACE
-      // final UfsAbsentPathCache cache = Whitebox.getInternalState(
-      //     mLocalAlluxioClusterResource.get().getLocalAlluxioMaster().getMasterProcess()
-      //         .getMaster(FileSystemMaster.class), "mUfsAbsentPathCache");
-      // ALLUXIO CS WITH
-      final FileSystemMaster innerFileSystemMaster = Whitebox.getInternalState(
-          mLocalAlluxioClusterResource.get().getLocalAlluxioMaster().getMasterProcess()
-<<<<<<< HEAD
-              .getMaster(FileSystemMaster.class), "mFileSystemMaster");
-      final UfsAbsentPathCache cache =
-          Whitebox.getInternalState(innerFileSystemMaster, "mUfsAbsentPathCache");
-      // ALLUXIO CS END
-=======
-              .getMaster(FileSystemMaster.class),
-          "mUfsAbsentPathCache");
->>>>>>> 5580f0cf
+      UfsAbsentPathCache cache = getUfsAbsentPathCache();
       CommonUtils.waitFor("path (" + path + ") to be added to absent cache",
           () -> cache.isAbsent(new AlluxioURI(path)),
           WaitForOptions.defaults().setTimeoutMs(60000));
@@ -275,38 +260,22 @@
     if (expectExists && expectLoadFromUfs) {
       // The metadata is loaded from Ufs, and the path exists, so it will be removed from the
       // absent cache. Wait until the path is removed.
-      // ALLUXIO CS REPLACE
-      // final UfsAbsentPathCache cache = Whitebox.getInternalState(
-      //     mLocalAlluxioClusterResource.get().getLocalAlluxioMaster().getMasterProcess()
-      //         .getMaster(FileSystemMaster.class), "mUfsAbsentPathCache");
-      // ALLUXIO CS WITH
-      final FileSystemMaster innerFileSystemMaster = Whitebox.getInternalState(
-          mLocalAlluxioClusterResource.get().getLocalAlluxioMaster().getMasterProcess()
-<<<<<<< HEAD
-              .getMaster(FileSystemMaster.class), "mFileSystemMaster");
-      final UfsAbsentPathCache cache =
-          Whitebox.getInternalState(innerFileSystemMaster, "mUfsAbsentPathCache");
-      // ALLUXIO CS END
-      CommonUtils.waitFor("path (" + path + ") to be removed from absent cache",
-          new Function<Void, Boolean>() {
-            @Override
-            public Boolean apply(Void input) {
-              if (cache.isAbsent(new AlluxioURI(path))) {
-                return false;
-              }
-              return true;
-            }
-          }, WaitForOptions.defaults().setTimeoutMs(60000));
-=======
-              .getMaster(FileSystemMaster.class),
-          "mUfsAbsentPathCache");
+      UfsAbsentPathCache cache = getUfsAbsentPathCache();
       CommonUtils.waitFor("path (" + path + ") to be removed from absent cache", () -> {
         if (cache.isAbsent(new AlluxioURI(path))) {
           return false;
         }
         return true;
       }, WaitForOptions.defaults().setTimeoutMs(60000));
->>>>>>> 5580f0cf
-    }
+    }
+  }
+
+  private UfsAbsentPathCache getUfsAbsentPathCache() {
+    FileSystemMaster master = mLocalAlluxioClusterResource.get().getLocalAlluxioMaster().getMasterProcess()
+        .getMaster(FileSystemMaster.class);
+    // ALLUXIO CS ADD
+    master = Whitebox.getInternalState(master, "mFileSystemMaster");
+    // ALLUXIO CS END
+    return Whitebox.getInternalState(master, "mUfsAbsentPathCache");
   }
 }