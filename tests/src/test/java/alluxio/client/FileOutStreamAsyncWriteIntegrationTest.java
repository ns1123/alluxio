--- conflicted
+++ resolved
@@ -56,12 +56,8 @@
     status = mFileSystem.getStatus(filePath);
     Assert.assertEquals(PersistenceState.PERSISTED.toString(), status.getPersistenceState());
 
-<<<<<<< HEAD
-    checkFile(filePath, true, true, length);
-=======
     checkFileInAlluxio(filePath, length);
     checkFileInUnderStorage(filePath, length);
->>>>>>> 727c75e5
   }
 
   @Test
@@ -80,11 +76,7 @@
     status = mFileSystem.getStatus(filePath);
     Assert.assertEquals(PersistenceState.PERSISTED.toString(), status.getPersistenceState());
 
-<<<<<<< HEAD
-    checkFile(filePath, true, true, 0);
-=======
     checkFileInAlluxio(filePath, 0);
     checkFileInUnderStorage(filePath, 0);
->>>>>>> 727c75e5
   }
 }