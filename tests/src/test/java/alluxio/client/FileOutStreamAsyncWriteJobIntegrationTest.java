--- conflicted
+++ resolved
@@ -87,12 +87,7 @@
 
     URIStatus status = createAsyncFile();
     // check the file is completed but not persisted
-<<<<<<< HEAD
-    URIStatus status = mFileSystem.getStatus(filePath);
     Assert.assertEquals(PersistenceState.TO_BE_PERSISTED.toString(), status.getPersistenceState());
-=======
-    Assert.assertEquals(PersistenceState.IN_PROGRESS.toString(), status.getPersistenceState());
->>>>>>> 54d9d3b6
     Assert.assertTrue(status.isCompleted());
 
     IntegrationTestUtils.resumeAsyncPersist();
