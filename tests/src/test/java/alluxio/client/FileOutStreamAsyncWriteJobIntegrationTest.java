--- conflicted
+++ resolved
@@ -85,11 +85,7 @@
     status = mFileSystem.getStatus(filePath);
     Assert.assertEquals(PersistenceState.PERSISTED.toString(), status.getPersistenceState());
 
-<<<<<<< HEAD
-    checkFile(filePath, true, true, length);
-=======
     checkFileInAlluxio(filePath, length);
     checkFileInUnderStorage(filePath, length);
->>>>>>> 727c75e5
   }
 }