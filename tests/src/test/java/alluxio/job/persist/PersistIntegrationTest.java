/*
 * The Alluxio Open Foundation licenses this work under the Apache License, version 2.0
 * (the "License"). You may not use this work except in compliance with the License, which is
 * available at www.apache.org/licenses/LICENSE-2.0
 *
 * This software is distributed on an "AS IS" basis, WITHOUT WARRANTIES OR CONDITIONS OF ANY KIND,
 * either express or implied, as more fully set forth in the License.
 *
 * See the NOTICE file distributed with this work for information regarding copyright ownership.
 */

package alluxio.job.persist;

import alluxio.AlluxioURI;
<<<<<<< HEAD
=======
import alluxio.PropertyKey;
import alluxio.client.WriteType;
>>>>>>> 4126ca60
import alluxio.client.file.FileOutStream;
import alluxio.client.file.FileSystemContext;
import alluxio.client.file.FileSystemMasterClient;
import alluxio.client.file.URIStatus;
import alluxio.grpc.CreateFilePOptions;
import alluxio.grpc.WritePType;
import alluxio.job.JobIntegrationTest;
import alluxio.master.file.meta.PersistenceState;
import alluxio.testutils.LocalAlluxioClusterResource;
import alluxio.underfs.UnderFileSystem;
import alluxio.util.CommonUtils;
import alluxio.util.WaitForOptions;

import org.junit.Assert;
import org.junit.Test;

/**
 * Integration tests for {@link PersistDefinition}.
 */
public final class PersistIntegrationTest extends JobIntegrationTest {
  private static final String TEST_URI = "/test";

  /**
   * Tests persisting a file.
   */
  @Test
  public void persistTest() throws Exception {
    // write a file in alluxio only
    AlluxioURI filePath = new AlluxioURI(TEST_URI);
    FileOutStream os = mFileSystem.createFile(filePath,
        CreateFilePOptions.newBuilder().setWriteType(WritePType.WRITE_MUST_CACHE).build());
    os.write((byte) 0);
    os.write((byte) 1);
    os.close();

    // check the file is completed but not persisted
    URIStatus status = mFileSystem.getStatus(filePath);
    Assert.assertEquals(PersistenceState.NOT_PERSISTED.toString(), status.getPersistenceState());
    Assert.assertTrue(status.isCompleted());

    // run the persist job and check that it succeeds
    waitForJobToFinish(mJobMaster.run(new PersistConfig("/test", 1, true, status.getUfsPath())));
    String ufsPath = status.getUfsPath();
    UnderFileSystem ufs = UnderFileSystem.Factory.create(ufsPath);
    Assert.assertTrue(ufs.exists(ufsPath));

    // run the persist job again with the overwrite flag and check that it succeeds
    waitForJobToFinish(mJobMaster.run(new PersistConfig("/test", 1, true, status.getUfsPath())));
    Assert.assertTrue(ufs.exists(ufsPath));

    // run the persist job again without the overwrite flag and check it fails
    final long jobId = mJobMaster.run(new PersistConfig("/test", 1, false, status.getUfsPath()));
    waitForJobFailure(jobId);
  }

  @Test
  @LocalAlluxioClusterResource.Config(
      confParams = {
          PropertyKey.Name.MASTER_PERSISTENCE_MAX_TOTAL_WAIT_TIME_MS, "1ms",
          PropertyKey.Name.MASTER_PERSISTENCE_CHECKER_INTERVAL_MS, "50ms",
          PropertyKey.Name.MASTER_PERSISTENCE_SCHEDULER_INTERVAL_MS, "50ms"})
  public void persistTimeoutTest() throws Exception {
    // write a file in alluxio only
    AlluxioURI filePath = new AlluxioURI(TEST_URI);
    FileOutStream os = mFileSystem.createFile(filePath,
        CreateFileOptions.defaults().setWriteType(WriteType.MUST_CACHE));
    os.write((byte) 0);
    os.write((byte) 1);
    os.close();
    // check the file is completed but not persisted
    URIStatus status = mFileSystem.getStatus(filePath);
    Assert.assertEquals(PersistenceState.NOT_PERSISTED.toString(), status.getPersistenceState());
    Assert.assertTrue(status.isCompleted());
    // kill job worker
    mLocalAlluxioJobCluster.getWorker().stop();
    // persist the file
    FileSystemContext context = FileSystemContext.get();
    FileSystemMasterClient client = context.acquireMasterClient();
    try {
      client.scheduleAsyncPersist(new AlluxioURI(TEST_URI));
    } finally {
      context.releaseMasterClient(client);
    }
    CommonUtils.waitFor("persist timeout", () -> {
      try {
        return PersistenceState.NOT_PERSISTED.toString().equals(
            mFileSystem.getStatus(filePath).getPersistenceState());
      } catch (Exception e) {
        throw new RuntimeException(e);
      }
    }, WaitForOptions.defaults().setTimeoutMs(10000));
    // verify timeout and reverted to not persisted
    status = mFileSystem.getStatus(filePath);
    Assert.assertEquals(PersistenceState.NOT_PERSISTED.toString(), status.getPersistenceState());
    // restart master
    mLocalAlluxioClusterResource.get().restartMasters();
    // verify not persisted
    status = mFileSystem.getStatus(filePath);
    Assert.assertEquals(PersistenceState.NOT_PERSISTED.toString(), status.getPersistenceState());
    String ufsPath = status.getUfsPath();
    UnderFileSystem ufs = UnderFileSystem.Factory.create(ufsPath);
    Assert.assertFalse(ufs.exists(ufsPath));
  }
}<|MERGE_RESOLUTION|>--- conflicted
+++ resolved
@@ -12,11 +12,7 @@
 package alluxio.job.persist;
 
 import alluxio.AlluxioURI;
-<<<<<<< HEAD
-=======
 import alluxio.PropertyKey;
-import alluxio.client.WriteType;
->>>>>>> 4126ca60
 import alluxio.client.file.FileOutStream;
 import alluxio.client.file.FileSystemContext;
 import alluxio.client.file.FileSystemMasterClient;
@@ -82,7 +78,7 @@
     // write a file in alluxio only
     AlluxioURI filePath = new AlluxioURI(TEST_URI);
     FileOutStream os = mFileSystem.createFile(filePath,
-        CreateFileOptions.defaults().setWriteType(WriteType.MUST_CACHE));
+        CreateFilePOptions.newBuilder().setWriteType(WritePType.WRITE_MUST_CACHE).build());
     os.write((byte) 0);
     os.write((byte) 1);
     os.close();
