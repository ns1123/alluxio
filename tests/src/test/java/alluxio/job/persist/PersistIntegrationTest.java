--- conflicted
+++ resolved
@@ -15,7 +15,7 @@
 import alluxio.IntegrationTestUtils;
 import alluxio.client.file.FileOutStream;
 import alluxio.client.file.URIStatus;
-import alluxio.job.JobManagerIntegrationTest;
+import alluxio.job.JobIntegrationTest;
 import alluxio.master.file.meta.PersistenceState;
 
 import org.junit.Assert;
@@ -52,15 +52,8 @@
     final long jobId = mJobMaster.runJob(new PersistConfig("/test", false));
     waitForJobFailure(jobId);
 
-<<<<<<< HEAD
-    Assert.assertEquals(
-        "File /test is already persisted, "
-            + "to overwrite the file, please set the overwrite flag in the config",
-        mJobMaster.getJobInfo(jobId).getTaskInfoList().get(0).getErrorMessage());
-=======
-    Assert.assertTrue(mJobManagerMaster.getJobInfo(jobId).getTaskInfoList().get(0).getErrorMessage()
+    Assert.assertTrue(mJobMaster.getJobInfo(jobId).getTaskInfoList().get(0).getErrorMessage()
         .contains("File /test is already persisted, "
             + "to overwrite the file, please set the overwrite flag in the config"));
->>>>>>> 79c29de8
   }
 }