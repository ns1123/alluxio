/*
 * The Alluxio Open Foundation licenses this work under the Apache License, version 2.0
 * (the "License"). You may not use this work except in compliance with the License, which is
 * available at www.apache.org/licenses/LICENSE-2.0
 *
 * This software is distributed on an "AS IS" basis, WITHOUT WARRANTIES OR CONDITIONS OF ANY KIND,
 * either express or implied, as more fully set forth in the License.
 *
 * See the NOTICE file distributed with this work for information regarding copyright ownership.
 */

package alluxio.shell.command;

import alluxio.AlluxioURI;
import alluxio.Constants;
import alluxio.LocalAlluxioClusterResource;
import alluxio.PropertyKey;
import alluxio.client.FileSystemTestUtils;
import alluxio.client.WriteType;
import alluxio.client.file.URIStatus;
import alluxio.exception.AlluxioException;
import alluxio.security.authentication.AuthType;
import alluxio.security.group.provider.IdentityUserGroupsMapping;
import alluxio.shell.AbstractAlluxioShellTest;
import alluxio.shell.AlluxioShellUtilsTest;
import alluxio.util.FormatUtils;

import org.junit.Assert;
import org.junit.Test;

import java.io.IOException;

/**
 * Tests for ls command.
 */
public final class LsCommandTest extends AbstractAlluxioShellTest {
  // Helper function to format ls result.
  private String getLsResultStr(AlluxioURI uri, int size, String testUser, String testGroup)
      throws IOException, AlluxioException {
    URIStatus status = mFileSystem.getStatus(uri);
    return getLsResultStr(uri.getPath(), status.getCreationTimeMs(), size,
        LsCommand.STATE_FILE_IN_MEMORY, testUser, testGroup, status.getMode(),
        status.isFolder());
  }

  // Helper function to format ls result.
  private String getLsResultStr(String path, long createTime, int size, String fileType,
      String testUser, String testGroup, int permission, boolean isDir)
      throws IOException, AlluxioException {
    return String
        .format(Constants.LS_FORMAT, FormatUtils.formatMode((short) permission, isDir),
            testUser, testGroup, FormatUtils.getSizeFromBytes(size),
            CommandUtils.convertMsToDate(createTime), fileType, path);
  }

  // Helper function to format ls result without acl enabled.
  private String getLsNoAclResultStr(AlluxioURI uri, int size, String fileType)
      throws IOException, AlluxioException {
    URIStatus status = mFileSystem.getStatus(uri);
    return getLsNoAclResultStr(uri.getPath(), status.getCreationTimeMs(), size, fileType);
  }

  // Helper function to format ls result without acl enabled.
  private String getLsNoAclResultStr(String path, long createTime, int size, String fileType)
      throws IOException, AlluxioException {
    return String.format(Constants.LS_FORMAT_NO_ACL, FormatUtils.getSizeFromBytes(size),
        CommandUtils.convertMsToDate(createTime), fileType, path);
  }

  // Helper function to create a set of files in the file system
  private URIStatus[] createFiles() throws IOException, AlluxioException {
    FileSystemTestUtils
        .createByteFile(mFileSystem, "/testRoot/testFileA", WriteType.MUST_CACHE, 10);
    FileSystemTestUtils
        .createByteFile(mFileSystem, "/testRoot/testDir/testFileB", WriteType.MUST_CACHE, 20);
    FileSystemTestUtils.createByteFile(mFileSystem, "/testRoot/testFileC", WriteType.THROUGH, 30);

    URIStatus[] files = new URIStatus[4];
    files[0] = mFileSystem.getStatus(new AlluxioURI("/testRoot/testFileA"));
    files[1] = mFileSystem.getStatus(new AlluxioURI("/testRoot/testDir"));
    files[2] = mFileSystem.getStatus(new AlluxioURI("/testRoot/testDir/testFileB"));
    files[3] = mFileSystem.getStatus(new AlluxioURI("/testRoot/testFileC"));
    return files;
  }

  /**
   * Tests ls command when security is not enabled.
   */
  @Test
  public void lsNoAclTest() throws IOException, AlluxioException {
    URIStatus[] files = createFiles();
    mFsShell.run("ls", "/testRoot");
    String expected = "";
    expected += getLsNoAclResultStr("/testRoot/testFileA", files[0].getCreationTimeMs(), 10,
        LsCommand.STATE_FILE_IN_MEMORY);
    expected += getLsNoAclResultStr("/testRoot/testDir", files[1].getCreationTimeMs(), 1,
        LsCommand.STATE_FOLDER);
    expected += getLsNoAclResultStr("/testRoot/testFileC", files[3].getCreationTimeMs(), 30,
        LsCommand.STATE_FILE_NOT_IN_MEMORY);
    Assert.assertEquals(expected, mOutput.toString());
  }

  /**
   * Tests ls command when security is enabled.
   */
  @Test
<<<<<<< HEAD
  @LocalAlluxioClusterResource.Config(startCluster = false)
  public void lsTest() throws Exception {
=======
  @LocalAlluxioClusterResource.Config(
      confParams = {PropertyKey.SECURITY_AUTHORIZATION_PERMISSION_ENABLED, "true",
          PropertyKey.SECURITY_AUTHENTICATION_TYPE, "SIMPLE",
          PropertyKey.SECURITY_GROUP_MAPPING_CLASS,
          "alluxio.security.group.provider.IdentityUserGroupsMapping",
          PropertyKey.SECURITY_AUTHORIZATION_PERMISSION_SUPERGROUP, "test_user_ls"})
  public void lsTest() throws IOException, AlluxioException {
>>>>>>> 4ea01e47
    String testUser = "test_user_ls";

    mLocalAlluxioClusterResource
        .setProperty(PropertyKey.SECURITY_AUTHORIZATION_PERMISSION_ENABLED, "true")
        .setProperty(PropertyKey.SECURITY_AUTHENTICATION_TYPE, AuthType.SIMPLE.name())
        .setProperty(
            PropertyKey.SECURITY_GROUP_MAPPING, IdentityUserGroupsMapping.class.getCanonicalName())
        .setProperty(PropertyKey.SECURITY_AUTHORIZATION_PERMISSION_SUPERGROUP, testUser)
        .start();
    resetShellTest();

    clearAndLogin(testUser);
    URIStatus[] files = createFiles();
    mFsShell.run("ls", "/testRoot");
    String expected = "";
    expected += getLsResultStr("/testRoot/testFileA", files[0].getCreationTimeMs(), 10,
        LsCommand.STATE_FILE_IN_MEMORY, testUser, testUser, files[0].getMode(),
        files[0].isFolder());
    expected +=
        getLsResultStr("/testRoot/testDir", files[1].getCreationTimeMs(), 1, LsCommand.STATE_FOLDER,
            testUser, testUser, files[1].getMode(), files[1].isFolder());
    expected += getLsResultStr("/testRoot/testFileC", files[3].getCreationTimeMs(), 30,
        LsCommand.STATE_FILE_NOT_IN_MEMORY, testUser, testUser, files[3].getMode(),
        files[3].isFolder());
    Assert.assertEquals(expected, mOutput.toString());
  }

  /**
   * Tests ls command with wildcard when security is not enabled.
   */
  @Test
  public void lsWildcardNoAclTest() throws IOException, AlluxioException {
    String testDir = AlluxioShellUtilsTest.resetFileHierarchy(mFileSystem);

    String expect = "";
    expect += getLsNoAclResultStr(new AlluxioURI(testDir + "/bar/foobar3"), 30,
        LsCommand.STATE_FILE_IN_MEMORY);
    expect += getLsNoAclResultStr(new AlluxioURI(testDir + "/foo/foobar1"), 10,
        LsCommand.STATE_FILE_IN_MEMORY);
    expect += getLsNoAclResultStr(new AlluxioURI(testDir + "/foo/foobar2"), 20,
        LsCommand.STATE_FILE_IN_MEMORY);
    mFsShell.run("ls", testDir + "/*/foo*");
    Assert.assertEquals(expect, mOutput.toString());

    expect += getLsNoAclResultStr(new AlluxioURI(testDir + "/bar/foobar3"), 30,
        LsCommand.STATE_FILE_IN_MEMORY);
    expect += getLsNoAclResultStr(new AlluxioURI(testDir + "/foo/foobar1"), 10,
        LsCommand.STATE_FILE_IN_MEMORY);
    expect += getLsNoAclResultStr(new AlluxioURI(testDir + "/foo/foobar2"), 20,
        LsCommand.STATE_FILE_IN_MEMORY);
    expect += getLsNoAclResultStr(new AlluxioURI(testDir + "/foobar4"), 40,
        LsCommand.STATE_FILE_IN_MEMORY);
    mFsShell.run("ls", testDir + "/*");
    Assert.assertEquals(expect, mOutput.toString());
  }

  /**
   * Tests ls command with wildcard when security is enabled.
   */
  @Test
<<<<<<< HEAD
  @LocalAlluxioClusterResource.Config(startCluster = false)
  public void lsWildcardTest() throws Exception {
=======
  @LocalAlluxioClusterResource.Config(
      confParams = {PropertyKey.SECURITY_AUTHORIZATION_PERMISSION_ENABLED, "true",
          PropertyKey.SECURITY_AUTHENTICATION_TYPE, "SIMPLE",
          PropertyKey.SECURITY_GROUP_MAPPING_CLASS,
          "alluxio.security.group.provider.IdentityUserGroupsMapping",
          PropertyKey.SECURITY_AUTHORIZATION_PERMISSION_SUPERGROUP, "test_user_lsWildcard"})
  public void lsWildcardTest() throws IOException, AlluxioException {
>>>>>>> 4ea01e47
    String testUser = "test_user_lsWildcard";

    mLocalAlluxioClusterResource
        .setProperty(PropertyKey.SECURITY_AUTHORIZATION_PERMISSION_ENABLED, "true")
        .setProperty(PropertyKey.SECURITY_AUTHENTICATION_TYPE, AuthType.SIMPLE.name())
        .setProperty(
            PropertyKey.SECURITY_GROUP_MAPPING, IdentityUserGroupsMapping.class.getCanonicalName())
        .setProperty(
            PropertyKey.SECURITY_AUTHORIZATION_PERMISSION_SUPERGROUP, testUser)
        .start();
    resetShellTest();

    clearAndLogin(testUser);

    String testDir = AlluxioShellUtilsTest.resetFileHierarchy(mFileSystem);

    String expect = "";
    expect += getLsResultStr(new AlluxioURI(testDir + "/bar/foobar3"), 30, testUser, testUser);
    expect += getLsResultStr(new AlluxioURI(testDir + "/foo/foobar1"), 10, testUser, testUser);
    expect += getLsResultStr(new AlluxioURI(testDir + "/foo/foobar2"), 20, testUser, testUser);
    mFsShell.run("ls", testDir + "/*/foo*");
    Assert.assertEquals(expect, mOutput.toString());

    expect += getLsResultStr(new AlluxioURI(testDir + "/bar/foobar3"), 30, testUser, testUser);
    expect += getLsResultStr(new AlluxioURI(testDir + "/foo/foobar1"), 10, testUser, testUser);
    expect += getLsResultStr(new AlluxioURI(testDir + "/foo/foobar2"), 20, testUser, testUser);
    expect += getLsResultStr(new AlluxioURI(testDir + "/foobar4"), 40, testUser, testUser);
    mFsShell.run("ls", testDir + "/*");
    Assert.assertEquals(expect, mOutput.toString());
  }

  /**
   * Tests lsr command with wildcard when security is not enabled.
   */
  @Test
  public void lsrNoAclTest() throws IOException, AlluxioException {
    URIStatus[] files = createFiles();
    mFsShell.run("lsr", "/testRoot");
    String expected = "";
    expected += "WARNING: lsr is deprecated. Please use ls -R instead.\n";
    expected += getLsNoAclResultStr("/testRoot/testFileA", files[0].getCreationTimeMs(), 10,
        LsCommand.STATE_FILE_IN_MEMORY);
    expected += getLsNoAclResultStr("/testRoot/testDir", files[1].getCreationTimeMs(), 1,
        LsCommand.STATE_FOLDER);
    expected += getLsNoAclResultStr("/testRoot/testDir/testFileB", files[2].getCreationTimeMs(), 20,
        LsCommand.STATE_FILE_IN_MEMORY);
    expected += getLsNoAclResultStr("/testRoot/testFileC", files[3].getCreationTimeMs(), 30,
        LsCommand.STATE_FILE_NOT_IN_MEMORY);
    Assert.assertEquals(expected, mOutput.toString());
  }

  /**
   * Tests lsr command with wildcard when security is enabled.
   */
  @Test
<<<<<<< HEAD
  @LocalAlluxioClusterResource.Config(startCluster = false)
  public void lsrTest() throws Exception {
=======
  @LocalAlluxioClusterResource.Config(
      confParams = {PropertyKey.SECURITY_AUTHORIZATION_PERMISSION_ENABLED, "true",
          PropertyKey.SECURITY_AUTHENTICATION_TYPE, "SIMPLE",
          PropertyKey.SECURITY_GROUP_MAPPING_CLASS,
          "alluxio.security.group.provider.IdentityUserGroupsMapping",
          PropertyKey.SECURITY_AUTHORIZATION_PERMISSION_SUPERGROUP, "test_user_lsr"})
  public void lsrTest() throws IOException, AlluxioException {
>>>>>>> 4ea01e47
    String testUser = "test_user_lsr";

    mLocalAlluxioClusterResource
        .setProperty(PropertyKey.SECURITY_AUTHORIZATION_PERMISSION_ENABLED, "true")
        .setProperty(PropertyKey.SECURITY_AUTHENTICATION_TYPE, AuthType.SIMPLE.name())
        .setProperty(
            PropertyKey.SECURITY_GROUP_MAPPING, IdentityUserGroupsMapping.class.getCanonicalName())
        .setProperty(
            PropertyKey.SECURITY_AUTHORIZATION_PERMISSION_SUPERGROUP, testUser)
        .start();
    resetShellTest();

    clearAndLogin(testUser);

    URIStatus[] files = createFiles();
    mFsShell.run("lsr", "/testRoot");
    String expected = "";
    expected += "WARNING: lsr is deprecated. Please use ls -R instead.\n";
    expected += getLsResultStr("/testRoot/testFileA", files[0].getCreationTimeMs(), 10,
        LsCommand.STATE_FILE_IN_MEMORY, testUser, testUser, files[0].getMode(),
        files[0].isFolder());
    expected +=
        getLsResultStr("/testRoot/testDir", files[1].getCreationTimeMs(), 1, LsCommand.STATE_FOLDER,
            testUser, testUser, files[1].getMode(), files[1].isFolder());
    expected += getLsResultStr("/testRoot/testDir/testFileB", files[2].getCreationTimeMs(), 20,
        LsCommand.STATE_FILE_IN_MEMORY, testUser, testUser, files[2].getMode(),
        files[2].isFolder());
    expected += getLsResultStr("/testRoot/testFileC", files[3].getCreationTimeMs(), 30,
        LsCommand.STATE_FILE_NOT_IN_MEMORY, testUser, testUser, files[3].getMode(),
        files[3].isFolder());
    Assert.assertEquals(expected, mOutput.toString());
  }
}<|MERGE_RESOLUTION|>--- conflicted
+++ resolved
@@ -104,25 +104,15 @@
    * Tests ls command when security is enabled.
    */
   @Test
-<<<<<<< HEAD
   @LocalAlluxioClusterResource.Config(startCluster = false)
   public void lsTest() throws Exception {
-=======
-  @LocalAlluxioClusterResource.Config(
-      confParams = {PropertyKey.SECURITY_AUTHORIZATION_PERMISSION_ENABLED, "true",
-          PropertyKey.SECURITY_AUTHENTICATION_TYPE, "SIMPLE",
-          PropertyKey.SECURITY_GROUP_MAPPING_CLASS,
-          "alluxio.security.group.provider.IdentityUserGroupsMapping",
-          PropertyKey.SECURITY_AUTHORIZATION_PERMISSION_SUPERGROUP, "test_user_ls"})
-  public void lsTest() throws IOException, AlluxioException {
->>>>>>> 4ea01e47
     String testUser = "test_user_ls";
 
     mLocalAlluxioClusterResource
         .setProperty(PropertyKey.SECURITY_AUTHORIZATION_PERMISSION_ENABLED, "true")
         .setProperty(PropertyKey.SECURITY_AUTHENTICATION_TYPE, AuthType.SIMPLE.name())
-        .setProperty(
-            PropertyKey.SECURITY_GROUP_MAPPING, IdentityUserGroupsMapping.class.getCanonicalName())
+        .setProperty(PropertyKey.SECURITY_GROUP_MAPPING_CLASS,
+            IdentityUserGroupsMapping.class.getCanonicalName())
         .setProperty(PropertyKey.SECURITY_AUTHORIZATION_PERMISSION_SUPERGROUP, testUser)
         .start();
     resetShellTest();
@@ -176,27 +166,16 @@
    * Tests ls command with wildcard when security is enabled.
    */
   @Test
-<<<<<<< HEAD
   @LocalAlluxioClusterResource.Config(startCluster = false)
   public void lsWildcardTest() throws Exception {
-=======
-  @LocalAlluxioClusterResource.Config(
-      confParams = {PropertyKey.SECURITY_AUTHORIZATION_PERMISSION_ENABLED, "true",
-          PropertyKey.SECURITY_AUTHENTICATION_TYPE, "SIMPLE",
-          PropertyKey.SECURITY_GROUP_MAPPING_CLASS,
-          "alluxio.security.group.provider.IdentityUserGroupsMapping",
-          PropertyKey.SECURITY_AUTHORIZATION_PERMISSION_SUPERGROUP, "test_user_lsWildcard"})
-  public void lsWildcardTest() throws IOException, AlluxioException {
->>>>>>> 4ea01e47
     String testUser = "test_user_lsWildcard";
 
     mLocalAlluxioClusterResource
         .setProperty(PropertyKey.SECURITY_AUTHORIZATION_PERMISSION_ENABLED, "true")
         .setProperty(PropertyKey.SECURITY_AUTHENTICATION_TYPE, AuthType.SIMPLE.name())
-        .setProperty(
-            PropertyKey.SECURITY_GROUP_MAPPING, IdentityUserGroupsMapping.class.getCanonicalName())
-        .setProperty(
-            PropertyKey.SECURITY_AUTHORIZATION_PERMISSION_SUPERGROUP, testUser)
+        .setProperty(PropertyKey.SECURITY_GROUP_MAPPING_CLASS,
+            IdentityUserGroupsMapping.class.getCanonicalName())
+        .setProperty(PropertyKey.SECURITY_AUTHORIZATION_PERMISSION_SUPERGROUP, testUser)
         .start();
     resetShellTest();
 
@@ -243,27 +222,16 @@
    * Tests lsr command with wildcard when security is enabled.
    */
   @Test
-<<<<<<< HEAD
   @LocalAlluxioClusterResource.Config(startCluster = false)
   public void lsrTest() throws Exception {
-=======
-  @LocalAlluxioClusterResource.Config(
-      confParams = {PropertyKey.SECURITY_AUTHORIZATION_PERMISSION_ENABLED, "true",
-          PropertyKey.SECURITY_AUTHENTICATION_TYPE, "SIMPLE",
-          PropertyKey.SECURITY_GROUP_MAPPING_CLASS,
-          "alluxio.security.group.provider.IdentityUserGroupsMapping",
-          PropertyKey.SECURITY_AUTHORIZATION_PERMISSION_SUPERGROUP, "test_user_lsr"})
-  public void lsrTest() throws IOException, AlluxioException {
->>>>>>> 4ea01e47
     String testUser = "test_user_lsr";
 
     mLocalAlluxioClusterResource
         .setProperty(PropertyKey.SECURITY_AUTHORIZATION_PERMISSION_ENABLED, "true")
         .setProperty(PropertyKey.SECURITY_AUTHENTICATION_TYPE, AuthType.SIMPLE.name())
-        .setProperty(
-            PropertyKey.SECURITY_GROUP_MAPPING, IdentityUserGroupsMapping.class.getCanonicalName())
-        .setProperty(
-            PropertyKey.SECURITY_AUTHORIZATION_PERMISSION_SUPERGROUP, testUser)
+        .setProperty(PropertyKey.SECURITY_GROUP_MAPPING_CLASS,
+            IdentityUserGroupsMapping.class.getCanonicalName())
+        .setProperty(PropertyKey.SECURITY_AUTHORIZATION_PERMISSION_SUPERGROUP, testUser)
         .start();
     resetShellTest();
 
