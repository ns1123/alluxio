--- conflicted
+++ resolved
@@ -145,19 +145,13 @@
     connection.connect();
     Assert.assertEquals(mEndpoint, Response.Status.OK.getStatusCode(),
         connection.getResponseCode());
-<<<<<<< HEAD
-    ObjectMapper mapper = new ObjectMapper();
-    String expected =
-        mPrettyPrint ? mapper.writerWithDefaultPrettyPrinter().writeValueAsString(mExpectedResult)
-            : mapper.writeValueAsString(mExpectedResult);
-    expected = expected.replaceAll("^\"|\"$", ""); // needed to handle string return values
-=======
     String expected = "";
     if (mExpectedResult != null) {
       ObjectMapper mapper = new ObjectMapper();
-      expected = mapper.writeValueAsString(mExpectedResult);
+      expected =
+          mPrettyPrint ? mapper.writerWithDefaultPrettyPrinter().writeValueAsString(mExpectedResult)
+              : mapper.writeValueAsString(mExpectedResult);
     }
->>>>>>> 333fe1b6
     Assert.assertEquals(mEndpoint, expected, getResponse(connection));
   }
 }