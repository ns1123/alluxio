<!--
  ~ The Alluxio Open Foundation licenses this work under the Apache License, version 2.0
  ~ (the “License”). You may not use this work except in compliance with the License, which is
  ~ available at www.apache.org/licenses/LICENSE-2.0
  ~
  ~ This software is distributed on an "AS IS" basis, WITHOUT WARRANTIES OR CONDITIONS OF ANY KIND,
  ~ either express or implied, as more fully set forth in the License.
  ~
  ~ See the NOTICE file distributed with this work for information regarding copyright ownership.
  -->

<project xmlns="http://maven.apache.org/POM/4.0.0" xmlns:xsi="http://www.w3.org/2001/XMLSchema-instance" xsi:schemaLocation="http://maven.apache.org/POM/4.0.0 http://maven.apache.org/xsd/maven-4.0.0.xsd">
  <modelVersion>4.0.0</modelVersion>
  <parent>
    <groupId>org.alluxio</groupId>
    <artifactId>alluxio-parent</artifactId>
    <version>1.0.1-SNAPSHOT</version>
  </parent>
  <artifactId>alluxio-tests</artifactId>
  <packaging>jar</packaging>
  <name>Alluxio Tests</name>
  <description>Integration tests for Alluxio</description>

  <properties>
    <!-- These need to be defined here as well as in the parent pom so that mvn can run
         properly from sub-project directories -->
    <license.header.path>${project.parent.basedir}/build/license/</license.header.path>
    <checkstyle.path>${project.parent.basedir}/build/checkstyle/</checkstyle.path>
    <findbugs.path>${project.parent.basedir}/build/findbugs/</findbugs.path>
  </properties>

  <dependencies>
    <!-- Test Dependencies -->
    <dependency>
      <groupId>com.google.guava</groupId>
      <artifactId>guava</artifactId>
      <scope>test</scope>
    </dependency>
    <dependency>
      <groupId>org.apache.commons</groupId>
      <artifactId>commons-lang3</artifactId>
    </dependency>
    <dependency>
      <groupId>org.apache.curator</groupId>
      <artifactId>curator-test</artifactId>
    </dependency>
    <dependency>
      <groupId>org.apache.thrift</groupId>
      <artifactId>libthrift</artifactId>
      <scope>test</scope>
    </dependency>
    <dependency>
      <groupId>org.apache.hadoop</groupId>
      <artifactId>hadoop-minicluster</artifactId>
      <scope>test</scope>
      <!-- Exclude the Jersey artifacts to prevent clashes with tachyon-core-server -->
      <exclusions>
        <exclusion>
          <groupId>com.sun.jersey</groupId>
          <artifactId>jersey-core</artifactId>
        </exclusion>
        <exclusion>
          <groupId>com.sun.jersey</groupId>
          <artifactId>jersey-json</artifactId>
        </exclusion>
        <exclusion>
          <groupId>com.sun.jersey</groupId>
          <artifactId>jersey-server</artifactId>
        </exclusion>
      </exclusions>
    </dependency>
    <dependency>
      <groupId>org.slf4j</groupId>
      <artifactId>slf4j-api</artifactId>
      <scope>test</scope>
    </dependency>
    <dependency>
      <groupId>org.alluxio</groupId>
      <artifactId>alluxio-core-common</artifactId>
      <version>${project.version}</version>
    </dependency>
    <dependency>
      <groupId>org.alluxio</groupId>
      <artifactId>alluxio-keyvalue-client-internal</artifactId>
      <version>${project.version}</version>
      <scope>test</scope>
    </dependency>
    <dependency>
      <groupId>org.alluxio</groupId>
      <artifactId>alluxio-keyvalue-server</artifactId>
      <version>${project.version}</version>
      <scope>test</scope>
    </dependency>
    <dependency>
      <groupId>org.alluxio</groupId>
      <artifactId>alluxio-underfs-local</artifactId>
      <version>${project.version}</version>
      <scope>test</scope>
    </dependency>
    <dependency>
      <groupId>org.alluxio</groupId>
      <artifactId>alluxio-minicluster</artifactId>
      <version>${project.version}</version>
      <scope>test</scope>
    </dependency>
    <dependency>
      <groupId>org.alluxio</groupId>
      <artifactId>alluxio-shell</artifactId>
      <version>${project.version}</version>
      <scope>test</scope>
    </dependency>
    <!-- ENTERPRISE ADD -->
    <dependency>
      <groupId>org.alluxio</groupId>
      <artifactId>alluxio-jobmanager</artifactId>
      <version>${project.version}</version>
      <scope>test</scope>
    </dependency>
    <!-- ENTERPRISE END -->

    <!-- Other projects' test-jars -->
    <dependency>
      <groupId>org.alluxio</groupId>
      <artifactId>alluxio-core-server</artifactId>
      <version>${project.version}</version>
      <type>test-jar</type>
      <scope>test</scope>
    </dependency>
<<<<<<< HEAD
    <dependency>
      <groupId>org.alluxio</groupId>
      <artifactId>alluxio-core-common</artifactId>
      <version>${project.version}</version>
      <type>test-jar</type>
      <scope>test</scope>
    </dependency>
=======
    <!-- ENTERPRISE ADD -->
    <dependency>
      <groupId>org.alluxio</groupId>
      <artifactId>alluxio-security-minikdc</artifactId>
      <version>${project.version}</version>
      <scope>test</scope>
    </dependency>
    <!-- ENTERPRISE END -->
>>>>>>> 404835c8
  </dependencies>

  <profiles>
    <profile>
      <id>hdfsTest</id>
      <dependencies>
        <dependency>
          <groupId>org.alluxio</groupId>
          <artifactId>alluxio-underfs-hdfs</artifactId>
          <version>${project.version}</version>
          <scope>test</scope>
        </dependency>
      </dependencies>
      <build>
        <plugins>
          <plugin>
            <groupId>org.apache.maven.plugins</groupId>
            <artifactId>maven-surefire-plugin</artifactId>
            <configuration>
              <systemPropertyVariables>
                <ufs>alluxio.underfs.hdfs.LocalMiniDFSCluster</ufs>
              </systemPropertyVariables>
            </configuration>
          </plugin>
        </plugins>
      </build>
    </profile>

    <profile>
      <id>glusterfsTest</id>
      <dependencies>
        <dependency>
          <groupId>org.alluxio</groupId>
          <artifactId>alluxio-underfs-glusterfs</artifactId>
          <version>${project.version}</version>
          <scope>test</scope>
        </dependency>
        <dependency>
          <groupId>org.gluster</groupId>
          <artifactId>glusterfs-hadoop</artifactId>
          <version>${glusterfs-hadoop.version}</version>
          <scope>test</scope>
        </dependency>
      </dependencies>
      <build>
        <plugins>
          <plugin>
            <groupId>org.apache.maven.plugins</groupId>
            <artifactId>maven-surefire-plugin</artifactId>
            <configuration>
              <systemPropertyVariables>
                <ufs>alluxio.underfs.glusterfs.GlusterFSCluster</ufs>
              </systemPropertyVariables>
            </configuration>
          </plugin>
        </plugins>
      </build>
    </profile>

    <profile>
      <id>s3Test</id>
      <dependencies>
        <dependency>
          <groupId>org.alluxio</groupId>
          <artifactId>alluxio-underfs-s3</artifactId>
          <version>${project.version}</version>
          <scope>test</scope>
        </dependency>
      </dependencies>
      <build>
        <plugins>
          <plugin>
            <groupId>org.apache.maven.plugins</groupId>
            <artifactId>maven-surefire-plugin</artifactId>
            <configuration>
              <systemPropertyVariables>
                <ufs>alluxio.underfs.s3.S3UnderStorageCluster</ufs>
                <!-- Change "myAccessKey" to your access key for this test -->
                <fs.s3n.awsAccessKeyId>myAccessKey</fs.s3n.awsAccessKeyId>
                <!-- Change "mySecretKey" to your secret key for this test -->
                <fs.s3n.awsSecretAccessKey>mySecretKey</fs.s3n.awsSecretAccessKey>
                <!-- Change "s3n://my-bucket/alluxio-test" to the name of your
                     S3 bucket for this test -->
                <s3Bucket>s3n://my-bucket/alluxio-test</s3Bucket>
              </systemPropertyVariables>
            </configuration>
          </plugin>
        </plugins>
      </build>
    </profile>

    <profile>
      <id>ossTest</id>
      <dependencies>
        <dependency>
          <groupId>org.alluxio</groupId>
          <artifactId>alluxio-underfs-oss</artifactId>
          <version>${project.version}</version>
          <scope>test</scope>
        </dependency>
        <dependency>
          <groupId>org.apache.httpcomponents</groupId>
          <artifactId>httpcore</artifactId>
          <version>4.4</version>
          <scope>test</scope>
        </dependency>
      </dependencies>
      <build>
        <plugins>
          <plugin>
            <groupId>org.apache.maven.plugins</groupId>
            <artifactId>maven-surefire-plugin</artifactId>
            <configuration>
              <systemPropertyVariables>
                <ufs>alluxio.underfs.oss.OSSUnderStorageCluster</ufs>
                <!-- Change "yourAccessId" to your oss access id for this test -->
                <fs.oss.accessKeyId>yourAccessId</fs.oss.accessKeyId>
                <!-- Change "yourSecretKey" to your oss access secret key for this test -->
                <fs.oss.accessKeySecret>yourSecretKey</fs.oss.accessKeySecret>
                <!-- Change this endpoint for your oss service address for this test -->
                <fs.oss.endpoint>http://oss-cn-hangzhou.aliyuncs.com</fs.oss.endpoint>
                <!-- Change "your-bucket" to your oss bucket for this test -->
                <ossBucket>oss://your-bucket/alluxio-test/</ossBucket>
              </systemPropertyVariables>
            </configuration>
          </plugin>
        </plugins>
      </build>
    </profile>

    <profile>
      <id>swiftTest</id>
      <dependencies>
        <dependency>
          <groupId>org.alluxio</groupId>
          <artifactId>alluxio-underfs-swift</artifactId>
          <version>${project.version}</version>
          <scope>test</scope>
        </dependency>
      </dependencies>
      <build>
        <plugins>
          <plugin>
            <groupId>org.apache.maven.plugins</groupId>
            <artifactId>maven-surefire-plugin</artifactId>
            <configuration>
              <!--argLine>-XX:+HeapDumpOnOutOfMemoryError -XX:HeapDumpPath=/tmp/dump</argLine-->
              <systemPropertyVariables>
                <ufs>alluxio.underfs.swift.SwiftUnderStorageCluster</ufs>
                <!-- Change "myAuthUrl" to point authentication URL -->
                <authUrlKey>myAuthUrl</authUrlKey>
                <!-- Change "myAuthMethod" to define authentication type -->
                <authMethodKey>myAuthMethod</authMethodKey>
                <!-- Change "myUserKey" to contain the user  -->
                <userKey>myUserKey</userKey>
                <!-- Change "myApiKey" to contain the user's key or password  -->
                <apiKey>myApiKey</apiKey>
                <!-- Change "myTenantKey" to contain the user's tenant or account  -->
                <tenantKey>myTenantKey</tenantKey>
                <!-- Change "container/folder" to contain the testing container  -->
                <!-- Keep the structure in form container/folder -->
                <containerKey>swift://container/folder</containerKey>
              </systemPropertyVariables>
            </configuration>
          </plugin>
        </plugins>
      </build>
    </profile>

    <profile>
      <id>contractTest</id>
      <build>
        <plugins>
          <plugin>
            <groupId>org.apache.maven.plugins</groupId>
            <artifactId>maven-compiler-plugin</artifactId>
            <configuration>
              <testExcludes combine.self="override" />
            </configuration>
          </plugin>
        </plugins>
      </build>
    </profile>
  </profiles>

  <build>
    <plugins>
      <plugin>
        <groupId>org.apache.maven.plugins</groupId>
        <artifactId>maven-compiler-plugin</artifactId>
        <configuration>
          <testExcludes>
            <!--By default we skip tests in hadoop/contract, unless contractTest profile is used-->
            <exclude>**/hadoop/contract/**</exclude>
          </testExcludes>
        </configuration>
      </plugin>
      <!-- ENTERPRISE ADD -->
      <plugin>
        <groupId>org.apache.felix</groupId>
        <artifactId>maven-bundle-plugin</artifactId>
        <inherited>true</inherited>
        <extensions>true</extensions>
      </plugin>
      <!-- ENTERPRISE END -->
    </plugins>
  </build>
</project><|MERGE_RESOLUTION|>--- conflicted
+++ resolved
@@ -126,7 +126,6 @@
       <type>test-jar</type>
       <scope>test</scope>
     </dependency>
-<<<<<<< HEAD
     <dependency>
       <groupId>org.alluxio</groupId>
       <artifactId>alluxio-core-common</artifactId>
@@ -134,7 +133,6 @@
       <type>test-jar</type>
       <scope>test</scope>
     </dependency>
-=======
     <!-- ENTERPRISE ADD -->
     <dependency>
       <groupId>org.alluxio</groupId>
@@ -143,7 +141,6 @@
       <scope>test</scope>
     </dependency>
     <!-- ENTERPRISE END -->
->>>>>>> 404835c8
   </dependencies>
 
   <profiles>
