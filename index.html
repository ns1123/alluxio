--- conflicted
+++ resolved
@@ -23,11 +23,8 @@
         <p class="view"><a href="https://groups.google.com/forum/?fromgroups#!forum/tachyon-users">Mailing List</a></p>
       </header>
       <section>
-<<<<<<< HEAD
 
 <h2>Tachyon</h2>
-=======
->>>>>>> cafc031e
 
 <p>Tachyon is a fault tolerant distributed ﬁle system enabling reliable file sharing at memory-speed across cluster frameworks, such as Spark and MapReduce.It offers up to 300 times higher throughput than HDFS, by leveraging lineage information and using memory aggressively.
 
@@ -36,7 +33,7 @@
 </p>
 
     <p>We released
-      <a href="https://github.com/amplab/tachyon/wiki/Tachyon-Release-0.2.0">Tachyon 0.2.0</a> on April 10th, 2013
+      <a href="https://github.com/amplab/tachyon/wiki/Tachyon-Release-0.2.0">Tachyon 0.2.0</a> on April 10th, 2013.
       The new version is much more stable and also features significant performance improvements.
     </p>
 
@@ -44,12 +41,11 @@
 
 <p>Check out the <a href="https://github.com/amplab/tachyon/wiki/Building-Tachyon-from-Source-Code">quick start tutorial</a> to get Tachyon running locally in a few minutes.</p>
 
-<<<<<<< HEAD
 <h2>Features of v0.2.0</h2>
 
-<h3>Efficient File API</h3>
+<h3>Java-like File API</h3>
 
-<p>Tachyon v0.2.0 has a new file API similar to that of JAVA, providing InputStream and OutputStream APIs and efficient memory mapped IO.</p>
+<p>Tachyon has an API similar to JAVA file, providing <a href="http://docs.oracle.com/javase/6/docs/api/java/io/InputStream.html">InputStream</a>, <a href="http://docs.oracle.com/javase/6/docs/api/java/io/OutputStream.html">OutputStream</a> interface, and efficient support for memory mapped I/O.</p>
 
 <h3>Generic Filesystem Interface</h3>
 
@@ -64,28 +60,13 @@
 <p>The deployment process for Tachyon is now much more straight forward. You can get a local cluster running in just a few minutes!</p>
 
 <h2>Authors and Contributors</h2>
-=======
-<h3>Java-like File API</h3>
-Tachyon has an API similar to JAVA file, providing <a href="http://docs.oracle.com/javase/6/docs/api/java/io/InputStream.html">InputStream</a>, <a href="http://docs.oracle.com/javase/6/docs/api/java/io/OutputStream.html">OutputStream</a> interface, and efficient support for memory mapped I/O.
+<p>Tachyon is developed in the <a href="http://amplab.cs.berkeley.edu/">UC Berkeley AMP Lab</a>.
+The research and development is supported in part by an NSF CISE Expeditions award,  gifts
+from Google, SAP, Amazon Web Services, Blue Goji, Cisco, Cloudera, Ericsson, General Electric,
+Hewlett Packard, Huawei, Intel, MarkLogic, Microsoft, NetApp, Oracle, Quanta, Splunk, VMware
+and by DARPA (contract #FA8650-11-C-7136).</p>
 
-
-
-<h3>Authors and Contributors</h3>
->>>>>>> cafc031e
-
-
-<<<<<<< HEAD
-<h2>Support</h2>
-=======
-    <p>Tachyon is developed in the <a href="http://amplab.cs.berkeley.edu/">UC Berkeley AMP Lab</a>.
-      The research and development is supported in part by an NSF CISE Expeditions award,  gifts
-      from Google, SAP, Amazon Web Services, Blue Goji, Cisco, Cloudera, Ericsson, General Electric,
-       Hewlett Packard, Huawei, Intel, MarkLogic, Microsoft, NetApp, Oracle, Quanta, Splunk, VMware
-       and by DARPA (contract #FA8650-11-C-7136).
-    </p>
-
-<h3>Support or Contact</h3>
->>>>>>> cafc031e
+<h2>Support or Contact</h2>
 
 <p>Join our <a href="https://groups.google.com/forum/?fromgroups#!forum/tachyon-users">mailing list</a> to discuss questions and suggestions.
 If you are interested in trying out Tachyon in your cluster, please contact <a href="mailto:haoyuan@cs.berkeley.edu">Haoyuan</a>.</p>
