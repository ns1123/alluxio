/*
 * Licensed to the University of California, Berkeley under one or more contributor license
 * agreements. See the NOTICE file distributed with this work for additional information regarding
 * copyright ownership. The ASF licenses this file to You under the Apache License, Version 2.0 (the
 * "License"); you may not use this file except in compliance with the License. You may obtain a
 * copy of the License at
 *
 * http://www.apache.org/licenses/LICENSE-2.0
 *
 * Unless required by applicable law or agreed to in writing, software distributed under the License
 * is distributed on an "AS IS" BASIS, WITHOUT WARRANTIES OR CONDITIONS OF ANY KIND, either express
 * or implied. See the License for the specific language governing permissions and limitations under
 * the License.
 */

package tachyon.client.block;

import java.io.IOException;
import java.util.List;

import com.google.common.base.Preconditions;
import com.google.common.base.Throwables;

import tachyon.client.BlockMasterClient;
import tachyon.client.ClientContext;
import tachyon.exception.ExceptionMessage;
import tachyon.exception.PreconditionMessage;
import tachyon.thrift.NetAddress;
import tachyon.thrift.WorkerInfo;
import tachyon.util.network.NetworkAddressUtils;
import tachyon.worker.ClientMetrics;
import tachyon.worker.WorkerClient;

/**
 * A shared context in each client JVM for common Block Store client functionality such as a pool of
 * master clients and a pool of local worker clients. Any remote clients will be created and
 * destroyed on a per use basis. This class is thread safe.
 */
public enum BlockStoreContext {
  INSTANCE;

  private BlockMasterClientPool mBlockMasterClientPool;
  private BlockWorkerClientPool mLocalBlockWorkerClientPool;

  private boolean mLocalBlockWorkerClientPoolInitialized;

  /**
   * Creates a new block store context.
   */
  BlockStoreContext() {
    reset();
  }

  /**
   * Initializes {#mLocalBlockWorkerClientPool}. This method is supposed be called in a lazy manner.
   */
  private synchronized void initializeLocalBlockWorkerClientPool() {
    NetAddress localWorkerAddress =
        getWorkerAddress(NetworkAddressUtils.getLocalHostName(ClientContext.getConf()));

    // If the local worker is not available, do not initialize the local worker client pool.
    if (localWorkerAddress == null) {
      mLocalBlockWorkerClientPool = null;
    } else {
      mLocalBlockWorkerClientPool = new BlockWorkerClientPool(localWorkerAddress);
    }
    mLocalBlockWorkerClientPoolInitialized = true;
  }

  /**
   * Gets the worker address based on its hostname by querying the master.
   *
   * @param hostname hostname of the worker to query, empty string denotes any worker
   * @return NetAddress of hostname, or null if no worker found
   */
  private synchronized NetAddress getWorkerAddress(String hostname) {
    BlockMasterClient masterClient = acquireMasterClient();
    try {
      List<WorkerInfo> workers = masterClient.getWorkerInfoList();
      if (hostname.isEmpty() && !workers.isEmpty()) {
        // TODO(calvin): Do this in a more defined way.
        return workers.get(0).getAddress();
      }
      for (WorkerInfo worker : workers) {
        if (worker.getAddress().getHost().equals(hostname)) {
          return worker.getAddress();
        }
      }
    } catch (IOException ioe) {
      Throwables.propagate(ioe);
    } finally {
      releaseMasterClient(masterClient);
    }
    return null;
  }

  /**
   * Acquires a block master client from the block master client pool.
   *
   * @return the acquired block master client
   */
  public synchronized BlockMasterClient acquireMasterClient() {
    return mBlockMasterClientPool.acquire();
  }

  /**
   * Releases a block master client into the block master client pool.
   *
   * @param masterClient a block master client to release
   */
  public synchronized void releaseMasterClient(BlockMasterClient masterClient) {
    mBlockMasterClientPool.release(masterClient);
  }

  /**
   * Obtains a worker client to a worker in the system. A local client is preferred to be returned
   * but not guaranteed. The caller should use {@link WorkerClient#isLocal} to verify if the client
   * is local before assuming so.
   *
   * @return a WorkerClient to a worker in the Tachyon system
   */
  public synchronized WorkerClient acquireWorkerClient() {
    WorkerClient client = acquireLocalWorkerClient();
    if (client == null) {
      // Get a worker client for any worker in the system.
      return acquireRemoteWorkerClient("");
    }
    return client;
  }

  /**
   * Obtains a worker client to the worker with the given hostname in the system.
   *
   * @param hostname the hostname of the worker to get a client to, empty String indicates all
   *        workers are eligible
   * @return a WorkerClient connected to the worker with the given hostname
   */
  public synchronized WorkerClient acquireWorkerClient(String hostname) {
    WorkerClient client;
    if (hostname.equals(NetworkAddressUtils.getLocalHostName(ClientContext.getConf()))) {
      client = acquireLocalWorkerClient();
      if (client == null) {
        // TODO(calvin): Recover from initial worker failure.
        throw new RuntimeException(ExceptionMessage.NO_WORKER_AVAILABLE.getMessage(hostname));
      }
    } else {
      client = acquireRemoteWorkerClient(hostname);
    }
    return client;
  }

  /**
   * Obtains a worker client on the local worker in the system.
   *
   * @return a WorkerClient to a worker in the Tachyon system or null if failed
   */
  public synchronized WorkerClient acquireLocalWorkerClient() {
    if (!mLocalBlockWorkerClientPoolInitialized) {
      initializeLocalBlockWorkerClientPool();
    }

    if (mLocalBlockWorkerClientPool == null) {
      return null;
    }
    return mLocalBlockWorkerClientPool.acquire();
  }

  /**
   * Obtains a non local worker client based on the hostname. Illegal argument exception is thrown
   * if the hostname is the local hostname. Runtime exception is thrown if the client cannot be
   * created with a connection to the hostname.
   *
   * @param hostname the worker hostname to connect to, empty string for any worker
   * @return a worker client with a connection to the specified hostname
   */
  private synchronized WorkerClient acquireRemoteWorkerClient(String hostname) {
    Preconditions.checkArgument(
        !hostname.equals(NetworkAddressUtils.getLocalHostName(ClientContext.getConf())),
        PreconditionMessage.REMOTE_CLIENT_BUT_LOCAL_HOSTNAME);
    NetAddress workerAddress = getWorkerAddress(hostname);

    // If we couldn't find a worker, crash.
    if (workerAddress == null) {
      // TODO(calvin): Better exception usage.
      throw new RuntimeException(ExceptionMessage.NO_WORKER_AVAILABLE.getMessage(hostname));
    }
    long clientId = ClientContext.getRandomNonNegativeLong();
    return new WorkerClient(workerAddress, ClientContext.getExecutorService(),
        ClientContext.getConf(), clientId, false, new ClientMetrics());
  }

  /**
   * Releases the WorkerClient back to the client pool, or destroys it if it was a remote client.
   *
   * @param workerClient the worker client to release, the client should not be accessed after this
   *        method is called
   */
  public synchronized void releaseWorkerClient(WorkerClient workerClient) {
    // If the client is local and the pool exists, release the client to the pool, otherwise just
    // close the client.
    if (workerClient.isLocal()) {
      // Return local worker client to its resource pool.
      Preconditions.checkState(mLocalBlockWorkerClientPool != null);
      mLocalBlockWorkerClientPool.release(workerClient);
    } else {
      // Destroy remote worker client.
      workerClient.close();
    }
  }

  /**
   * Determines if a local worker was available during the initialization of the client.
   *
   * @return true if there was a local worker, false otherwise
   */
  // TODO(calvin): Handle the case when the local worker starts up after the client or shuts down
  // before the client does.
  public synchronized boolean hasLocalWorker() {
    if (!mLocalBlockWorkerClientPoolInitialized) {
      initializeLocalBlockWorkerClientPool();
    }
    return mLocalBlockWorkerClientPool != null;
  }

  /**
<<<<<<< HEAD
   * Resets the Block Store context. This method should only be used in
   * {@link ClientContext}.
   */
  public void reset() {
    mBlockMasterClientPool.close();
    if (mLocalBlockWorkerClientPool != null) {
      mLocalBlockWorkerClientPool.close();
    }
    mBlockMasterClientPool = new BlockMasterClientPool(ClientContext.getMasterAddress());
    NetAddress localWorkerAddress =
        getWorkerAddress(NetworkAddressUtils.getLocalHostName(ClientContext.getConf()));

    // If the local worker is not available, do not initialize the local worker client pool.
    if (localWorkerAddress == null) {
      mLocalBlockWorkerClientPool = null;
    } else {
      mLocalBlockWorkerClientPool = new BlockWorkerClientPool(localWorkerAddress);
    }
=======
   * Re-initializes the Block Store context. This method should only be used in
   * {@link ClientContext}.
   */
  public synchronized void reset() {
    if (mBlockMasterClientPool != null) {
      mBlockMasterClientPool.close();
    }
    if (mLocalBlockWorkerClientPool != null) {
      mLocalBlockWorkerClientPool.close();
    }
    mBlockMasterClientPool = new BlockMasterClientPool(ClientContext.getMasterAddress());
    // mLocalBlockWorkerClientPool is initialized in a lazy manner
    mLocalBlockWorkerClientPoolInitialized = false;
>>>>>>> 85e3e44f
  }
}<|MERGE_RESOLUTION|>--- conflicted
+++ resolved
@@ -223,26 +223,6 @@
   }
 
   /**
-<<<<<<< HEAD
-   * Resets the Block Store context. This method should only be used in
-   * {@link ClientContext}.
-   */
-  public void reset() {
-    mBlockMasterClientPool.close();
-    if (mLocalBlockWorkerClientPool != null) {
-      mLocalBlockWorkerClientPool.close();
-    }
-    mBlockMasterClientPool = new BlockMasterClientPool(ClientContext.getMasterAddress());
-    NetAddress localWorkerAddress =
-        getWorkerAddress(NetworkAddressUtils.getLocalHostName(ClientContext.getConf()));
-
-    // If the local worker is not available, do not initialize the local worker client pool.
-    if (localWorkerAddress == null) {
-      mLocalBlockWorkerClientPool = null;
-    } else {
-      mLocalBlockWorkerClientPool = new BlockWorkerClientPool(localWorkerAddress);
-    }
-=======
    * Re-initializes the Block Store context. This method should only be used in
    * {@link ClientContext}.
    */
@@ -256,6 +236,5 @@
     mBlockMasterClientPool = new BlockMasterClientPool(ClientContext.getMasterAddress());
     // mLocalBlockWorkerClientPool is initialized in a lazy manner
     mLocalBlockWorkerClientPoolInitialized = false;
->>>>>>> 85e3e44f
   }
 }