--- conflicted
+++ resolved
@@ -44,11 +44,7 @@
 #   SudoMount is assumed if MOPT is not specified.
 #
 # -f  format Journal, UnderFS Data and Workers Folder on master
-<<<<<<< HEAD
 # -N  do not try to kill previous running processes before starting new ones
-=======
-# -N  do not try to kill prior running masters and/or workers in all or local
->>>>>>> c8c7e328
 # -w  wait for processes to end before returning
 # -h  display this help."
 # ALLUXIO CS WITH
@@ -478,11 +474,7 @@
     job_master)
       start_job_master
       ;;
-<<<<<<< HEAD
-    job_master)
-=======
     job_masters)
->>>>>>> c8c7e328
       start_job_masters
       ;;
     job_worker)
