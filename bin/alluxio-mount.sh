#!/usr/bin/env bash
#
# The Alluxio Open Foundation licenses this work under the Apache License, version 2.0
# (the "License"). You may not use this work except in compliance with the License, which is
# available at www.apache.org/licenses/LICENSE-2.0
#
# This software is distributed on an "AS IS" basis, WITHOUT WARRANTIES OR CONDITIONS OF ANY KIND,
# either express or implied, as more fully set forth in the License.
#
# See the NOTICE file distributed with this work for information regarding copyright ownership.
#

# Starts the Alluxio master on this node.
# Starts an Alluxio worker on each node specified in conf/workers

LAUNCHER=
# If debugging is enabled propagate that through to sub-shells
if [[ "$-" == *x* ]]; then
  LAUNCHER="bash -x"
fi
BIN=$(cd "$( dirname "$0" )"; pwd)

USAGE="Usage: alluxio-mount.sh [Mount|SudoMount] [MACHINE]
\nIf omitted, MACHINE is default to be 'local'. MACHINE is one of:\n
  local\t\t\tMount local machine\n
  workers\t\tMount all the workers on worker nodes"

function init_env() {
  local libexec_dir=${ALLUXIO_LIBEXEC_DIR:-"${BIN}"/../libexec}
  . ${libexec_dir}/alluxio-config.sh

  MEM_SIZE=$(${BIN}/alluxio getConf --unit B alluxio.worker.memory.size)
  TIER_ALIAS=$(${BIN}/alluxio getConf alluxio.worker.tieredstore.level0.alias)
  TIER_PATH=$(${BIN}/alluxio getConf alluxio.worker.tieredstore.level0.dirs.path)
}

# Mac OS X HFS+ provisioning
# Arguments:
#   Requested filesystem size in bytes
#   Sector size
# Returns:
#   Total sectors of HFS+ including estimated metadata zone size,
#   guaranteeing available space of created HFS+ is not less than request size.
# Notes:
#   Metadata zone size is estimated by using specifications noted at
#   http://dubeiko.com/development/FileSystems/HFSPLUS/tn1150.html#MetadataZone,
#   which is slightly larger than actually metadata zone size created by hdiuitl command.
function mac_hfs_provision_sectors() {
  local request_size=$1
  local sector_size=$2
  local alloc_size=0
  local n_sectors=0
  local n_100g=0
  local n_kb=0
  local alloc_bitmap_size=0
  local ext_overflow_file_size=0
  local journal_file_size=0
  local catalog_file_size=0
  local hot_files_size=0
  local quota_users_file_size=0
  local quota_groups_file_size=0
  local alloc_size=0

  n_sectors=$((request_size / sector_size))
  n_100g=$(printf "%.0f" $(echo "scale=4; ${request_size}/107374182400 + 0.5" | bc)) # round up
  n_gb=$(printf "%.0f" $(echo "scale=4; ${request_size}/1073741824 + 0.5" | bc)) # round up
  n_kb=$(printf "%.0f" $(echo "scale=4; ${request_size}/1024 + 0.5" | bc)) #round up

  # allocation bitmap file: one bit per sector
  alloc_bitmap_size=$((n_sectors / 8))

  # extends overflow file: 4MB, plus 4MB per 100GB
  ext_overflow_file_size=$((4194304 * n_100g))

  # journal file: 8MB, plus 8MB per 100GB
  journal_file_size=$((8388608 * n_100g))

  # catalog file: 10bytes per KB
  catalog_file_size=$((10 * n_kb))

  # hot files: 5bytes per KB
  hot_files_size=$((5 * n_kb))

  # quota users file and quota groups file
  quota_users_file_size=$(((n_gb * 256 + 1) * 64))
  quota_groups_file_size=$(((n_gb * 32 + 1) * 64))

  metadata_size=$((alloc_bitmap_size + ext_overflow_file_size + journal_file_size + \
    catalog_file_size + hot_file_size + quota_users_file_size + quota_groups_file_size))

  alloc_size=$((request_size + metadata_size))
  echo $((alloc_size / sector_size))
}

function mount_ramfs_linux() {
  local total_mem=$(($(cat /proc/meminfo | awk 'NR==1{print $2}') * 1024))
  if [[ ${total_mem} -lt ${MEM_SIZE} ]]; then
    echo "ERROR: Memory(${total_mem}) is less than requested ramdisk size(${MEM_SIZE}). Please
    reduce alluxio.worker.memory.size in alluxio-site.properties" >&2
    exit 1
  fi

  echo "Formatting RamFS: ${TIER_PATH} (${MEM_SIZE})"
  if mount | grep ${TIER_PATH} > /dev/null; then
    if [[ "$1" == "SudoMount" ]]; then
<<<<<<< HEAD
      sudo umount -f ${TIER_PATH}
    else
      umount -f ${TIER_PATH}
=======
      sudo umount -l -f ${TIER_PATH}
    else
      umount -l -f ${TIER_PATH}
>>>>>>> a46f9510
    fi
    if [[ $? -ne 0 ]]; then
      echo "ERROR: umount RamFS ${TIER_PATH} failed" >&2
      exit 1
    fi
  else
<<<<<<< HEAD
    mkdir -p ${TIER_PATH}
=======
    if [[ "$1" == "SudoMount" ]]; then
      sudo mkdir -p ${TIER_PATH}
    else
      mkdir -p ${TIER_PATH}
    fi
    if [[ $? -ne 0 ]]; then
      echo "ERROR: mkdir ${TIER_PATH} failed" >&2
      exit 1
    fi
>>>>>>> a46f9510
  fi

  if [[ "$1" == "SudoMount" ]]; then
    sudo mount -t ramfs -o size=${MEM_SIZE} ramfs ${TIER_PATH}
  else
    mount -t ramfs -o size=${MEM_SIZE} ramfs ${TIER_PATH}
  fi
  if [[ $? -ne 0 ]]; then
    echo "ERROR: mount RamFS ${TIER_PATH} failed" >&2
    exit 1
  fi

  if [[ "$1" == "SudoMount" ]]; then
    sudo chmod a+w ${TIER_PATH}
  else
    chmod a+w ${TIER_PATH}
  fi
  if [[ $? -ne 0 ]]; then
    echo "ERROR: chmod RamFS ${TIER_PATH} failed" >&2
    exit 1
  fi
}

function mount_ramfs_mac() {
  # Convert the memory size to number of sectors. Each sector is 512 Byte.
  local num_sectors=$(mac_hfs_provision_sectors ${MEM_SIZE} 512)

  # Format the RAM FS
  # We may have a pre-existing RAM FS which we need to throw away
  echo "Formatting RamFS: ${TIER_PATH} ${num_sectors} sectors (${MEM_SIZE})."
  local device=$(df -l | grep ${TIER_PATH} | cut -d " " -f 1)
  if [[ -n "${device}" ]]; then
    hdiutil detach -force ${device}
  fi
  # Remove the "/Volumes/" part so we can get the name of the volume.
  diskutil erasevolume HFS+ ${TIER_PATH/#\/Volumes\//} $(hdiutil attach -nomount ram://${num_sectors})
}

function mount_ramfs_local() {
  init_env

  if [[ ${TIER_ALIAS} != "MEM" ]]; then
    # the top tier is not MEM, skip
    exit 1
  fi

  if [[ $(uname -a) == Darwin* ]]; then
    # Assuming Mac OS X
    mount_ramfs_mac
  else
    # Assuming Linux
    mount_ramfs_linux $1
  fi
}

function main {
  case "$1" in
    Mount|SudoMount)
      case "$2" in
        ""|local)
          mount_ramfs_local $1
          ;;
        workers)
          ${LAUNCHER} ${BIN}/alluxio-workers.sh ${BIN}/alluxio-mount.sh $1
          ;;
        *)
          echo -e ${USAGE} >&2
          exit 1
      esac
      ;;
    *)
      echo -e ${USAGE} >&2
      exit 1
  esac
}

main "$@"<|MERGE_RESOLUTION|>--- conflicted
+++ resolved
@@ -103,24 +103,15 @@
   echo "Formatting RamFS: ${TIER_PATH} (${MEM_SIZE})"
   if mount | grep ${TIER_PATH} > /dev/null; then
     if [[ "$1" == "SudoMount" ]]; then
-<<<<<<< HEAD
-      sudo umount -f ${TIER_PATH}
-    else
-      umount -f ${TIER_PATH}
-=======
       sudo umount -l -f ${TIER_PATH}
     else
       umount -l -f ${TIER_PATH}
->>>>>>> a46f9510
     fi
     if [[ $? -ne 0 ]]; then
       echo "ERROR: umount RamFS ${TIER_PATH} failed" >&2
       exit 1
     fi
   else
-<<<<<<< HEAD
-    mkdir -p ${TIER_PATH}
-=======
     if [[ "$1" == "SudoMount" ]]; then
       sudo mkdir -p ${TIER_PATH}
     else
@@ -130,7 +121,6 @@
       echo "ERROR: mkdir ${TIER_PATH} failed" >&2
       exit 1
     fi
->>>>>>> a46f9510
   fi
 
   if [[ "$1" == "SudoMount" ]]; then
