<!--

    The Alluxio Open Foundation licenses this work under the Apache License, version 2.0
    (the "License"). You may not use this work except in compliance with the License, which is
    available at www.apache.org/licenses/LICENSE-2.0

    This software is distributed on an "AS IS" basis, WITHOUT WARRANTIES OR CONDITIONS OF ANY KIND,
    either express or implied, as more fully set forth in the License.

    See the NOTICE file distributed with this work for information regarding copyright ownership.

-->
<project xmlns="http://maven.apache.org/POM/4.0.0" xmlns:xsi="http://www.w3.org/2001/XMLSchema-instance" xsi:schemaLocation="http://maven.apache.org/POM/4.0.0 http://maven.apache.org/xsd/maven-4.0.0.xsd">
  <modelVersion>4.0.0</modelVersion>
  <parent>
    <groupId>org.alluxio</groupId>
    <artifactId>alluxio-parent</artifactId>
    <version>1.5.0-SNAPSHOT</version>
  </parent>
  <artifactId>alluxio-assembly</artifactId>
  <packaging>pom</packaging>
  <name>Alluxio Assembly JARs</name>
  <description>Assembly JARs of Alluxio system</description>

  <modules>
    <module>client</module>
    <module>server</module>
  </modules>

  <properties>
    <!-- The following paths need to be defined here as well as in the parent pom so that mvn can -->
    <!-- run properly from sub-project directories -->
    <license.header.path>${project.parent.basedir}/build/license/</license.header.path>
    <checkstyle.path>${project.parent.basedir}/build/checkstyle/</checkstyle.path>
    <findbugs.path>${project.parent.basedir}/build/findbugs/</findbugs.path>
    <failIfNoTests>false</failIfNoTests>
  </properties>
<<<<<<< HEAD

  <dependencies>
    <!-- Internal dependencies -->
    <dependency>
      <groupId>org.alluxio</groupId>
      <artifactId>alluxio-core-server-master</artifactId>
      <version>${project.version}</version>
    </dependency>
    <dependency>
      <groupId>org.alluxio</groupId>
      <artifactId>alluxio-core-server-proxy</artifactId>
      <version>${project.version}</version>
    </dependency>
    <dependency>
      <groupId>org.alluxio</groupId>
      <artifactId>alluxio-core-server-worker</artifactId>
      <version>${project.version}</version>
    </dependency>
    <dependency>
      <groupId>org.alluxio</groupId>
      <artifactId>alluxio-examples</artifactId>
      <version>${project.version}</version>
    </dependency>
    <!-- ALLUXIO CS ADD -->
    <dependency>
      <groupId>org.alluxio</groupId>
      <artifactId>alluxio-job-server</artifactId>
      <version>${project.version}</version>
    </dependency>
    <dependency>
      <groupId>org.alluxio</groupId>
      <artifactId>alluxio-job-enterprise</artifactId>
      <version>${project.version}</version>
    </dependency>
    <dependency>
      <groupId>org.alluxio</groupId>
      <artifactId>alluxio-underfs-jdbc</artifactId>
      <version>${project.version}</version>
    </dependency>
    <dependency>
      <groupId>org.alluxio</groupId>
      <artifactId>alluxio-kms-hadoop</artifactId>
      <version>${project.version}</version>
    </dependency>
    <dependency>
      <groupId>org.alluxio</groupId>
      <artifactId>alluxio-kms-twosigma</artifactId>
      <version>${project.version}</version>
    </dependency>
    <!-- ALLUXIO CS END -->
    <dependency>
      <groupId>org.alluxio</groupId>
      <artifactId>alluxio-keyvalue-server</artifactId>
      <version>${project.version}</version>
    </dependency>
    <dependency>
      <groupId>org.alluxio</groupId>
      <artifactId>alluxio-shell</artifactId>
      <version>${project.version}</version>
    </dependency>
    <dependency>
      <groupId>org.alluxio</groupId>
      <artifactId>alluxio-underfs-gcs</artifactId>
      <version>${project.version}</version>
    </dependency>
    <dependency>
      <groupId>org.alluxio</groupId>
      <artifactId>alluxio-underfs-glusterfs</artifactId>
      <version>${project.version}</version>
    </dependency>
    <dependency>
      <groupId>org.alluxio</groupId>
      <artifactId>alluxio-underfs-hdfs</artifactId>
      <version>${project.version}</version>
    </dependency>
    <dependency>
      <groupId>org.alluxio</groupId>
      <artifactId>alluxio-underfs-local</artifactId>
      <version>${project.version}</version>
    </dependency>
    <dependency>
      <groupId>org.alluxio</groupId>
      <artifactId>alluxio-underfs-oss</artifactId>
      <version>${project.version}</version>
    </dependency>
    <dependency>
      <groupId>org.alluxio</groupId>
      <artifactId>alluxio-underfs-s3</artifactId>
      <version>${project.version}</version>
    </dependency>
    <dependency>
      <groupId>org.alluxio</groupId>
      <artifactId>alluxio-underfs-s3a</artifactId>
      <version>${project.version}</version>
    </dependency>
    <dependency>
      <groupId>org.alluxio</groupId>
      <artifactId>alluxio-underfs-swift</artifactId>
      <version>${project.version}</version>
    </dependency>
  </dependencies>

  <profiles>
    <profile>
      <id>mesos</id>
      <dependencies>
        <dependency>
          <groupId>org.alluxio</groupId>
          <artifactId>alluxio-integration-mesos</artifactId>
          <version>${project.version}</version>
        </dependency>
      </dependencies>
    </profile>

    <profile>
      <id>yarn</id>
      <dependencies>
        <dependency>
          <groupId>org.alluxio</groupId>
          <artifactId>alluxio-integration-yarn</artifactId>
          <version>${project.version}</version>
        </dependency>
      </dependencies>
    </profile>

    <profile>
      <id>developer</id>
      <dependencies>
        <dependency>
          <groupId>org.alluxio</groupId>
          <artifactId>alluxio-integration-mesos</artifactId>
          <version>${project.version}</version>
        </dependency>
        <dependency>
          <groupId>org.alluxio</groupId>
          <artifactId>alluxio-integration-yarn</artifactId>
          <version>${project.version}</version>
        </dependency>
      </dependencies>
    </profile>
  </profiles>

  <build>
    <plugins>
      <plugin>
        <groupId>org.apache.maven.plugins</groupId>
        <artifactId>maven-shade-plugin</artifactId>
        <executions>
          <execution>
            <id>uber-jar</id>
            <phase>package</phase>
            <goals>
              <goal>shade</goal>
            </goals>
            <configuration>
              <finalName>${project.artifactId}-${project.version}-jar-with-dependencies</finalName>
              <transformers>
                <transformer implementation="org.apache.maven.plugins.shade.resource.ServicesResourceTransformer" />
                <transformer implementation="org.apache.maven.plugins.shade.resource.ApacheLicenseResourceTransformer" />
                <transformer implementation="org.apache.maven.plugins.shade.resource.ApacheNoticeResourceTransformer" />
              </transformers>
              <filters>
                <filter>
                  <artifact>*:* </artifact>
                  <excludes>
                    <exclude>LICENSE</exclude>
                    <exclude>META-INF/*.SF</exclude>
                    <exclude>META-INF/*.DSA</exclude>
                    <exclude>META-INF/*.RSA</exclude>
                  </excludes>
                </filter>
              </filters>
            </configuration>
          </execution>
        </executions>
      </plugin>
      <plugin>
        <groupId>org.apache.maven.plugins</groupId>
        <artifactId>maven-assembly-plugin</artifactId>
        <inherited>false</inherited>
        <configuration>
          <skipAssembly>false</skipAssembly>
          <appendAssemblyId>false</appendAssemblyId>
          <attach>false</attach>
          <finalName>alluxio-${project.version}</finalName>
          <descriptors>
            <descriptor>src/main/assembly/alluxio-dist.xml</descriptor>
          </descriptors>
        </configuration>
      </plugin>
    </plugins>
  </build>
=======
>>>>>>> 973b8287
</project><|MERGE_RESOLUTION|>--- conflicted
+++ resolved
@@ -35,7 +35,6 @@
     <findbugs.path>${project.parent.basedir}/build/findbugs/</findbugs.path>
     <failIfNoTests>false</failIfNoTests>
   </properties>
-<<<<<<< HEAD
 
   <dependencies>
     <!-- Internal dependencies -->
@@ -228,6 +227,4 @@
       </plugin>
     </plugins>
   </build>
-=======
->>>>>>> 973b8287
 </project>