--- conflicted
+++ resolved
@@ -35,7 +35,6 @@
     <dependency>
       <groupId>org.alluxio</groupId>
       <artifactId>alluxio-core-server-master</artifactId>
-<<<<<<< HEAD
       <version>${project.version}</version>
     </dependency>
     <dependency>
@@ -46,20 +45,6 @@
     <dependency>
       <groupId>org.alluxio</groupId>
       <artifactId>alluxio-core-server-worker</artifactId>
-=======
->>>>>>> a46f9510
-      <version>${project.version}</version>
-    </dependency>
-    <dependency>
-      <groupId>org.alluxio</groupId>
-      <artifactId>alluxio-core-server-proxy</artifactId>
-      <version>${project.version}</version>
-    </dependency>
-<<<<<<< HEAD
-=======
-    <dependency>
-      <groupId>org.alluxio</groupId>
-      <artifactId>alluxio-core-server-worker</artifactId>
       <version>${project.version}</version>
     </dependency>
     <dependency>
@@ -67,7 +52,6 @@
       <artifactId>alluxio-examples</artifactId>
       <version>${project.version}</version>
     </dependency>
->>>>>>> a46f9510
     <!-- ALLUXIO CS ADD -->    
     <dependency>
       <groupId>org.alluxio</groupId>
