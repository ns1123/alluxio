<!--

    The Alluxio Open Foundation licenses this work under the Apache License, version 2.0
    (the "License"). You may not use this work except in compliance with the License, which is
    available at www.apache.org/licenses/LICENSE-2.0

    This software is distributed on an "AS IS" basis, WITHOUT WARRANTIES OR CONDITIONS OF ANY KIND,
    either express or implied, as more fully set forth in the License.

    See the NOTICE file distributed with this work for information regarding copyright ownership.

-->
<project xmlns="http://maven.apache.org/POM/4.0.0"
         xmlns:xsi="http://www.w3.org/2001/XMLSchema-instance"
         xsi:schemaLocation="http://maven.apache.org/POM/4.0.0 http://maven.apache.org/xsd/maven-4.0.0.xsd">
  <modelVersion>4.0.0</modelVersion>
  <parent>
    <artifactId>alluxio-assembly</artifactId>
    <groupId>org.alluxio</groupId>
<<<<<<< HEAD
    <version>1.5.0-SNAPSHOT</version>
=======
    <version>1.5.0-RC2</version>
>>>>>>> bb9afd73
  </parent>
  <artifactId>alluxio-assembly-server</artifactId>
  <packaging>jar</packaging>
  <name>Alluxio Assembly - Server</name>
  <description>Assembly Server JAR</description>

  <properties>
    <!-- The following paths need to be defined here as well as in the parent pom so that mvn can -->
    <!-- run properly from sub-project directories -->
    <license.header.path>${project.parent.parent.basedir}/build/license/</license.header.path>
    <checkstyle.path>${project.parent.parent.basedir}/build/checkstyle/</checkstyle.path>
    <findbugs.path>${project.parent.parent.basedir}/build/findbugs/</findbugs.path>
    <failIfNoTests>false</failIfNoTests>
  </properties>

  <dependencies>
    <!-- Internal dependencies -->
    <dependency>
      <groupId>org.alluxio</groupId>
      <artifactId>alluxio-core-server-master</artifactId>
      <version>${project.version}</version>
    </dependency>
    <dependency>
      <groupId>org.alluxio</groupId>
      <artifactId>alluxio-core-server-proxy</artifactId>
      <version>${project.version}</version>
    </dependency>
    <dependency>
      <groupId>org.alluxio</groupId>
      <artifactId>alluxio-core-server-worker</artifactId>
      <version>${project.version}</version>
    </dependency>
    <!-- ALLUXIO CS ADD -->
    <dependency>
      <groupId>org.alluxio</groupId>
      <artifactId>alluxio-job-enterprise</artifactId>
      <version>${project.version}</version>
    </dependency>
    <dependency>
      <groupId>org.alluxio</groupId>
      <artifactId>alluxio-job-server</artifactId>
      <version>${project.version}</version>
    </dependency>
    <!-- ALLUXIO CS END -->
    <dependency>
      <groupId>org.alluxio</groupId>
      <artifactId>alluxio-keyvalue-server</artifactId>
      <version>${project.version}</version>
    </dependency>
    <!-- ALLUXIO CS ADD -->
    <dependency>
      <groupId>org.alluxio</groupId>
      <artifactId>alluxio-underfs-fork</artifactId>
      <version>${project.version}</version>
    </dependency>
    <!-- ALLUXIO CS END -->
    <dependency>
      <groupId>org.alluxio</groupId>
      <artifactId>alluxio-underfs-gcs</artifactId>
      <version>${project.version}</version>
    </dependency>
    <!-- Removed to prevent colliding on core-default.xml
    <dependency>
      <groupId>org.alluxio</groupId>
      <artifactId>alluxio-underfs-glusterfs</artifactId>
      <version>${project.version}</version>
    </dependency>
    -->
    <!-- ALLUXIO CS REPLACE -->
    <!--<dependency>-->
      <!--<groupId>org.alluxio</groupId>-->
      <!--<artifactId>alluxio-underfs-hdfs</artifactId>-->
      <!--<version>${project.version}</version>-->
    <!--</dependency>-->
    <!-- ALLUXIO CS WITH -->
    <dependency>
      <groupId>org.alluxio</groupId>
      <artifactId>alluxio-underfs-hdfsx-common</artifactId>
      <version>${project.version}</version>
      <exclusions>
        <exclusion>
          <groupId>org.apache.hadoop</groupId>
          <artifactId>hadoop-client</artifactId>
        </exclusion>
      </exclusions>
    </dependency>
    <!-- ALLUXIO CS END -->
    <!-- ALLUXIO CS ADD -->
    <dependency>
      <groupId>org.alluxio</groupId>
      <artifactId>alluxio-underfs-jdbc</artifactId>
      <version>${project.version}</version>
    </dependency>
    <!-- ALLUXIO CS END -->
    <dependency>
      <groupId>org.alluxio</groupId>
      <artifactId>alluxio-underfs-local</artifactId>
      <version>${project.version}</version>
    </dependency>
    <dependency>
      <groupId>org.alluxio</groupId>
      <artifactId>alluxio-underfs-oss</artifactId>
      <version>${project.version}</version>
    </dependency>
    <dependency>
      <groupId>org.alluxio</groupId>
      <artifactId>alluxio-underfs-s3</artifactId>
      <version>${project.version}</version>
    </dependency>
    <dependency>
      <groupId>org.alluxio</groupId>
      <artifactId>alluxio-underfs-s3a</artifactId>
      <version>${project.version}</version>
    </dependency>
    <dependency>
      <groupId>org.alluxio</groupId>
      <artifactId>alluxio-underfs-swift</artifactId>
      <version>${project.version}</version>
    </dependency>
  </dependencies>

  <profiles>
    <profile>
      <id>mesos</id>
      <dependencies>
        <dependency>
          <groupId>org.alluxio</groupId>
          <artifactId>alluxio-integration-mesos</artifactId>
          <version>${project.version}</version>
        </dependency>
      </dependencies>
    </profile>

    <profile>
      <id>developer</id>
      <dependencies>
        <dependency>
          <groupId>org.alluxio</groupId>
          <artifactId>alluxio-integration-mesos</artifactId>
          <version>${project.version}</version>
        </dependency>
      </dependencies>
    </profile>
  </profiles>

  <build>
    <plugins>
      <plugin>
        <groupId>org.apache.maven.plugins</groupId>
        <artifactId>maven-shade-plugin</artifactId>
        <executions>
          <execution>
            <id>uber-jar</id>
            <phase>package</phase>
            <goals>
              <goal>shade</goal>
            </goals>
            <configuration>
              <finalName>${project.artifactId}-${project.version}-jar-with-dependencies</finalName>
              <transformers>
                <transformer implementation="org.apache.maven.plugins.shade.resource.ServicesResourceTransformer" />
                <transformer implementation="org.apache.maven.plugins.shade.resource.ApacheLicenseResourceTransformer" />
                <transformer implementation="org.apache.maven.plugins.shade.resource.ApacheNoticeResourceTransformer" />
              </transformers>
              <filters>
                <filter>
                  <artifact>*:* </artifact>
                  <excludes>
                    <exclude>LICENSE</exclude>
                    <exclude>META-INF/*.SF</exclude>
                    <exclude>META-INF/*.DSA</exclude>
                    <exclude>META-INF/*.RSA</exclude>
                  </excludes>
                </filter>
              </filters>
            </configuration>
          </execution>
        </executions>
      </plugin>
    </plugins>
  </build>
</project><|MERGE_RESOLUTION|>--- conflicted
+++ resolved
@@ -17,11 +17,7 @@
   <parent>
     <artifactId>alluxio-assembly</artifactId>
     <groupId>org.alluxio</groupId>
-<<<<<<< HEAD
-    <version>1.5.0-SNAPSHOT</version>
-=======
     <version>1.5.0-RC2</version>
->>>>>>> bb9afd73
   </parent>
   <artifactId>alluxio-assembly-server</artifactId>
   <packaging>jar</packaging>
