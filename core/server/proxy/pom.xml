<!--

    The Alluxio Open Foundation licenses this work under the Apache License, version 2.0
    (the "License"). You may not use this work except in compliance with the License, which is
    available at www.apache.org/licenses/LICENSE-2.0

    This software is distributed on an "AS IS" basis, WITHOUT WARRANTIES OR CONDITIONS OF ANY KIND,
    either express or implied, as more fully set forth in the License.

    See the NOTICE file distributed with this work for information regarding copyright ownership.

-->
<project xmlns="http://maven.apache.org/POM/4.0.0" xmlns:xsi="http://www.w3.org/2001/XMLSchema-instance" xsi:schemaLocation="http://maven.apache.org/POM/4.0.0 http://maven.apache.org/xsd/maven-4.0.0.xsd">
  <modelVersion>4.0.0</modelVersion>
  <parent>
    <artifactId>alluxio-core-server</artifactId>
    <groupId>org.alluxio</groupId>
<<<<<<< HEAD
    <version>1.5.0-SNAPSHOT</version>
=======
    <version>1.5.0-RC2</version>
>>>>>>> bb9afd73
  </parent>
  <artifactId>alluxio-core-server-proxy</artifactId>
  <packaging>jar</packaging>
  <name>Alluxio Core - Server - Proxy</name>
  <description>Alluxio proxy service</description>

  <properties>
    <!-- The following paths need to be defined here as well as in the parent pom so that mvn can -->
    <!-- run properly from sub-project directories -->
    <license.header.path>${project.parent.parent.parent.basedir}/build/license/</license.header.path>
    <checkstyle.path>${project.parent.parent.parent.basedir}/build/checkstyle/</checkstyle.path>
    <findbugs.path>${project.parent.parent.parent.basedir}/build/findbugs/</findbugs.path>
  </properties>

  <dependencies>
    <!-- External dependencies -->
    <dependency>
      <groupId>com.google.guava</groupId>
      <artifactId>guava</artifactId>
    </dependency>
    <dependency>
      <groupId>com.qmino</groupId>
      <artifactId>miredot-annotations</artifactId>
    </dependency>
    <dependency>
      <groupId>commons-io</groupId>
      <artifactId>commons-io</artifactId>
    </dependency>
    <dependency>
      <groupId>javax.servlet</groupId>
      <artifactId>javax.servlet-api</artifactId>
    </dependency>
    <dependency>
      <groupId>javax.ws.rs</groupId>
      <artifactId>javax.ws.rs-api</artifactId>
    </dependency>
    <dependency>
      <groupId>org.apache.httpcomponents</groupId>
      <artifactId>httpclient</artifactId>
    </dependency>
    <dependency>
      <groupId>org.apache.httpcomponents</groupId>
      <artifactId>httpcore</artifactId>
    </dependency>
    <dependency>
      <groupId>org.eclipse.jetty</groupId>
      <artifactId>jetty-server</artifactId>
    </dependency>
    <dependency>
      <groupId>org.eclipse.jetty</groupId>
      <artifactId>jetty-servlet</artifactId>
    </dependency>
    <dependency>
      <groupId>org.eclipse.jetty</groupId>
      <artifactId>jetty-webapp</artifactId>
    </dependency>
    <dependency>
      <groupId>org.glassfish.jersey.containers</groupId>
      <artifactId>jersey-container-servlet-core</artifactId>
    </dependency>
    <dependency>
      <groupId>org.glassfish.jersey.core</groupId>
      <artifactId>jersey-server</artifactId>
    </dependency>
    <!-- Required at runtime to decode json objects for rest API -->
    <dependency>
      <groupId>org.glassfish.jersey.media</groupId>
      <artifactId>jersey-media-json-jackson</artifactId>
    </dependency>

    <!-- Internal dependencies -->
    <dependency>
      <groupId>org.alluxio</groupId>
      <artifactId>alluxio-core-common</artifactId>
      <version>${project.version}</version>
    </dependency>
    <dependency>
      <groupId>org.alluxio</groupId>
      <artifactId>alluxio-core-client-fs</artifactId>
      <version>${project.version}</version>
    </dependency>
    <dependency>
      <groupId>org.alluxio</groupId>
      <artifactId>alluxio-core-server-common</artifactId>
      <version>${project.version}</version>
    </dependency>
  </dependencies>

  <build>
    <plugins>
      <!-- REST API documentation -->
      <plugin>
        <groupId>com.qmino</groupId>
        <artifactId>miredot-plugin</artifactId>
        <configuration>
          <!-- This following license only works for groupId org.alluxio and artifactId alluxio-core-server-proxy -->
          <license>
            cHJvamVjdHxvcmcuYWxsdXhpby5hbGx1eGlvLWNvcmUtc2VydmVyLXByb3h5fDIwMTktMDMtMzF8dHJ1ZXwtMSNNQ3dDRkZHejBpT0t5UVdrbVJWUlNRWUNDQzVqemtIbUFoUUcrdktzSmg0WExsWGhWcTlzMDZ3MENkRHpBZz09
          </license>
        </configuration>
      </plugin>
    </plugins>
  </build>
</project><|MERGE_RESOLUTION|>--- conflicted
+++ resolved
@@ -15,11 +15,7 @@
   <parent>
     <artifactId>alluxio-core-server</artifactId>
     <groupId>org.alluxio</groupId>
-<<<<<<< HEAD
-    <version>1.5.0-SNAPSHOT</version>
-=======
     <version>1.5.0-RC2</version>
->>>>>>> bb9afd73
   </parent>
   <artifactId>alluxio-core-server-proxy</artifactId>
   <packaging>jar</packaging>
