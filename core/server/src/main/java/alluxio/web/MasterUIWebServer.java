--- conflicted
+++ resolved
@@ -60,12 +60,8 @@
         "/browseLogs");
     mWebAppContext.addServlet(new ServletHolder(new WebInterfaceHeaderServlet(conf)),
         "/header");
-<<<<<<< HEAD
-
-=======
     mWebAppContext.addServlet(new ServletHolder(new WebInterfaceMasterMetricsServlet(
         master.getMasterMetricsSystem())), "/metricsui");
->>>>>>> d819389d
     // REST configuration
     mWebAppContext.setOverrideDescriptors(Arrays.asList(conf.get(Constants.WEB_RESOURCES)
         + "/WEB-INF/master.xml"));
