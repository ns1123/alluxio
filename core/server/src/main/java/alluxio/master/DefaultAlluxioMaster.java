/*
 * The Alluxio Open Foundation licenses this work under the Apache License, version 2.0
 * (the "License"). You may not use this work except in compliance with the License, which is
 * available at www.apache.org/licenses/LICENSE-2.0
 *
 * This software is distributed on an "AS IS" basis, WITHOUT WARRANTIES OR CONDITIONS OF ANY KIND,
 * either express or implied, as more fully set forth in the License.
 *
 * See the NOTICE file distributed with this work for information regarding copyright ownership.
 */

package alluxio.master;

import alluxio.AlluxioURI;
import alluxio.Configuration;
import alluxio.Constants;
import alluxio.PropertyKey;
import alluxio.RuntimeConstants;
import alluxio.ServerUtils;
import alluxio.master.block.BlockMaster;
import alluxio.master.file.FileSystemMaster;
import alluxio.master.journal.JournalFactory;
import alluxio.master.lineage.LineageMaster;
import alluxio.metrics.MetricsSystem;
import alluxio.metrics.sink.MetricsServlet;
import alluxio.security.authentication.TransportProvider;
import alluxio.thrift.MetaMasterClientService;
import alluxio.underfs.UnderFileStatus;
import alluxio.underfs.UnderFileSystem;
import alluxio.util.CommonUtils;
import alluxio.util.LineageUtils;
import alluxio.util.network.NetworkAddressUtils;
import alluxio.util.network.NetworkAddressUtils.ServiceType;
import alluxio.web.MasterWebServer;
import alluxio.web.WebServer;

import com.google.common.base.Function;
import com.google.common.base.Preconditions;
import com.google.common.base.Throwables;
import com.google.common.collect.Lists;
import org.apache.thrift.TMultiplexedProcessor;
import org.apache.thrift.TProcessor;
import org.apache.thrift.protocol.TBinaryProtocol;
// ALLUXIO CS REMOVE
// import org.apache.thrift.server.TServer;
// ALLUXIO CS END
import org.apache.thrift.server.TThreadPoolServer;
import org.apache.thrift.server.TThreadPoolServer.Args;
import org.apache.thrift.transport.TServerSocket;
import org.apache.thrift.transport.TTransportFactory;
import org.slf4j.Logger;
import org.slf4j.LoggerFactory;

import java.io.IOException;
import java.net.InetSocketAddress;
import java.util.ArrayList;
import java.util.List;
import java.util.Map;

import javax.annotation.concurrent.NotThreadSafe;

/**
 * This class encapsulates the different master services that are configured to run.
 */
@NotThreadSafe
public class DefaultAlluxioMaster implements AlluxioMasterService {
  private static final Logger LOG = LoggerFactory.getLogger(Constants.LOGGER_TYPE);

  /** Maximum number of threads to serve the rpc server. */
  private final int mMaxWorkerThreads;

  /** Minimum number of threads to serve the rpc server. */
  private final int mMinWorkerThreads;

  /** The port for the RPC server. */
  private final int mPort;

  /** The socket for thrift rpc server. */
  private final TServerSocket mTServerSocket;

  /** The transport provider to create thrift server transport. */
  private final TransportProvider mTransportProvider;

  /** The address for the rpc server. */
  private final InetSocketAddress mRpcAddress;

  private final MetricsServlet mMetricsServlet = new MetricsServlet(MetricsSystem.METRIC_REGISTRY);

  /** The master managing all block metadata. */
  protected BlockMaster mBlockMaster;

  /** The master managing all file system related metadata. */
  protected FileSystemMaster mFileSystemMaster;

  /** The master managing all lineage related metadata. */
  protected LineageMaster mLineageMaster;

  /** A list of extra masters to launch based on service loader. */
  protected List<Master> mAdditionalMasters;

  /** The web ui server. */
  private WebServer mWebServer = null;

  /** The RPC server. */
  // ALLUXIO CS REPLACE
  // private TServer mMasterServiceServer = null;
  // ALLUXIO CS WITH
  private alluxio.security.authentication.AuthenticatedThriftServer mMasterServiceServer = null;
  // ALLUXIO CS END

  /** is true if the master is serving the RPC server. */
  private boolean mIsServing = false;

  /** The start time for when the master started serving the RPC server. */
  private long mStartTimeMs = -1;

  protected DefaultAlluxioMaster() {
    mMinWorkerThreads = Configuration.getInt(PropertyKey.MASTER_WORKER_THREADS_MIN);
    mMaxWorkerThreads = Configuration.getInt(PropertyKey.MASTER_WORKER_THREADS_MAX);

    Preconditions.checkArgument(mMaxWorkerThreads >= mMinWorkerThreads,
        PropertyKey.MASTER_WORKER_THREADS_MAX + " can not be less than "
            + PropertyKey.MASTER_WORKER_THREADS_MIN);

    try {
      // Extract the port from the generated socket.
      // When running tests, it is fine to use port '0' so the system will figure out what port to
      // use (any random free port).
      // In a production or any real deployment setup, port '0' should not be used as it will make
      // deployment more complicated.
      if (!Configuration.getBoolean(PropertyKey.TEST_MODE)) {
        Preconditions.checkState(Configuration.getInt(PropertyKey.MASTER_RPC_PORT) > 0,
            "Alluxio master rpc port is only allowed to be zero in test mode.");
        Preconditions.checkState(Configuration.getInt(PropertyKey.MASTER_WEB_PORT) > 0,
            "Alluxio master web port is only allowed to be zero in test mode.");
      }
      mTransportProvider = TransportProvider.Factory.create();
      mTServerSocket =
          new TServerSocket(NetworkAddressUtils.getBindAddress(ServiceType.MASTER_RPC));
      mPort = NetworkAddressUtils.getThriftPort(mTServerSocket);
      // reset master rpc port
      Configuration.set(PropertyKey.MASTER_RPC_PORT, Integer.toString(mPort));
      mRpcAddress = NetworkAddressUtils.getConnectAddress(ServiceType.MASTER_RPC);

      // Create the journals.
      createMasters(new JournalFactory.ReadWrite(getJournalDirectory()));
    } catch (Exception e) {
      throw Throwables.propagate(e);
    }
  }

  protected String getJournalDirectory() {
    String journalDirectory = Configuration.get(PropertyKey.MASTER_JOURNAL_FOLDER);
    if (!journalDirectory.endsWith(AlluxioURI.SEPARATOR)) {
      journalDirectory += AlluxioURI.SEPARATOR;
    }
    try {
      Preconditions.checkState(isJournalFormatted(journalDirectory),
          "Alluxio master was not formatted! The journal folder is %s", journalDirectory);
    } catch (IOException e) {
      throw Throwables.propagate(e);
    }
    return journalDirectory;
  }

  /**
   * @param journalFactory the factory to use for creating journals
   */
  protected void createMasters(JournalFactory journalFactory) {
    mBlockMaster = new BlockMaster(journalFactory);
    mFileSystemMaster = new FileSystemMaster(mBlockMaster, journalFactory);
    if (LineageUtils.isLineageEnabled()) {
      mLineageMaster = new LineageMaster(mFileSystemMaster, journalFactory);
    }

    mAdditionalMasters = new ArrayList<>();
    List<? extends Master> masters = Lists.newArrayList(mBlockMaster, mFileSystemMaster);
    for (MasterFactory factory : ServerUtils.getMasterServiceLoader()) {
      Master master = factory.create(masters, journalFactory);
      if (master != null) {
        mAdditionalMasters.add(master);
      }
    }
  }

  @Override
  public List<Master> getAdditionalMasters() {
    return mAdditionalMasters;
  }

  @Override
  public BlockMaster getBlockMaster() {
    return mBlockMaster;
  }

  @Override
  public FileSystemMaster getFileSystemMaster() {
    return mFileSystemMaster;
  }

  @Override
  public LineageMaster getLineageMaster() {
    return mLineageMaster;
  }

  @Override
  public InetSocketAddress getRpcAddress() {
    return mRpcAddress;
  }

  @Override
  public long getStartTimeMs() {
    return mStartTimeMs;
  }

  @Override
  public long getUptimeMs() {
    return System.currentTimeMillis() - mStartTimeMs;
  }

  @Override
  public InetSocketAddress getWebAddress() {
    if (mWebServer != null) {
      return new InetSocketAddress(mWebServer.getBindHost(), mWebServer.getLocalPort());
    }
    return null;
  }

  @Override
  public boolean isServing() {
    return mIsServing;
  }

  @Override
  public void waitForReady() {
    CommonUtils.waitFor("master web server", new Function<Void, Boolean>() {
      @Override
      public Boolean apply(Void input) {
        return mMasterServiceServer != null && mMasterServiceServer.isServing()
            && mWebServer != null && mWebServer.getServer().isRunning();
      }
    });
  }

  @Override
  public void start() throws Exception {
    startMasters(true);
    startServing();
  }

  @Override
  public void stop() throws Exception {
    if (mIsServing) {
      LOG.info("Stopping RPC server on Alluxio master @ {}", mRpcAddress);
      stopServing();
      stopMasters();
      mTServerSocket.close();
      mIsServing = false;
    } else {
      LOG.info("Stopping Alluxio master @ {}", mRpcAddress);
    }
  }

  protected void startMasters(boolean isLeader) {
    try {
      connectToUFS();

      mBlockMaster.start(isLeader);
      mFileSystemMaster.start(isLeader);
      if (LineageUtils.isLineageEnabled()) {
        mLineageMaster.start(isLeader);
      }
      // start additional masters
      for (Master master : mAdditionalMasters) {
        master.start(isLeader);
      }

    } catch (IOException e) {
      throw Throwables.propagate(e);
    }
  }

  protected void stopMasters() {
    try {
      if (LineageUtils.isLineageEnabled()) {
        mLineageMaster.stop();
      }
      // stop additional masters
      for (Master master : mAdditionalMasters) {
        master.stop();
      }
      mBlockMaster.stop();
      mFileSystemMaster.stop();
    } catch (IOException e) {
      throw Throwables.propagate(e);
    }
  }

  private void startServing() {
    startServing("", "");
  }

  protected void startServing(String startMessage, String stopMessage) {
    MetricsSystem.startSinks();
    startServingWebServer();
    LOG.info("Alluxio master version {} started @ {} {}", RuntimeConstants.VERSION, mRpcAddress,
        startMessage);
    startServingRPCServer();
    LOG.info("Alluxio master version {} ended @ {} {}", RuntimeConstants.VERSION, mRpcAddress,
        stopMessage);
  }

  protected void startServingWebServer() {
    mWebServer = new MasterWebServer(ServiceType.MASTER_WEB.getServiceName(),
        NetworkAddressUtils.getBindAddress(ServiceType.MASTER_WEB), this);
    // reset master web port
    Configuration.set(PropertyKey.MASTER_WEB_PORT, Integer.toString(mWebServer.getLocalPort()));
    // Add the metrics servlet to the web server.
    mWebServer.addHandler(mMetricsServlet.getHandler());
    // start web ui
    mWebServer.start();
  }

  private void registerServices(TMultiplexedProcessor processor, Map<String, TProcessor> services) {
    for (Map.Entry<String, TProcessor> service : services.entrySet()) {
      processor.registerProcessor(service.getKey(), service.getValue());
    }
  }

  protected void startServingRPCServer() {
    // set up multiplexed thrift processors
    TMultiplexedProcessor processor = new TMultiplexedProcessor();
    registerServices(processor, mBlockMaster.getServices());
    registerServices(processor, mFileSystemMaster.getServices());
    if (LineageUtils.isLineageEnabled()) {
      registerServices(processor, mLineageMaster.getServices());
    }
    // register additional masters for RPC service
    for (Master master : mAdditionalMasters) {
      registerServices(processor, master.getServices());
    }
    // register meta services
    processor.registerProcessor(Constants.META_MASTER_SERVICE_NAME,
        new MetaMasterClientService.Processor<>(
        new MetaMasterClientServiceHandler(this)));

    // Return a TTransportFactory based on the authentication type
    TTransportFactory transportFactory;
    try {
      transportFactory = mTransportProvider.getServerTransportFactory();
    } catch (IOException e) {
      throw Throwables.propagate(e);
    }

    // create master thrift service with the multiplexed processor.
    Args args = new TThreadPoolServer.Args(mTServerSocket).maxWorkerThreads(mMaxWorkerThreads)
        .minWorkerThreads(mMinWorkerThreads).processor(processor).transportFactory(transportFactory)
        .protocolFactory(new TBinaryProtocol.Factory(true, true));
    if (Configuration.getBoolean(PropertyKey.TEST_MODE)) {
      args.stopTimeoutVal = 0;
    } else {
      args.stopTimeoutVal = Constants.THRIFT_STOP_TIMEOUT_SECONDS;
    }
    // ALLUXIO CS ADD
    args.executorService(
        alluxio.concurrent.Executors.createDefaultExecutorServiceWithSecurityOn(args));
    // ALLUXIO CS END
    // ALLUXIO CS REPLACE
    // mMasterServiceServer = new TThreadPoolServer(args);
    // ALLUXIO CS WITH
    mMasterServiceServer = new alluxio.security.authentication.AuthenticatedThriftServer(args);
    // ALLUXIO CS END

    // start thrift rpc server
    mIsServing = true;
    mStartTimeMs = System.currentTimeMillis();
    mMasterServiceServer.serve();
  }

  protected void stopServing() throws Exception {
    if (mMasterServiceServer != null) {
      mMasterServiceServer.stop();
      mMasterServiceServer = null;
    }
    if (mWebServer != null) {
      mWebServer.stop();
      mWebServer = null;
    }
    MetricsSystem.stopSinks();
    mIsServing = false;
  }

  /**
   * Checks to see if the journal directory is formatted.
   *
   * @param journalDirectory the journal directory to check
   * @return true if the journal directory was formatted previously, false otherwise
   * @throws IOException if an I/O error occurs
   */
  private boolean isJournalFormatted(String journalDirectory) throws IOException {
    UnderFileSystem ufs = UnderFileSystem.Factory.get(journalDirectory);
    UnderFileStatus[] files = ufs.listStatus(journalDirectory);
    if (files == null) {
      return false;
    }
    // Search for the format file.
    String formatFilePrefix = Configuration.get(PropertyKey.MASTER_FORMAT_FILE_PREFIX);
    for (UnderFileStatus file : files) {
      if (file.getName().startsWith(formatFilePrefix)) {
        return true;
      }
    }
    return false;
  }

  private void connectToUFS() throws IOException {
<<<<<<< HEAD
    // ALLUXIO CS REMOVE
    // String ufsAddress = Configuration.get(PropertyKey.UNDERFS_ADDRESS);
    // UnderFileSystem ufs = UnderFileSystem.get(ufsAddress);
    // ufs.connectFromMaster(NetworkAddressUtils.getConnectHost(ServiceType.MASTER_RPC));
    // ALLUXIO CS END
=======
    String ufsAddress = Configuration.get(PropertyKey.UNDERFS_ADDRESS);
    UnderFileSystem ufs = UnderFileSystem.Factory.get(ufsAddress);
    ufs.connectFromMaster(NetworkAddressUtils.getConnectHost(ServiceType.MASTER_RPC));
>>>>>>> 5303dec1
  }
}<|MERGE_RESOLUTION|>--- conflicted
+++ resolved
@@ -414,16 +414,10 @@
   }
 
   private void connectToUFS() throws IOException {
-<<<<<<< HEAD
     // ALLUXIO CS REMOVE
     // String ufsAddress = Configuration.get(PropertyKey.UNDERFS_ADDRESS);
-    // UnderFileSystem ufs = UnderFileSystem.get(ufsAddress);
+    // UnderFileSystem ufs = UnderFileSystem.Factory.get(ufsAddress);
     // ufs.connectFromMaster(NetworkAddressUtils.getConnectHost(ServiceType.MASTER_RPC));
     // ALLUXIO CS END
-=======
-    String ufsAddress = Configuration.get(PropertyKey.UNDERFS_ADDRESS);
-    UnderFileSystem ufs = UnderFileSystem.Factory.get(ufsAddress);
-    ufs.connectFromMaster(NetworkAddressUtils.getConnectHost(ServiceType.MASTER_RPC));
->>>>>>> 5303dec1
   }
 }