/*
 * The Alluxio Open Foundation licenses this work under the Apache License, version 2.0
 * (the "License"). You may not use this work except in compliance with the License, which is
 * available at www.apache.org/licenses/LICENSE-2.0
 *
 * This software is distributed on an "AS IS" basis, WITHOUT WARRANTIES OR CONDITIONS OF ANY KIND,
 * either express or implied, as more fully set forth in the License.
 *
 * See the NOTICE file distributed with this work for information regarding copyright ownership.
 */

package alluxio.master.file.options;

import alluxio.Constants;
import alluxio.thrift.SetAttributeTOptions;
import alluxio.wire.ThriftUtils;
import alluxio.wire.TtlAction;

import com.google.common.base.Objects;

import javax.annotation.concurrent.NotThreadSafe;

/**
 * Method options for setting the attributes.
 */
@NotThreadSafe
public class SetAttributeOptions {
  private Boolean mPinned;
  private Long mTtl;
  private TtlAction mTtlAction;
  private Boolean mPersisted;
  private String mOwner;
  private String mGroup;
  private Short mMode;
  private boolean mRecursive;
  private long mOperationTimeMs;
  // ALLUXIO CS ADD
  private Integer mReplicationMax;
  private Integer mReplicationMin;
  // ALLUXIO CS END

  /**
   * @return the default {@link SetAttributeOptions}
   */
  public static SetAttributeOptions defaults() {
    return new SetAttributeOptions();
  }

  /**
   * Constructs a new method option for setting the attributes.
   *
   * @param options the options for setting the attributes
   */
  public SetAttributeOptions(SetAttributeTOptions options) {
    mPinned = options.isSetPinned() ? options.isPinned() : null;
    mTtl = options.isSetTtl() ? options.getTtl() : null;
    mTtlAction = ThriftUtils.fromThrift(options.getTtlAction());
    mPersisted = options.isSetPersisted() ? options.isPersisted() : null;
    mOwner = options.isSetOwner() ? options.getOwner() : null;
    mGroup = options.isSetGroup() ? options.getGroup() : null;
    mMode = options.isSetMode() ? options.getMode() : Constants.INVALID_MODE;
    mRecursive = options.isRecursive();
    mOperationTimeMs = System.currentTimeMillis();
    // ALLUXIO CS ADD
    mReplicationMax = options.isSetReplicationMax() ? getReplicationMax() : null;
    mReplicationMin = options.isSetReplicationMin() ? getReplicationMin() : null;
    // ALLUXIO CS END
  }

  private SetAttributeOptions() {
    mPinned = null;
    mTtl = null;
    mTtlAction = TtlAction.DELETE;
    mPersisted = null;
    mOwner = null;
    mGroup = null;
    mMode = Constants.INVALID_MODE;
    mRecursive = false;
    mOperationTimeMs = System.currentTimeMillis();
  }

  /**
   * @return the pinned flag value
   */
  public Boolean getPinned() {
    return mPinned;
  }

  /**
   * @return the time-to-live (in seconds)
   */
  public Long getTtl() {
    return mTtl;
  }

  /**
   * @return the {@link TtlAction}
   */
  public TtlAction getTtlAction() {
    return mTtlAction;
  }

  /**
   * @return the persisted flag value
   */
  public Boolean getPersisted() {
    return mPersisted;
  }

  /**
   * @return the owner
   */
  public String getOwner() {
    return mOwner;
  }

  /**
   * @return the group
   */
  public String getGroup() {
    return mGroup;
  }

  /**
   * @return the mode bits
   */
  public Short getMode() {
    return mMode;
  }

  // ALLUXIO CS ADD
  /**
   * @return the maximum number of block replication
   */
  public Integer getReplicationMax() {
    return mReplicationMax;
  }

  /**
   * @return the minimum number of block replication
   */
  public Integer getReplicationMin() {
    return mReplicationMin;
  }

  // ALLUXIO CS END
  /**
   * @return the recursive flag value
   */
  public boolean isRecursive() {
    return mRecursive;
  }

  /**
   * @return the operation time (in milliseconds)
   */
  public long getOperationTimeMs() {
    return mOperationTimeMs;
  }

  /**
   * @param pinned the pinned flag value to use
   * @return the updated options object
   */
  public SetAttributeOptions setPinned(boolean pinned) {
    mPinned = pinned;
    return this;
  }

  /**
   * @param ttl the time-to-live (in seconds) to use
   * @return the updated options object
   */
  public SetAttributeOptions setTtl(long ttl) {
    mTtl = ttl;
    return this;
  }

  /**
   * @param ttlAction the {@link TtlAction} to use
   * @return the updated options object
   */
  public SetAttributeOptions setTtlAction(TtlAction ttlAction) {
    mTtlAction = ttlAction;
    return this;
  }

  /**
   * @param persisted the persisted flag value to use
   * @return the updated options object
   */
  public SetAttributeOptions setPersisted(boolean persisted) {
    mPersisted = persisted;
    return this;
  }

  /**
   * @param owner the owner to use
   * @return the updated options object
   * @throws IllegalArgumentException if the owner is set to empty
   */
  public SetAttributeOptions setOwner(String owner) {
    if (owner != null && owner.isEmpty()) {
      throw new IllegalArgumentException("It is not allowed to set owner to empty.");
    }
    mOwner = owner;
    return this;
  }

  /**
   * @param group the group to use
   * @return the updated options object
   * @throws IllegalArgumentException if the group is set to empty
   */
  public SetAttributeOptions setGroup(String group) {
    if (group != null && group.isEmpty()) {
      throw new IllegalArgumentException("It is not allowed to set group to empty");
    }
    mGroup = group;
    return this;
  }

  /**
   * @param mode the mode bits to use
   * @return the updated options object
   */
  public SetAttributeOptions setMode(short mode) {
    mMode = mode;
    return this;
  }

  /**
   * @param recursive whether owner / group / mode should be updated recursively
   * @return the updated options object
   */
  public SetAttributeOptions setRecursive(boolean recursive) {
    mRecursive = recursive;
    return this;
  }

  /**
   * @param operationTimeMs the operation time to use
   * @return the updated options object
   */
  public SetAttributeOptions setOperationTimeMs(long operationTimeMs) {
    mOperationTimeMs = operationTimeMs;
    return this;
  }

  // ALLUXIO CS ADD
  /**
   * @param replicationMax the maximum number of block replication
   * @return the updated options object
   */
  public SetAttributeOptions setReplicationMax(int replicationMax) {
    mReplicationMax = replicationMax;
    return this;
  }

  /**
   * @param replicationMin the minimum number of block replication
   * @return the updated options object
   */
  public SetAttributeOptions setReplicationMin(int replicationMin) {
    mReplicationMin = replicationMin;
    return this;
  }

  // ALLUXIO CS END
  @Override
  public boolean equals(Object o) {
    if (this == o) {
      return true;
    }
    if (!(o instanceof SetAttributeOptions)) {
      return false;
    }
    SetAttributeOptions that = (SetAttributeOptions) o;
    return Objects.equal(mPinned, that.mPinned)
        && Objects.equal(mTtl, that.mTtl)
        && Objects.equal(mTtlAction, that.mTtlAction)
        && Objects.equal(mPersisted, that.mPersisted)
        && Objects.equal(mOwner, that.mOwner)
        && Objects.equal(mGroup, that.mGroup)
        && Objects.equal(mMode, that.mMode)
        // ALLUXIO CS ADD
        && Objects.equal(mReplicationMax, that.mReplicationMax)
        && Objects.equal(mReplicationMin, that.mReplicationMin)
        // ALLUXIO CS END
        && Objects.equal(mRecursive, that.mRecursive);
  }

  @Override
  public int hashCode() {
<<<<<<< HEAD
    return Objects.hashCode(mPinned, mTtl, mTtlAction, mPersisted, mOwner, mGroup, mMode,
        mRecursive);
=======
    // ALLUXIO CS REPLACE
    // return Objects.hashCode(mPinned, mTtl, mPersisted, mOwner, mGroup, mMode, mRecursive);
    // ALLUXIO CS WITH
    return Objects.hashCode(mPinned, mTtl, mPersisted, mOwner, mGroup, mMode, mRecursive,
        mReplicationMax, mReplicationMin);
    // ALLUXIO CS END
>>>>>>> 203cedb9
  }

  @Override
  public String toString() {
    return Objects.toStringHelper(this)
        .add("mPinned", mPinned)
        .add("ttl", mTtl)
        .add("ttlAction", mTtlAction)
        .add("persisted", mPersisted)
        .add("owner", mOwner)
        .add("group", mGroup)
        .add("mode", mMode)
        .add("recursive", mRecursive)
        .add("operationTimeMs", mOperationTimeMs)
        // ALLUXIO CS ADD
        .add("replicationMax", mReplicationMax)
        .add("replicationMin", mReplicationMin)
        // ALLUXIO CS END
        .toString();
  }
}<|MERGE_RESOLUTION|>--- conflicted
+++ resolved
@@ -292,17 +292,13 @@
 
   @Override
   public int hashCode() {
-<<<<<<< HEAD
+    // ALLUXIO CS REPLACE
+    // return Objects.hashCode(mPinned, mTtl, mTtlAction, mPersisted, mOwner, mGroup, mMode,
+    //     mRecursive);
+    // ALLUXIO CS WITH
     return Objects.hashCode(mPinned, mTtl, mTtlAction, mPersisted, mOwner, mGroup, mMode,
-        mRecursive);
-=======
-    // ALLUXIO CS REPLACE
-    // return Objects.hashCode(mPinned, mTtl, mPersisted, mOwner, mGroup, mMode, mRecursive);
-    // ALLUXIO CS WITH
-    return Objects.hashCode(mPinned, mTtl, mPersisted, mOwner, mGroup, mMode, mRecursive,
-        mReplicationMax, mReplicationMin);
+        mRecursive, mReplicationMax, mReplicationMin);
     // ALLUXIO CS END
->>>>>>> 203cedb9
   }
 
   @Override
