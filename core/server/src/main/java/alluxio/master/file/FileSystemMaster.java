/*
 * The Alluxio Open Foundation licenses this work under the Apache License, version 2.0
 * (the “License”). You may not use this work except in compliance with the License, which is
 * available at www.apache.org/licenses/LICENSE-2.0
 *
 * This software is distributed on an "AS IS" basis, WITHOUT WARRANTIES OR CONDITIONS OF ANY KIND,
 * either express or implied, as more fully set forth in the License.
 *
 * See the NOTICE file distributed with this work for information regarding copyright ownership.
 */

package alluxio.master.file;

import alluxio.AlluxioURI;
import alluxio.Configuration;
import alluxio.Constants;
import alluxio.collections.Pair;
import alluxio.collections.PrefixList;
import alluxio.exception.AccessControlException;
import alluxio.exception.AlluxioException;
import alluxio.exception.BlockInfoException;
import alluxio.exception.DirectoryNotEmptyException;
import alluxio.exception.ExceptionMessage;
import alluxio.exception.FileAlreadyCompletedException;
import alluxio.exception.FileAlreadyExistsException;
import alluxio.exception.FileDoesNotExistException;
import alluxio.exception.InvalidFileSizeException;
import alluxio.exception.InvalidPathException;
import alluxio.exception.PreconditionMessage;
import alluxio.heartbeat.HeartbeatContext;
import alluxio.heartbeat.HeartbeatExecutor;
import alluxio.heartbeat.HeartbeatThread;
import alluxio.master.AbstractMaster;
import alluxio.master.MasterContext;
import alluxio.master.block.BlockId;
import alluxio.master.block.BlockMaster;
import alluxio.master.file.async.AsyncPersistHandler;
import alluxio.master.file.meta.FileSystemMasterView;
import alluxio.master.file.meta.Inode;
import alluxio.master.file.meta.InodeDirectory;
import alluxio.master.file.meta.InodeDirectoryIdGenerator;
import alluxio.master.file.meta.InodeFile;
import alluxio.master.file.meta.InodeTree;
import alluxio.master.file.meta.MountTable;
import alluxio.master.file.meta.PersistenceState;
import alluxio.master.file.meta.TtlBucket;
import alluxio.master.file.meta.TtlBucketList;
import alluxio.master.file.meta.options.CreatePathOptions;
import alluxio.master.file.options.CompleteFileOptions;
import alluxio.master.file.options.CreateDirectoryOptions;
import alluxio.master.file.options.CreateFileOptions;
import alluxio.master.file.options.MountOptions;
import alluxio.master.file.options.SetAttributeOptions;
import alluxio.master.journal.Journal;
import alluxio.master.journal.JournalOutputStream;
import alluxio.master.journal.JournalProtoUtils;
import alluxio.proto.journal.File.AddMountPointEntry;
import alluxio.proto.journal.File.AsyncPersistRequestEntry;
import alluxio.proto.journal.File.CompleteFileEntry;
import alluxio.proto.journal.File.DeleteFileEntry;
import alluxio.proto.journal.File.DeleteMountPointEntry;
import alluxio.proto.journal.File.InodeDirectoryEntry;
import alluxio.proto.journal.File.InodeDirectoryIdGeneratorEntry;
import alluxio.proto.journal.File.InodeFileEntry;
import alluxio.proto.journal.File.InodeLastModificationTimeEntry;
import alluxio.proto.journal.File.PersistDirectoryEntry;
import alluxio.proto.journal.File.ReinitializeFileEntry;
import alluxio.proto.journal.File.RenameEntry;
import alluxio.proto.journal.File.SetAttributeEntry;
import alluxio.proto.journal.File.StringPairEntry;
import alluxio.proto.journal.Journal.JournalEntry;
import alluxio.security.authorization.FileSystemAction;
import alluxio.security.authorization.PermissionStatus;
import alluxio.thrift.CommandType;
import alluxio.thrift.FileSystemCommand;
import alluxio.thrift.FileSystemCommandOptions;
import alluxio.thrift.FileSystemMasterClientService;
import alluxio.thrift.FileSystemMasterWorkerService;
import alluxio.thrift.PersistCommandOptions;
import alluxio.thrift.PersistFile;
import alluxio.underfs.UnderFileSystem;
import alluxio.util.IdUtils;
import alluxio.util.io.PathUtils;
import alluxio.wire.BlockInfo;
import alluxio.wire.BlockLocation;
import alluxio.wire.FileBlockInfo;
import alluxio.wire.FileInfo;
import alluxio.wire.WorkerNetAddress;

import com.google.common.base.Preconditions;
import com.google.common.base.Throwables;
import com.google.common.collect.Lists;
import com.google.common.collect.Sets;
import com.google.protobuf.Message;
import edu.umd.cs.findbugs.annotations.SuppressFBWarnings;
import org.apache.commons.lang.exception.ExceptionUtils;
import org.apache.thrift.TProcessor;
import org.slf4j.Logger;
import org.slf4j.LoggerFactory;

import java.io.IOException;
import java.util.ArrayList;
import java.util.HashMap;
import java.util.LinkedList;
import java.util.List;
import java.util.Map;
import java.util.Queue;
import java.util.Set;
import java.util.concurrent.Future;

import javax.annotation.concurrent.GuardedBy;
import javax.annotation.concurrent.NotThreadSafe;

/**
 * The master that handles all file system metadata management.
 */
@NotThreadSafe // TODO(jiri): make thread-safe (c.f. ALLUXIO-1664)
public final class FileSystemMaster extends AbstractMaster {
  private static final Logger LOG = LoggerFactory.getLogger(Constants.LOGGER_TYPE);

  /** Handle to the block master. */
  private final BlockMaster mBlockMaster;

  /** This manages the file system inode structure. This must be journaled. */
  @GuardedBy("itself")
  private final InodeTree mInodeTree;

  /** This manages the file system mount points. */
  @GuardedBy("mInodeTree")
  private final MountTable mMountTable;

  /** This maintains inodes with ttl set, for the for the ttl checker service to use. */
  @GuardedBy("mInodeTree")
  private final TtlBucketList mTtlBuckets = new TtlBucketList();

  /** This generates unique directory ids. This must be journaled. */
  private final InodeDirectoryIdGenerator mDirectoryIdGenerator;

  /** This checks user permissions on different operations. */
  @GuardedBy("mInodeTree")
  private final PermissionChecker mPermissionChecker;

  /** List of paths to always keep in memory. */
  private final PrefixList mWhitelist;

  /** The handler for async persistence. */
  private final AsyncPersistHandler mAsyncPersistHandler;

  /**
   * The service that checks for inode files with ttl set. We store it here so that it can be
   * accessed from tests.
   */
  @SuppressFBWarnings("URF_UNREAD_FIELD")
  private Future<?> mTtlCheckerService;

  /**
   * The service that detects lost files. We store it here so that it can be accessed from tests.
   */
  @SuppressFBWarnings("URF_UNREAD_FIELD")
  private Future<?> mLostFilesDetectionService;

  /**
   * @param baseDirectory the base journal directory
   * @return the journal directory for this master
   */
  public static String getJournalDirectory(String baseDirectory) {
    return PathUtils.concatPath(baseDirectory, Constants.FILE_SYSTEM_MASTER_NAME);
  }

  /**
   * Creates a new instance of {@link FileSystemMaster}.
   *
   * @param blockMaster the {@link BlockMaster} to use
   * @param journal the journal to use for tracking master operations
   */
  public FileSystemMaster(BlockMaster blockMaster, Journal journal) {
    super(journal, 2);
    mBlockMaster = blockMaster;

    mDirectoryIdGenerator = new InodeDirectoryIdGenerator(mBlockMaster);
    mMountTable = new MountTable();
    mInodeTree = new InodeTree(mBlockMaster, mDirectoryIdGenerator, mMountTable);

    // TODO(gene): Handle default config value for whitelist.
    Configuration conf = MasterContext.getConf();
    mWhitelist = new PrefixList(conf.getList(Constants.MASTER_WHITELIST, ","));

    mPermissionChecker = new PermissionChecker(mInodeTree);
    mAsyncPersistHandler =
        AsyncPersistHandler.Factory.create(MasterContext.getConf(), new FileSystemMasterView(this));
  }

  @Override
  public Map<String, TProcessor> getServices() {
    Map<String, TProcessor> services = new HashMap<>();
    services.put(
        Constants.FILE_SYSTEM_MASTER_CLIENT_SERVICE_NAME,
        new FileSystemMasterClientService.Processor<>(
            new FileSystemMasterClientServiceHandler(this)));
    services.put(
        Constants.FILE_SYSTEM_MASTER_WORKER_SERVICE_NAME,
        new FileSystemMasterWorkerService.Processor<>(
            new FileSystemMasterWorkerServiceHandler(this)));
    return services;
  }

  @Override
  public String getName() {
    return Constants.FILE_SYSTEM_MASTER_NAME;
  }

  @Override
  public void processJournalEntry(JournalEntry entry) throws IOException {
    Message innerEntry = JournalProtoUtils.unwrap(entry);
    if (innerEntry instanceof InodeFileEntry || innerEntry instanceof InodeDirectoryEntry) {
      mInodeTree.addInodeFromJournal(entry);
    } else if (innerEntry instanceof InodeLastModificationTimeEntry) {
      InodeLastModificationTimeEntry modTimeEntry = (InodeLastModificationTimeEntry) innerEntry;
      try {
        Inode inode = mInodeTree.getInodeById(modTimeEntry.getId());
        inode.setLastModificationTimeMs(modTimeEntry.getLastModificationTimeMs());
      } catch (FileDoesNotExistException e) {
        throw new RuntimeException(e);
      }
    } else if (innerEntry instanceof PersistDirectoryEntry) {
      PersistDirectoryEntry typedEntry = (PersistDirectoryEntry) innerEntry;
      try {
        Inode inode = mInodeTree.getInodeById(typedEntry.getId());
        inode.setPersistenceState(PersistenceState.PERSISTED);
      } catch (FileDoesNotExistException e) {
        throw new RuntimeException(e);
      }
    } else if (innerEntry instanceof CompleteFileEntry) {
      try {
        completeFileFromEntry((CompleteFileEntry) innerEntry);
      } catch (InvalidPathException | InvalidFileSizeException | FileAlreadyCompletedException e) {
        throw new RuntimeException(e);
      }
    } else if (innerEntry instanceof SetAttributeEntry) {
      try {
        setAttributeFromEntry((SetAttributeEntry) innerEntry);
      } catch (FileDoesNotExistException e) {
        throw new RuntimeException(e);
      }
    } else if (innerEntry instanceof DeleteFileEntry) {
      deleteFromEntry((DeleteFileEntry) innerEntry);
    } else if (innerEntry instanceof RenameEntry) {
      renameFromEntry((RenameEntry) innerEntry);
    } else if (innerEntry instanceof InodeDirectoryIdGeneratorEntry) {
      mDirectoryIdGenerator.initFromJournalEntry((InodeDirectoryIdGeneratorEntry) innerEntry);
    } else if (innerEntry instanceof ReinitializeFileEntry) {
      resetBlockFileFromEntry((ReinitializeFileEntry) innerEntry);
    } else if (innerEntry instanceof AddMountPointEntry) {
      try {
        mountFromEntry((AddMountPointEntry) innerEntry);
      } catch (FileAlreadyExistsException | InvalidPathException e) {
        throw new RuntimeException(e);
      }
    } else if (innerEntry instanceof DeleteMountPointEntry) {
      try {
        unmountFromEntry((DeleteMountPointEntry) innerEntry);
      } catch (InvalidPathException e) {
        throw new RuntimeException(e);
      }
    } else if (innerEntry instanceof AsyncPersistRequestEntry) {
      try {
        long fileId = ((AsyncPersistRequestEntry) innerEntry).getFileId();
        scheduleAsyncPersistenceInternal(getPath(fileId));
      } catch (AlluxioException e) {
        throw new RuntimeException(e);
      }
    } else {
      throw new IOException(ExceptionMessage.UNEXPECTED_JOURNAL_ENTRY.getMessage(innerEntry));
    }
  }

  @Override
  public void streamToJournalCheckpoint(JournalOutputStream outputStream) throws IOException {
    mInodeTree.streamToJournalCheckpoint(outputStream);
    outputStream.writeEntry(mDirectoryIdGenerator.toJournalEntry());
  }

  @Override
  public void start(boolean isLeader) throws IOException {
    if (isLeader) {
      // Only initialize root when isLeader because when initializing root, BlockMaster needs to
      // write journal entry, if it is not leader, BlockMaster won't have a writable journal.
      // If it is standby, it should be able to load the inode tree from leader's checkpoint.
      mInodeTree.initializeRoot(PermissionStatus.get(MasterContext.getConf(), false));
      String defaultUFS = MasterContext.getConf().get(Constants.UNDERFS_ADDRESS);
      try {
        mMountTable.add(new AlluxioURI(MountTable.ROOT), new AlluxioURI(defaultUFS),
            MountOptions.defaults());
      } catch (FileAlreadyExistsException | InvalidPathException e) {
        throw new IOException("Failed to mount the default UFS " + defaultUFS);
      }
    }
    // Call super.start after mInodeTree is initialized because mInodeTree is needed to write
    // a journal entry during super.start. Call super.start before calling
    // getExecutorService() because the super.start initializes the executor service.
    super.start(isLeader);
    if (isLeader) {
      mTtlCheckerService = getExecutorService().submit(
          new HeartbeatThread(HeartbeatContext.MASTER_TTL_CHECK, new MasterInodeTtlCheckExecutor(),
              MasterContext.getConf().getInt(Constants.MASTER_TTL_CHECKER_INTERVAL_MS)));
      mLostFilesDetectionService = getExecutorService().submit(new HeartbeatThread(
          HeartbeatContext.MASTER_LOST_FILES_DETECTION, new LostFilesDetectionHeartbeatExecutor(),
          MasterContext.getConf().getInt(Constants.MASTER_HEARTBEAT_INTERVAL_MS)));
    }
  }

  /**
   * Returns the file id for a given path. If the given path does not exist in Alluxio, the method
   * attempts to load it from UFS.
   * <p>
   * This operation requires users to have {@link FileSystemAction#READ} permission of the path.
   *
   * @param path the path to get the file id for
   * @return the file id for a given path, or -1 if there is no file at that path
   * @throws AccessControlException if permission checking fails
   * @throws InvalidPathException if the path is not well-formed
   */
  public long getFileId(AlluxioURI path) throws AccessControlException, InvalidPathException {
    synchronized (mInodeTree) {
      try {
        mPermissionChecker.checkPermission(FileSystemAction.READ, path);
        Inode inode = mInodeTree.getInodeByPath(path);
        return inode.getId();
      } catch (FileDoesNotExistException e) {
        try {
          return loadMetadata(path, true);
        } catch (Exception e2) {
          return IdUtils.INVALID_FILE_ID;
        }
      }
    }
  }

  /**
   * Returns the {@link FileInfo} for a given file id. This method is not user-facing but supposed
   * to be called by other internal servers (e.g., block workers and web UI servers).
   *
   * @param fileId the file id to get the {@link FileInfo} for
   * @return the {@link FileInfo} for the given file
   * @throws FileDoesNotExistException if the file does not exist
   */
  // Currently used by Lineage Master and WebUI
  // TODO(binfan): Add permission checking for internal APIs
  public FileInfo getFileInfo(long fileId) throws FileDoesNotExistException {
    MasterContext.getMasterSource().incGetFileInfoOps(1);
    synchronized (mInodeTree) {
      Inode inode = mInodeTree.getInodeById(fileId);
      return getFileInfoInternal(inode);
    }
  }

  /**
   * Returns the {@link FileInfo} for a given path.
   * <p>
   * This operation requires users to have {@link FileSystemAction#READ} permission on the path.
   *
   * @param path the path to get the {@link FileInfo} for
   * @return the {@link FileInfo} for the given file id
   * @throws FileDoesNotExistException if the file does not exist
   * @throws InvalidPathException if the file path is not valid
   * @throws AccessControlException if permission checking fails
   */
  public FileInfo getFileInfo(AlluxioURI path)
    throws AccessControlException, FileDoesNotExistException, InvalidPathException {
    MasterContext.getMasterSource().incGetFileInfoOps(1);
    synchronized (mInodeTree) {
      mPermissionChecker.checkPermission(FileSystemAction.READ, path);
      // getFileInfo should load from ufs if the file does not exist
      getFileId(path);
      Inode inode = mInodeTree.getInodeByPath(path);
      return getFileInfoInternal(inode);
    }
  }

  /**
   * @param fileId the file id
   * @return the persistence state for the given file
   * @throws FileDoesNotExistException if the file does not exist
   */
  // Internal facing, currently used by Lineage master
  // TODO(binfan): Add permission checking for internal APIs
  public PersistenceState getPersistenceState(long fileId) throws FileDoesNotExistException {
    synchronized (mInodeTree) {
      Inode inode = mInodeTree.getInodeById(fileId);
      return inode.getPersistenceState();
    }
  }

  /**
<<<<<<< HEAD
   * NOTE: {@link #mInodeTree} should already be locked before calling this method.
   *
   * @param inode the inode to get the {@linke FileInfo} for
   * @return the {@link FileInfo} for the given inode
   * @throws FileDoesNotExistException if the file does not exist
   */
  private FileInfo getFileInfoInternal(Inode inode) throws FileDoesNotExistException {
    FileInfo fileInfo = inode.generateClientFileInfo(mInodeTree.getPath(inode).toString());
    fileInfo.setInMemoryPercentage(getInMemoryPercentage(inode));
    AlluxioURI path = mInodeTree.getPath(inode);
    MountTable.Resolution resolution;
    try {
      resolution = mMountTable.resolve(path);
    } catch (InvalidPathException e) {
      throw new FileDoesNotExistException(e.getMessage(), e);
    }
    AlluxioURI resolvedUri = resolution.getUri();
    // Only set the UFS path if the path is nested under a mount point.
    if (!path.equals(resolvedUri)) {
      fileInfo.setUfsPath(resolvedUri.toString());
    }
    MasterContext.getMasterSource().incFileInfosGot(1);
    return fileInfo;
  }

  /**
=======
>>>>>>> 34128412
   * Returns a list {@link FileInfo} for a given path. If the given path is a file, the list only
   * contains a single object. If it is a directory, the resulting list contains all direct children
   * of the directory.
   * <p>
   * This operation requires users to have
   * {@link FileSystemAction#READ} permission on the path, and also
   * {@link FileSystemAction#EXECUTE} permission on the path if it is a directory.
   *
   * @param path the path to get the {@link FileInfo} list for
   * @return the list of {@link FileInfo}s
   * @throws AccessControlException if permission checking fails
   * @throws FileDoesNotExistException if the file does not exist
   * @throws InvalidPathException if the path is invalid
   */
  public List<FileInfo> getFileInfoList(AlluxioURI path)
      throws AccessControlException, FileDoesNotExistException, InvalidPathException {
    MasterContext.getMasterSource().incGetFileInfoOps(1);
    synchronized (mInodeTree) {
      mPermissionChecker.checkPermission(FileSystemAction.READ, path);
      // getFileInfoList should load from ufs if the file does not exist
      getFileId(path);
      Inode inode = mInodeTree.getInodeByPath(path);

      List<FileInfo> ret = new ArrayList<>();
      if (inode.isDirectory()) {
        mPermissionChecker.checkPermission(FileSystemAction.EXECUTE, path);
        for (Inode child : ((InodeDirectory) inode).getChildren()) {
          ret.add(getFileInfoInternal(child));
        }
      } else {
        ret.add(getFileInfoInternal(inode));
      }
      MasterContext.getMasterSource().incFileInfosGot(ret.size());
      return ret;
    }
  }

  /**
   * @return a read-only view of the file system master
   */
  public FileSystemMasterView getFileSystemMasterView() {
    return new FileSystemMasterView(this);
  }

  /**
   * Completes a file. After a file is completed, it cannot be written to.
   * <p>
   * This operation requires users to have {@link FileSystemAction#WRITE} permission on the path.
   *
   * @param path the file path to complete
   * @param options the method options
   * @throws BlockInfoException if a block information exception is encountered
   * @throws FileDoesNotExistException if the file does not exist
   * @throws InvalidPathException if an invalid path is encountered
   * @throws InvalidFileSizeException if an invalid file size is encountered
   * @throws FileAlreadyCompletedException if the file is already completed
   * @throws AccessControlException if permission checking fails
   */
  public void completeFile(AlluxioURI path, CompleteFileOptions options)
      throws BlockInfoException, FileDoesNotExistException, InvalidPathException,
      InvalidFileSizeException, FileAlreadyCompletedException, AccessControlException {
    MasterContext.getMasterSource().incCompleteFileOps(1);
    synchronized (mInodeTree) {
      mPermissionChecker.checkPermission(FileSystemAction.WRITE, path);
      // Even readonly mount points should be able to complete a file, for UFS reads in CACHE mode.
      long opTimeMs = System.currentTimeMillis();
      Inode inode = mInodeTree.getInodeByPath(path);
      long fileId = inode.getId();
      if (!inode.isFile()) {
        throw new FileDoesNotExistException(ExceptionMessage.PATH_MUST_BE_FILE.getMessage(path));
      }

      InodeFile fileInode = (InodeFile) inode;
      List<Long> blockIdList = fileInode.getBlockIds();
      List<BlockInfo> blockInfoList = mBlockMaster.getBlockInfoList(blockIdList);
      if (!fileInode.isPersisted() && blockInfoList.size() != blockIdList.size()) {
        throw new BlockInfoException("Cannot complete a file without all the blocks committed");
      }

      // Iterate over all file blocks committed to Alluxio, computing the length and verify that all
      // the blocks (except the last one) is the same size as the file block size.
      long inMemoryLength = 0;
      long fileBlockSize = fileInode.getBlockSizeBytes();
      for (int i = 0; i < blockInfoList.size(); i++) {
        BlockInfo blockInfo = blockInfoList.get(i);
        inMemoryLength += blockInfo.getLength();
        if (i < blockInfoList.size() - 1 && blockInfo.getLength() != fileBlockSize) {
          throw new BlockInfoException(
              "Block index " + i + " has a block size smaller than the file block size ("
                  + fileInode.getBlockSizeBytes() + ")");
        }
      }

      // If the file is persisted, its length is determined by UFS. Otherwise, its length is
      // determined by its memory footprint.
      long length = fileInode.isPersisted() ? options.getUfsLength() : inMemoryLength;

      completeFileInternal(fileInode.getBlockIds(), fileId, length, opTimeMs);
      CompleteFileEntry completeFileEntry = CompleteFileEntry.newBuilder()
          .addAllBlockIds(fileInode.getBlockIds())
          .setId(fileId)
          .setLength(length)
          .setOpTimeMs(opTimeMs)
          .build();
      writeJournalEntry(JournalEntry.newBuilder().setCompleteFile(completeFileEntry).build());
      flushJournal();
    }
  }

  /**
   * @param blockIds the block ids to use
   * @param fileId the file id to use
   * @param length the length to use
   * @param opTimeMs the operation time (in milliseconds)
   * @throws FileDoesNotExistException if the file does not exist
   * @throws InvalidPathException if an invalid path is encountered
   * @throws InvalidFileSizeException if an invalid file size is encountered
   * @throws FileAlreadyCompletedException if the file has already been completed
   */
  @GuardedBy("mInodeTree")
  void completeFileInternal(List<Long> blockIds, long fileId, long length, long opTimeMs)
      throws FileDoesNotExistException, InvalidPathException, InvalidFileSizeException,
      FileAlreadyCompletedException {
    InodeFile inode = (InodeFile) mInodeTree.getInodeById(fileId);
    inode.setBlockIds(blockIds);
    inode.setLastModificationTimeMs(opTimeMs);
    inode.complete(length);

    if (inode.isPersisted()) {
      // Commit all the file blocks (without locations) so the metadata for the block exists.
      long currLength = length;
      for (long blockId : inode.getBlockIds()) {
        long blockSize = Math.min(currLength, inode.getBlockSizeBytes());
        mBlockMaster.commitBlockInUFS(blockId, blockSize);
        currLength -= blockSize;
      }
    }
    MasterContext.getMasterSource().incFilesCompleted(1);
  }

  /**
   * @param entry the entry to use
   * @throws InvalidPathException if an invalid path is encountered
   * @throws InvalidFileSizeException if an invalid file size is encountered
   * @throws FileAlreadyCompletedException if the file has already been completed
   */
  @GuardedBy("mInodeTree")
  private void completeFileFromEntry(CompleteFileEntry entry)
      throws InvalidPathException, InvalidFileSizeException, FileAlreadyCompletedException {
    try {
      completeFileInternal(entry.getBlockIdsList(), entry.getId(), entry.getLength(),
          entry.getOpTimeMs());
    } catch (FileDoesNotExistException e) {
      throw new RuntimeException(e);
    }
  }

  /**
   * Creates a file (not a directory) for a given path.
   * <p>
   * This operation requires {@link FileSystemAction#WRITE} permission on the parent of this path.
   *
   * @param path the file to create
   * @param options method options
   * @return the file id of the create file
   * @throws InvalidPathException if an invalid path is encountered
   * @throws FileAlreadyExistsException if the file already exists
   * @throws BlockInfoException if an invalid block information in encountered
   * @throws IOException if the creation fails
   * @throws AccessControlException if permission checking fails
   */
  public long createFile(AlluxioURI path, CreateFileOptions options)
      throws AccessControlException, InvalidPathException, FileAlreadyExistsException,
          BlockInfoException, IOException {
    MasterContext.getMasterSource().incCreateFileOps(1);
    synchronized (mInodeTree) {
      mPermissionChecker.checkParentPermission(FileSystemAction.WRITE, path);
      if (!options.isMetadataLoad()) {
        mMountTable.checkUnderWritableMountPoint(path);
      }
      InodeTree.CreatePathResult createResult = createFileInternal(path, options);
      List<Inode> created = createResult.getCreated();

      writeJournalEntry(mDirectoryIdGenerator.toJournalEntry());
      journalCreatePathResult(createResult);
      flushJournal();
      return created.get(created.size() - 1).getId();
    }
  }

  /**
   * @param path the path to be created
   * @param options method options
   * @return {@link InodeTree.CreatePathResult} with the path creation result
   * @throws InvalidPathException if an invalid path is encountered
   * @throws FileAlreadyExistsException if the file already exists
   * @throws BlockInfoException if invalid block information is encountered
   * @throws IOException if an I/O error occurs
   */
  @GuardedBy("mInodeTree")
  InodeTree.CreatePathResult createFileInternal(AlluxioURI path, CreateFileOptions options)
      throws InvalidPathException, FileAlreadyExistsException, BlockInfoException, IOException {
    CreatePathOptions createPathOptions = new CreatePathOptions.Builder(MasterContext.getConf())
        .setBlockSizeBytes(options.getBlockSizeBytes()).setDirectory(false)
        .setOperationTimeMs(options.getOperationTimeMs()).setPersisted(options.isPersisted())
        .setRecursive(options.isRecursive()).setTtl(options.getTtl())
        .setPermissionStatus(PermissionStatus.get(MasterContext.getConf(), true)).build();
    InodeTree.CreatePathResult createResult = mInodeTree.createPath(path, createPathOptions);
    // If the create succeeded, the list of created inodes will not be empty.
    List<Inode> created = createResult.getCreated();
    InodeFile inode = (InodeFile) created.get(created.size() - 1);
    if (mWhitelist.inList(path.toString())) {
      inode.setCacheable(true);
    }

    mTtlBuckets.insert(inode);

    MasterContext.getMasterSource().incFilesCreated(1);
    MasterContext.getMasterSource().incDirectoriesCreated(created.size() - 1);
    return createResult;
  }

  /**
   * Reinitializes the blocks of an existing open file.
   *
   * @param path the path to the file
   * @param blockSizeBytes the new block size
   * @param ttl the ttl
   * @return the file id
   * @throws FileDoesNotExistException if the path does not exist
   * @throws InvalidPathException if the path is invalid
   */
  // Used by lineage master
  public long reinitializeFile(AlluxioURI path, long blockSizeBytes, long ttl)
      throws FileDoesNotExistException, InvalidPathException {
    synchronized (mInodeTree) {
      long id = mInodeTree.reinitializeFile(path, blockSizeBytes, ttl);
      ReinitializeFileEntry reinitializeFile = ReinitializeFileEntry.newBuilder()
          .setPath(path.getPath())
          .setBlockSizeBytes(blockSizeBytes)
          .setTtl(ttl)
          .build();
      writeJournalEntry(JournalEntry.newBuilder().setReinitializeFile(reinitializeFile).build());
      flushJournal();
      return id;
    }
  }

  /**
   * @param entry the entry to use
   */
  @GuardedBy("mInodeTree")
  private void resetBlockFileFromEntry(ReinitializeFileEntry entry) {
    try {
      mInodeTree.reinitializeFile(new AlluxioURI(entry.getPath()), entry.getBlockSizeBytes(),
          entry.getTtl());
    } catch (InvalidPathException | FileDoesNotExistException e) {
      throw new RuntimeException(e);
    }
  }

  /**
   * Gets a new block id for the next block of a given file to write to.
   * <p>
   * This operation requires users to have {@link FileSystemAction#WRITE} permission on the path as
   * this API is called when creating a new block for a file.
   *
   * @param path the path of the file to get the next block id for
   * @return the next block id for the given file
   * @throws FileDoesNotExistException if the file does not exist
   * @throws InvalidPathException if the given path is not valid
   * @throws AccessControlException if permission checking fails
   */
  public long getNewBlockIdForFile(AlluxioURI path)
      throws FileDoesNotExistException, InvalidPathException, AccessControlException {
    MasterContext.getMasterSource().incGetNewBlockOps(1);
    Inode inode;
    synchronized (mInodeTree) {
      mPermissionChecker.checkPermission(FileSystemAction.WRITE, path);
      inode = mInodeTree.getInodeFileByPath(path);
    }
    MasterContext.getMasterSource().incNewBlocksGot(1);
    return ((InodeFile) inode).getNewBlockId();
  }

  /**
   * @return the number of files and directories
   */
  public int getNumberOfPaths() {
    synchronized (mInodeTree) {
      return mInodeTree.getSize();
    }
  }

  /**
   * @return the number of pinned files and directories
   */
  public int getNumberOfPinnedFiles() {
    synchronized (mInodeTree) {
      return mInodeTree.getPinnedSize();
    }
  }

  /**
   * Deletes a given path.
   * <p>
   * This operation requires user to have {@link FileSystemAction#WRITE}
   * permission on the parent of the path.
   *
   * @param path the path to delete
   * @param recursive if true, will delete all its children
   * @return true if the file was deleted, false otherwise
   * @throws DirectoryNotEmptyException if recursive is false and the file is a nonempty directory
   * @throws FileDoesNotExistException if the file does not exist
   * @throws IOException if an I/O error occurs
   * @throws DirectoryNotEmptyException if recursive is false and the file is a nonempty directory
   * @throws AccessControlException if permission checking fails
   * @throws InvalidPathException if the path is invalid
   */
  public boolean delete(AlluxioURI path, boolean recursive)
      throws IOException, FileDoesNotExistException, DirectoryNotEmptyException,
          InvalidPathException, AccessControlException {
    MasterContext.getMasterSource().incDeletePathOps(1);
    synchronized (mInodeTree) {
      mPermissionChecker.checkParentPermission(FileSystemAction.WRITE, path);
      mMountTable.checkUnderWritableMountPoint(path);
      Inode inode = mInodeTree.getInodeByPath(path);
      long fileId = inode.getId();
      long opTimeMs = System.currentTimeMillis();
      boolean ret = deleteInternal(fileId, recursive, false, opTimeMs);
      DeleteFileEntry deleteFile = DeleteFileEntry.newBuilder()
          .setId(fileId)
          .setRecursive(recursive)
          .setOpTimeMs(opTimeMs)
          .build();
      writeJournalEntry(JournalEntry.newBuilder().setDeleteFile(deleteFile).build());
      flushJournal();
      return ret;
    }
  }

  /**
   * @param entry the entry to use
   */
  @GuardedBy("mInodeTree")
  private void deleteFromEntry(DeleteFileEntry entry) {
    MasterContext.getMasterSource().incDeletePathOps(1);
    try {
      deleteInternal(entry.getId(), entry.getRecursive(), true, entry.getOpTimeMs());
    } catch (Exception e) {
      throw new RuntimeException(e);
    }
  }

  /**
   * Convenience method for avoiding {@link DirectoryNotEmptyException} when calling
   * {@link #deleteInternal(long, boolean, boolean, long)}.
   *
   * @param fileId the file id
   * @param replayed whether the operation is a result of replaying the journal
   * @param opTimeMs the time of the operation
   * @return if the file is successfully deleted
   * @throws FileDoesNotExistException if a non-existent file is encountered
   * @throws IOException if an I/O error is encountered
   */
  @GuardedBy("mInodeTree")
  private boolean deleteRecursiveInternal(long fileId, boolean replayed, long opTimeMs)
      throws FileDoesNotExistException, IOException {
    try {
      return deleteInternal(fileId, true, replayed, opTimeMs);
    } catch (DirectoryNotEmptyException e) {
      throw new IllegalStateException(
          "deleteInternal should never throw DirectoryNotEmptyException when recursive is true",
          e);
    }
  }

  /**
   * Implements file deletion.
   *
   * @param fileId the file id
   * @param recursive if the file id identifies a directory, this flag specifies whether the
   *        directory content should be deleted recursively
   * @param replayed whether the operation is a result of replaying the journal
   * @param opTimeMs the time of the operation
   * @return true if the file is successfully deleted
   * @throws FileDoesNotExistException if a non-existent file is encountered
   * @throws IOException if an I/O error is encountered
   * @throws DirectoryNotEmptyException if recursive is false and the file is a nonempty directory
   */
  @GuardedBy("mInodeTree")
  boolean deleteInternal(long fileId, boolean recursive, boolean replayed,
      long opTimeMs) throws FileDoesNotExistException, IOException, DirectoryNotEmptyException {
    // TODO(jiri): A crash after any UFS object is deleted and before the delete operation is
    // journaled will result in an inconsistency between Alluxio and UFS.
    Inode inode = mInodeTree.getInodeById(fileId);
    if (inode == null) {
      return true;
    }
    if (inode.isDirectory() && !recursive && ((InodeDirectory) inode).getNumberOfChildren() > 0) {
      // inode is nonempty, and we don't want to delete a nonempty directory unless recursive is
      // true
      throw new DirectoryNotEmptyException(ExceptionMessage.DELETE_NONEMPTY_DIRECTORY_NONRECURSIVE,
          inode.getName());
    }
    if (mInodeTree.isRootId(inode.getId())) {
      // The root cannot be deleted.
      return false;
    }

    List<Inode> delInodes = new ArrayList<Inode>();
    delInodes.add(inode);
    if (inode.isDirectory()) {
      delInodes.addAll(mInodeTree.getInodeChildrenRecursive((InodeDirectory) inode));
    }

    // We go through each inode, removing it from it's parent set and from mDelInodes. If it's a
    // file, we deal with the checkpoints and blocks as well.
    for (int i = delInodes.size() - 1; i >= 0; i--) {
      Inode delInode = delInodes.get(i);

      // TODO(jiri): What should the Alluxio behavior be when a UFS delete operation fails?
      // Currently, it will result in an inconsistency between Alluxio and UFS.
      if (!replayed && delInode.isPersisted()) {
        try {
<<<<<<< HEAD
          MountTable.Resolution resolution = mMountTable.resolve(mInodeTree.getPath(delInode));
          String ufsUri = resolution.getUri().toString();
          UnderFileSystem ufs = resolution.getUfs();
          if (!ufs.exists(ufsUri)) {
            LOG.warn("File does not exist the underfs: {}", ufsUri);
          } else if (!ufs.delete(ufsUri, true)) {
            LOG.error("Failed to delete {}", ufsUri);
            return false;
=======
          AlluxioURI alluxioUriToDel = mInodeTree.getPath(delInode);
          // If this is a mount point, we have deleted all the children and can unmount it
          // TODO(calvin): Add tests (ALLUXIO-1831)
          if (mMountTable.isMountPoint(alluxioUriToDel)) {
            unmountInternal(alluxioUriToDel);
          } else {
            // Delete the file in the under file system.
            String ufsPath = mMountTable.resolve(alluxioUriToDel).toString();
            UnderFileSystem ufs = UnderFileSystem.get(ufsPath, MasterContext.getConf());
            if (!ufs.exists(ufsPath)) {
              LOG.warn("File does not exist the underfs: {}", ufsPath);
            } else if (!ufs.delete(ufsPath, true)) {
              LOG.error("Failed to delete {}", ufsPath);
              return false;
            }
>>>>>>> 34128412
          }
        } catch (InvalidPathException e) {
          LOG.warn(e.getMessage());
        }
      }

      if (delInode.isFile()) {
        // Remove corresponding blocks from workers.
        mBlockMaster.removeBlocks(((InodeFile) delInode).getBlockIds());
      }

      mInodeTree.deleteInode(delInode, opTimeMs);
    }
    MasterContext.getMasterSource().incPathsDeleted(delInodes.size());
    return true;
  }

  /**
   * Gets the {@link FileBlockInfo} for all blocks of a file. If path is a directory, an exception
   * is thrown.
   * <p>
   * This operation requires the client user to have {@link FileSystemAction#READ} permission on the
   * the path.
   *
   * @param path the path to get the info for
   * @return a list of {@link FileBlockInfo} for all the blocks of the given file
   * @throws FileDoesNotExistException if the file does not exist or path is a directory
   * @throws InvalidPathException if the path of the given file is invalid
   * @throws AccessControlException if permission checking fails
   */
  public List<FileBlockInfo> getFileBlockInfoList(AlluxioURI path)
      throws FileDoesNotExistException, InvalidPathException, AccessControlException {
    MasterContext.getMasterSource().incGetFileBlockInfoOps(1);
    synchronized (mInodeTree) {
      mPermissionChecker.checkPermission(FileSystemAction.READ, path);
      InodeFile inode = mInodeTree.getInodeFileByPath(path);
      List<FileBlockInfo> ret = getFileBlockInfoListInternal(inode);
      MasterContext.getMasterSource().incFileBlockInfosGot(ret.size());
      return ret;
    }
  }

  /**
   * Implementation of {@link #getFileBlockInfoList}.
   *
   * @param file The inode for the file to get block info list
   * @return a list of {@link FileBlockInfo} for all the blocks of the given file
   * @throws InvalidPathException if the path of the given file is invalid
   */
  @GuardedBy("mInodeTree")
  private List<FileBlockInfo> getFileBlockInfoListInternal(InodeFile file)
    throws InvalidPathException {
    List<BlockInfo> blockInfoList = mBlockMaster.getBlockInfoList(file.getBlockIds());

    List<FileBlockInfo> ret = new ArrayList<>();
    for (BlockInfo blockInfo : blockInfoList) {
      ret.add(generateFileBlockInfo(file, blockInfo));
    }
    return ret;
  }

  /**
   * Generates a {@link FileBlockInfo} object from internal metadata. This adds file information to
   * the block, such as the file offset, and additional UFS locations for the block.
   *
   * @param file the file the block is a part of
   * @param blockInfo the {@link BlockInfo} to generate the {@link FileBlockInfo} from
   * @return a new {@link FileBlockInfo} for the block
   * @throws InvalidPathException if the mount table is not able to resolve the file
   */
  @GuardedBy("mInodeTree")
  private FileBlockInfo generateFileBlockInfo(InodeFile file, BlockInfo blockInfo)
      throws InvalidPathException {
    FileBlockInfo fileBlockInfo = new FileBlockInfo();
    fileBlockInfo.setBlockInfo(blockInfo);
    fileBlockInfo.setUfsLocations(new ArrayList<WorkerNetAddress>());

    // The sequence number part of the block id is the block index.
    long offset = file.getBlockSizeBytes() * BlockId.getSequenceNumber(blockInfo.getBlockId());
    fileBlockInfo.setOffset(offset);

    if (fileBlockInfo.getBlockInfo().getLocations().isEmpty() && file.isPersisted()) {
      // No alluxio locations, but there is a checkpoint in the under storage system. Add the
      // locations from the under storage system.
      MountTable.Resolution resolution = mMountTable.resolve(mInodeTree.getPath(file));
      String ufsUri = resolution.getUri().toString();
      UnderFileSystem ufs = resolution.getUfs();
      List<String> locs;
      try {
        locs = ufs.getFileLocations(ufsUri, fileBlockInfo.getOffset());
      } catch (IOException e) {
        return fileBlockInfo;
      }
      if (locs != null) {
        for (String loc : locs) {
          String resolvedHost = loc;
          int resolvedPort = -1;
          try {
            String[] ipport = loc.split(":");
            if (ipport.length == 2) {
              resolvedHost = ipport[0];
              resolvedPort = Integer.parseInt(ipport[1]);
            }
          } catch (NumberFormatException e) {
            continue;
          }
          // The resolved port is the data transfer port not the rpc port
          fileBlockInfo.getUfsLocations().add(
              new WorkerNetAddress().setHost(resolvedHost).setDataPort(resolvedPort));
        }
      }
    }
    return fileBlockInfo;
  }

  /**
   * Returns whether the inodeFile is fully in memory or not. The file is fully in memory only if
   * all the blocks of the file are in memory, in other words, the in memory percentage is 100.
   *
   * @return true if the file is fully in memory, false otherwise
   */
  private boolean isFullyInMemory(InodeFile inode) {
    return getInMemoryPercentage(inode) == 100;
  }

  /**
   * @return absolute paths of all in memory files
   */
  public List<AlluxioURI> getInMemoryFiles() {
    List<AlluxioURI> ret = new ArrayList<AlluxioURI>();
    Queue<Pair<InodeDirectory, AlluxioURI>> nodesQueue =
        new LinkedList<Pair<InodeDirectory, AlluxioURI>>();
    synchronized (mInodeTree) {
      // TODO(yupeng): Verify we want to use absolute path.
      nodesQueue.add(new Pair<InodeDirectory, AlluxioURI>(mInodeTree.getRoot(),
          new AlluxioURI(AlluxioURI.SEPARATOR)));
      while (!nodesQueue.isEmpty()) {
        Pair<InodeDirectory, AlluxioURI> pair = nodesQueue.poll();
        InodeDirectory directory = pair.getFirst();
        AlluxioURI curUri = pair.getSecond();

        Set<Inode> children = directory.getChildren();
        for (Inode inode : children) {
          AlluxioURI newUri = curUri.join(inode.getName());
          if (inode.isDirectory()) {
            nodesQueue.add(new Pair<InodeDirectory, AlluxioURI>((InodeDirectory) inode, newUri));
          } else if (isFullyInMemory((InodeFile) inode)) {
            ret.add(newUri);
          }
        }
      }
    }
    return ret;
  }

  /**
   * Gets the in-memory percentage of an Inode. For a file that has all blocks in memory, it returns
   * 100; for a file that has no block in memory, it returns 0. Returns 0 for a directory.
   *
   * @param inode the inode
   * @return the in memory percentage
   */
  private int getInMemoryPercentage(Inode inode) {
    if (!inode.isFile()) {
      return 0;
    }
    InodeFile inodeFile = (InodeFile) inode;

    long length = inodeFile.getLength();
    if (length == 0) {
      return 100;
    }

    long inMemoryLength = 0;
    for (BlockInfo info : mBlockMaster.getBlockInfoList(inodeFile.getBlockIds())) {
      if (isInTopStorageTier(info)) {
        inMemoryLength += info.getLength();
      }
    }
    return (int) (inMemoryLength * 100 / length);
  }

  /**
   * @return true if the given block is in the top storage level in some worker, false otherwise
   */
  private boolean isInTopStorageTier(BlockInfo blockInfo) {
    for (BlockLocation location : blockInfo.getLocations()) {
      if (mBlockMaster.getGlobalStorageTierAssoc().getOrdinal(location.getTierAlias()) == 0) {
        return true;
      }
    }
    return false;
  }

  /**
   * Creates a directory for a given path.
   * <p>
   * This operation requires the client user to have
   * {@link FileSystemAction#WRITE} permission on the parent of the path.
   *
   * @param path the path of the directory
   * @param options method options
   * @return an {@link alluxio.master.file.meta.InodeTree.CreatePathResult} representing the
   *         modified inodes and created inodes during path creation
   * @throws InvalidPathException when the path is invalid, please see documentation on
   *         {@link InodeTree#createPath(AlluxioURI, CreatePathOptions)} for more details
   * @throws FileAlreadyExistsException when there is already a file at path
   * @throws IOException if a non-Alluxio related exception occurs
   * @throws AccessControlException if permission checking fails
   */
  public InodeTree.CreatePathResult createDirectory(AlluxioURI path, CreateDirectoryOptions options)
      throws InvalidPathException, FileAlreadyExistsException, IOException, AccessControlException {
    LOG.debug("createDirectory {} ", path);
    MasterContext.getMasterSource().incCreateDirectoriesOps(1);
    synchronized (mInodeTree) {
      mPermissionChecker.checkParentPermission(FileSystemAction.WRITE, path);
      if (!options.isMetadataLoad()) {
        mMountTable.checkUnderWritableMountPoint(path);
      }
      InodeTree.CreatePathResult createResult = createDirectoryInternal(path, options);
      writeJournalEntry(mDirectoryIdGenerator.toJournalEntry());
      journalCreatePathResult(createResult);
      flushJournal();
      MasterContext.getMasterSource().incDirectoriesCreated(1);
      return createResult;
    }
  }

  /**
   * Implementation of directory creation for a given path.
   *
   * @param path the path of the directory
   * @param options method options
   * @return an {@link alluxio.master.file.meta.InodeTree.CreatePathResult} representing the
   *         modified inodes and created inodes during path creation
   * @throws InvalidPathException when the path is invalid, please see documentation on
   *         {@link InodeTree#createPath(AlluxioURI, CreatePathOptions)} for more details
   * @throws FileAlreadyExistsException when there is already a file at path
   * @throws IOException if a non-Alluxio related exception occurs
   * @throws AccessControlException if permission checking fails
   */
  InodeTree.CreatePathResult createDirectoryInternal(AlluxioURI path,
      CreateDirectoryOptions options) throws InvalidPathException, FileAlreadyExistsException,
      IOException, AccessControlException {
    CreatePathOptions createPathOptions = new CreatePathOptions.Builder(MasterContext.getConf())
        .setAllowExists(options.isAllowExists())
        .setDirectory(true)
        .setPersisted(options.isPersisted())
        .setRecursive(options.isRecursive())
        .setOperationTimeMs(options.getOperationTimeMs())
        .setPermissionStatus(PermissionStatus.get(MasterContext.getConf(), true))
        .setMountPoint(options.isMountPoint())
        .build();
    try {
      return mInodeTree.createPath(path, createPathOptions);
    } catch (BlockInfoException e) {
      // Since we are creating a directory, the block size is ignored, no such exception should
      // happen.
      Throwables.propagate(e);
    }
    return null;
  }

    /**
     * Journals the {@link InodeTree.CreatePathResult}. This does not flush the journal.
     * Synchronization is required outside of this method.
     *
     * @param createResult the {@link InodeTree.CreatePathResult} to journal
     */
  private void journalCreatePathResult(InodeTree.CreatePathResult createResult) {
    for (Inode inode : createResult.getModified()) {
      InodeLastModificationTimeEntry inodeLastModificationTime =
          InodeLastModificationTimeEntry.newBuilder()
          .setId(inode.getId())
          .setLastModificationTimeMs(inode.getLastModificationTimeMs())
          .build();
      writeJournalEntry(JournalEntry.newBuilder()
          .setInodeLastModificationTime(inodeLastModificationTime).build());
    }
    for (Inode inode : createResult.getCreated()) {
      writeJournalEntry(inode.toJournalEntry());
    }
    for (Inode inode : createResult.getPersisted()) {
      PersistDirectoryEntry persistDirectory = PersistDirectoryEntry.newBuilder()
          .setId(inode.getId())
          .build();
      writeJournalEntry(JournalEntry.newBuilder().setPersistDirectory(persistDirectory).build());
    }
  }

  /**
   * Renames a file to a destination.
   * <p>
   * This operation requires users to have
   * {@link FileSystemAction#WRITE} permission on the parent of the src path, and
   * {@link FileSystemAction#WRITE} permission on the parent of the dst path.
   *
   * @param srcPath the source path to rename
   * @param dstPath the destination path to rename the file to
   * @throws FileDoesNotExistException if a non-existent file is encountered
   * @throws InvalidPathException if an invalid path is encountered
   * @throws IOException if an I/O error occurs
   * @throws AccessControlException if permission checking fails
   * @throws FileAlreadyExistsException if the file already exists
   */
  public void rename(AlluxioURI srcPath, AlluxioURI dstPath) throws FileAlreadyExistsException,
      FileDoesNotExistException, InvalidPathException, IOException, AccessControlException {
    MasterContext.getMasterSource().incRenamePathOps(1);
    synchronized (mInodeTree) {
      mPermissionChecker.checkParentPermission(FileSystemAction.WRITE, srcPath);
      mPermissionChecker.checkParentPermission(FileSystemAction.WRITE, dstPath);
      mMountTable.checkUnderWritableMountPoint(srcPath);
      mMountTable.checkUnderWritableMountPoint(dstPath);
      Inode srcInode = mInodeTree.getInodeByPath(srcPath);
      // Renaming path to itself is a no-op.
      if (srcPath.equals(dstPath)) {
        return;
      }
      // Renaming the root is not allowed.
      if (srcPath.isRoot()) {
        throw new InvalidPathException(ExceptionMessage.ROOT_CANNOT_BE_RENAMED.getMessage());
      }
      if (dstPath.isRoot()) {
        throw new InvalidPathException(ExceptionMessage.RENAME_CANNOT_BE_TO_ROOT.getMessage());
      }
      // Renaming across mount points is not allowed.
      String srcMount = mMountTable.getMountPoint(srcPath);
      String dstMount = mMountTable.getMountPoint(dstPath);
      if ((srcMount == null && dstMount != null) || (srcMount != null && dstMount == null)
          || (srcMount != null && dstMount != null && !srcMount.equals(dstMount))) {
        throw new InvalidPathException(ExceptionMessage.RENAME_CANNOT_BE_ACROSS_MOUNTS.getMessage(
            srcPath, dstPath));
      }
      // Renaming onto a mount point is not allowed.
      if (mMountTable.isMountPoint(dstPath)) {
        throw new InvalidPathException(
            ExceptionMessage.RENAME_CANNOT_BE_ONTO_MOUNT_POINT.getMessage(dstPath));
      }
      // Renaming a path to one of its subpaths is not allowed. Check for that, by making sure
      // srcComponents isn't a prefix of dstComponents.
      if (PathUtils.hasPrefix(dstPath.getPath(), srcPath.getPath())) {
        throw new InvalidPathException(ExceptionMessage.RENAME_CANNOT_BE_TO_SUBDIRECTORY.getMessage(
            srcPath, dstPath));
      }

      AlluxioURI dstParentURI = dstPath.getParent();

      // Get the inodes of the src and dst parents.
      Inode srcParentInode = mInodeTree.getInodeById(srcInode.getParentId());
      if (!srcParentInode.isDirectory()) {
        throw new InvalidPathException(
            ExceptionMessage.FILE_MUST_HAVE_VALID_PARENT.getMessage(srcPath));
      }
      Inode dstParentInode = mInodeTree.getInodeByPath(dstParentURI);
      if (!dstParentInode.isDirectory()) {
        throw new InvalidPathException(
            ExceptionMessage.FILE_MUST_HAVE_VALID_PARENT.getMessage(dstPath));
      }

      // Make sure destination path does not exist
      InodeDirectory dstParentDirectory = (InodeDirectory) dstParentInode;
      String[] dstComponents = PathUtils.getPathComponents(dstPath.getPath());
      if (dstParentDirectory.getChild(dstComponents[dstComponents.length - 1]) != null) {
        throw new FileAlreadyExistsException(
            ExceptionMessage.FILE_ALREADY_EXISTS.getMessage(dstPath));
      }

      // Now we remove srcInode from it's parent and insert it into dstPath's parent
      long opTimeMs = System.currentTimeMillis();
      renameInternal(srcInode.getId(), dstPath, false, opTimeMs);

      RenameEntry rename = RenameEntry.newBuilder()
          .setId(srcInode.getId())
          .setDstPath(dstPath.getPath())
          .setOpTimeMs(opTimeMs)
          .build();
      writeJournalEntry(JournalEntry.newBuilder().setRename(rename).build());
      flushJournal();

      LOG.debug("Renamed {} to {}", srcPath, dstPath);
    }
  }

  /**
   * Implements renaming.
   *
   * @param fileId the file id of the rename source
   * @param dstPath the path to the rename destionation
   * @param replayed whether the operation is a result of replaying the journal
   * @param opTimeMs the time of the operation
   * @throws FileDoesNotExistException if a non-existent file is encountered
   * @throws InvalidPathException if an invalid path is encountered
   * @throws IOException if an I/O error is encountered
   */
  @GuardedBy("mInodeTree")
  void renameInternal(long fileId, AlluxioURI dstPath, boolean replayed, long opTimeMs)
      throws FileDoesNotExistException, InvalidPathException, IOException {
    Inode srcInode = mInodeTree.getInodeById(fileId);
    AlluxioURI srcPath = mInodeTree.getPath(srcInode);
    LOG.debug("Renaming {} to {}", srcPath, dstPath);

    // If the source file is persisted, rename it in the UFS.
    FileInfo fileInfo = getFileInfoInternal(srcInode);
    if (!replayed && fileInfo.isPersisted()) {
      MountTable.Resolution resolution = mMountTable.resolve(srcPath);

      String ufsSrcUri = resolution.getUri().toString();
      UnderFileSystem ufs = resolution.getUfs();
      String ufsDstUri = mMountTable.resolve(dstPath).getUri().toString();
      String parentUri = new AlluxioURI(ufsDstUri).getParent().toString();
      if (!ufs.exists(parentUri) && !ufs.mkdirs(parentUri, true)) {
        throw new IOException(ExceptionMessage.FAILED_UFS_CREATE.getMessage(parentUri));
      }
      if (!ufs.rename(ufsSrcUri, ufsDstUri)) {
        throw new IOException(
            ExceptionMessage.FAILED_UFS_RENAME.getMessage(ufsSrcUri, ufsDstUri));
      }
    }

    // TODO(jiri): A crash between now and the time the rename operation is journaled will result in
    // an inconsistency between Alluxio and UFS.
    Inode srcParentInode = mInodeTree.getInodeById(srcInode.getParentId());
    AlluxioURI dstParentURI = dstPath.getParent();
    Inode dstParentInode = mInodeTree.getInodeByPath(dstParentURI);
    ((InodeDirectory) srcParentInode).removeChild(srcInode);
    srcParentInode.setLastModificationTimeMs(opTimeMs);
    srcInode.setParentId(dstParentInode.getId());
    srcInode.setName(dstPath.getName());
    ((InodeDirectory) dstParentInode).addChild(srcInode);
    dstParentInode.setLastModificationTimeMs(opTimeMs);
    MasterContext.getMasterSource().incPathsRenamed(1);
    propagatePersisted(srcInode, replayed);
  }

  /**
   * @param entry the entry to use
   */
  @GuardedBy("mInodeTree")
  private void renameFromEntry(RenameEntry entry) {
    MasterContext.getMasterSource().incRenamePathOps(1);
    try {
      renameInternal(entry.getId(), new AlluxioURI(entry.getDstPath()), true,
          entry.getOpTimeMs());
    } catch (Exception e) {
      throw new RuntimeException(e);
    }
  }

  /**
   * Propagates the persisted status to all parents of the given inode in the same mount partition.
   *
   * @param inode the inode to start the propagation at
   * @param replayed whether the invocation is a result of replaying the journal
   * @throws FileDoesNotExistException if a non-existent file is encountered
   */
  @GuardedBy("mInodeTree")
  private void propagatePersisted(Inode inode, boolean replayed)
      throws FileDoesNotExistException {
    if (!inode.isPersisted()) {
      return;
    }
    Inode handle = inode;
    while (handle.getParentId() != InodeTree.NO_PARENT) {
      handle = mInodeTree.getInodeById(handle.getParentId());
      AlluxioURI path = mInodeTree.getPath(handle);
      if (mMountTable.isMountPoint(path)) {
        // Stop propagating the persisted status at mount points.
        break;
      }
      if (handle.isPersisted()) {
        // Stop if a persisted directory is encountered.
        break;
      }
      handle.setPersistenceState(PersistenceState.PERSISTED);
      if (!replayed) {
        PersistDirectoryEntry persistDirectory = PersistDirectoryEntry.newBuilder()
            .setId(inode.getId())
            .build();
        writeJournalEntry(JournalEntry.newBuilder().setPersistDirectory(persistDirectory).build());
      }
    }
  }

  /**
   * Frees or evicts all of the blocks of the file from alluxio storage. If the given file is a
   * directory, and the 'recursive' flag is enabled, all descendant files will also be freed.
   * <p>
   * This operation requires users to have {@link FileSystemAction#READ} permission on the path.
   *
   * @param path the path to free
   * @param recursive if true, and the file is a directory, all descendants will be freed
   * @return true if the file was freed
   * @throws FileDoesNotExistException if the file does not exist
   * @throws AccessControlException if permission checking fails
   * @throws InvalidPathException if the given path is invalid
   */
  public boolean free(AlluxioURI path, boolean recursive)
      throws FileDoesNotExistException, InvalidPathException, AccessControlException {
    MasterContext.getMasterSource().incFreeFileOps(1);
    synchronized (mInodeTree) {
      mPermissionChecker.checkPermission(FileSystemAction.READ, path);
      Inode inode = mInodeTree.getInodeByPath(path);
      return freeInternal(inode, recursive);
    }
  }

  /**
   * Implements free operation.
   *
   * @param inode inode of the path to free
   * @param recursive if true, and the file is a directory, all descendants will be freed
   * @return true if the file was freed
   */
  @GuardedBy("mInodeTree")
  private boolean freeInternal(Inode inode, boolean recursive) {
    if (inode.isDirectory() && !recursive && ((InodeDirectory) inode).getNumberOfChildren() > 0) {
      // inode is nonempty, and we don't want to free a nonempty directory unless recursive is
      // true
      return false;
    }

    List<Inode> freeInodes = new ArrayList<>();
    freeInodes.add(inode);
    if (inode.isDirectory()) {
      freeInodes.addAll(mInodeTree.getInodeChildrenRecursive((InodeDirectory) inode));
    }

    // We go through each inode.
    for (int i = freeInodes.size() - 1; i >= 0; i--) {
      Inode freeInode = freeInodes.get(i);

      if (freeInode.isFile()) {
        // Remove corresponding blocks from workers.
        mBlockMaster.removeBlocks(((InodeFile) freeInode).getBlockIds());
      }
    }
    MasterContext.getMasterSource().incFilesFreed(freeInodes.size());
    return true;
  }

  /**
   * Gets the path of a file with the given id.
   *
   * @param fileId the id of the file to look up
   * @return the path of the file
   * @throws FileDoesNotExistException raise if the file does not exist
   */
  // Currently used by Lineage Master
  // TODO(binfan): Add permission checking for internal APIs
  public AlluxioURI getPath(long fileId) throws FileDoesNotExistException {
    synchronized (mInodeTree) {
      return mInodeTree.getPath(mInodeTree.getInodeById(fileId));
    }
  }

  /**
   * @return the set of inode ids which are pinned
   */
  public Set<Long> getPinIdList() {
    synchronized (mInodeTree) {
      return mInodeTree.getPinIdSet();
    }
  }

  /**
   * @return the ufs address for this master
   */
  public String getUfsAddress() {
    return MasterContext.getConf().get(Constants.UNDERFS_ADDRESS);
  }

  /**
   * @return the white list
   */
  public List<String> getWhiteList() {
    synchronized (mInodeTree) {
      return mWhitelist.getList();
    }
  }

  /**
   * @return all the files lost on the workers
   */
  public List<Long> getLostFiles() {
    Set<Long> lostFiles = Sets.newHashSet();
    for (long blockId : mBlockMaster.getLostBlocks()) {
      // the file id is the container id of the block id
      long containerId = BlockId.getContainerId(blockId);
      long fileId = IdUtils.createFileId(containerId);
      lostFiles.add(fileId);
    }
    return new ArrayList<>(lostFiles);
  }

  /**
   * Reports a file as lost.
   *
   * @param fileId the id of the file
   * @throws FileDoesNotExistException if the file does not exist
   */
  // Currently used by Lineage Master
  // TODO(binfan): Add permission checking for internal APIs
  public void reportLostFile(long fileId) throws FileDoesNotExistException {
    synchronized (mInodeTree) {
      Inode inode = mInodeTree.getInodeById(fileId);
      if (inode.isDirectory()) {
        LOG.warn("Reported file is a directory {}", inode);
        return;
      }

      List<Long> blockIds = Lists.newArrayList();
      try {
        for (FileBlockInfo fileBlockInfo : getFileBlockInfoListInternal((InodeFile) inode)) {
          blockIds.add(fileBlockInfo.getBlockInfo().getBlockId());
        }
      } catch (InvalidPathException e) {
        LOG.info("Failed to get file info {}", fileId, e);
      }
      mBlockMaster.reportLostBlocks(blockIds);
      LOG.info("Reported file loss of blocks {}. Alluxio will recompute it: {}", blockIds, fileId);
    }
  }

  /**
   * Loads metadata for the object identified by the given path from UFS into Alluxio.
   * <p>
   * This operation requires users to have {@link FileSystemAction#WRITE} permission on the path
   * and its parent path if path is a file, or @link FileSystemAction#WRITE} permission on the
   * parent path if path is a directory.
   *
   * @param path the path for which metadata should be loaded
   * @param recursive whether parent directories should be created if they do not already exist
   * @return the file id of the loaded path
   * @throws BlockInfoException if an invalid block size is encountered
   * @throws FileAlreadyExistsException if the object to be loaded already exists
   * @throws FileDoesNotExistException if there is no UFS path
   * @throws InvalidPathException if invalid path is encountered
   * @throws InvalidFileSizeException if invalid file size is encountered
   * @throws FileAlreadyCompletedException if the file is already completed
   * @throws IOException if an I/O error occurs
   * @throws AccessControlException if permission checking fails
   */
  // TODO(jiri): Make it possible to load UFS objects recursively.
  public long loadMetadata(AlluxioURI path, boolean recursive)
      throws BlockInfoException, FileAlreadyExistsException, FileDoesNotExistException,
      InvalidPathException, InvalidFileSizeException, FileAlreadyCompletedException, IOException,
      AccessControlException {
    MountTable.Resolution resolution;
    synchronized (mInodeTree) {
<<<<<<< HEAD
      checkPermission(FileSystemAction.READ, path, false);
      resolution = mMountTable.resolve(path);
=======
      // Permission checking is not performed in this method, but in the methods invoked.
      ufsPath = mMountTable.resolve(path);
>>>>>>> 34128412
    }
    AlluxioURI ufsUri = resolution.getUri();
    UnderFileSystem ufs = resolution.getUfs();
    try {
      if (!ufs.exists(ufsUri.toString())) {
        throw new FileDoesNotExistException(
            ExceptionMessage.PATH_DOES_NOT_EXIST.getMessage(path.getPath()));
      }
      if (ufs.isFile(ufsUri.toString())) {
        long ufsBlockSizeByte = ufs.getBlockSizeByte(ufsUri.toString());
        long ufsLength = ufs.getFileSize(ufsUri.toString());
        // Metadata loaded from UFS has no TTL set.
        CreateFileOptions createFileOptions = new CreateFileOptions.Builder(MasterContext.getConf())
            .setBlockSizeBytes(ufsBlockSizeByte)
            .setRecursive(recursive)
            .setPersisted(true)
            .setMetadataLoad(true)
            .build();
        long fileId = createFile(path, createFileOptions);
        CompleteFileOptions completeOptions =
            new CompleteFileOptions.Builder(MasterContext.getConf()).setUfsLength(ufsLength)
                .build();
        completeFile(path, completeOptions);
        return fileId;
      }
      return loadDirectoryMetadata(path, recursive, false);
    } catch (IOException e) {
      LOG.error(ExceptionUtils.getStackTrace(e));
      throw e;
    }
  }

  /**
   * Loads metadata for the directory identified by the given path from UFS into Alluxio. This does
   * not actually require looking at the UFS path.
   *
   * @param path the path for which metadata should be loaded
   * @param recursive whether parent directories should be created if they do not already exist
   * @param mountPoint whether the directory to load metadata for is a mount point
   * @return the file id of the loaded directory
   * @throws FileAlreadyExistsException if the object to be loaded already exists
   * @throws InvalidPathException if invalid path is encountered
   * @throws IOException if an I/O error occurs   *
   * @throws AccessControlException if permission checking fails
   */
  @GuardedBy("mInodeTree")
  private long loadDirectoryMetadata(AlluxioURI path, boolean recursive, boolean mountPoint)
      throws IOException, FileAlreadyExistsException, InvalidPathException, AccessControlException {
    CreateDirectoryOptions options =
        new CreateDirectoryOptions.Builder(MasterContext.getConf()).setRecursive(recursive)
            .setMountPoint(mountPoint).setPersisted(true).setMetadataLoad(true).build();
    InodeTree.CreatePathResult result = createDirectory(path, options);
    List<Inode> inodes = null;
    if (result.getCreated().size() > 0) {
      inodes = result.getCreated();
    } else if (result.getPersisted().size() > 0) {
      inodes = result.getPersisted();
    } else if (result.getModified().size() > 0) {
      inodes = result.getModified();
    }
    if (inodes == null) {
      throw new FileAlreadyExistsException(ExceptionMessage.FILE_ALREADY_EXISTS.getMessage(path));
    }
    return inodes.get(inodes.size() - 1).getId();
  }

  /**
   * Mounts a UFS path onto an Alluxio path.
   * <p>
   * This operation requires users to have {@link FileSystemAction#WRITE} permission on the parent
   * of the Alluxio path.
   *
   * @param alluxioPath the Alluxio path to mount to
   * @param ufsPath the UFS path to mount
   * @param options the mount options
   * @throws FileAlreadyExistsException if the path to be mounted already exists
   * @throws InvalidPathException if an invalid path is encountered
   * @throws IOException if an I/O error occurs
   * @throws AccessControlException if the permission check fails
   */
  public void mount(AlluxioURI alluxioPath, AlluxioURI ufsPath, MountOptions options)
      throws FileAlreadyExistsException, InvalidPathException, IOException, AccessControlException {
    MasterContext.getMasterSource().incMountOps(1);
    synchronized (mInodeTree) {
      // Permission checking is performed in loadDirectoryMetadata
      mMountTable.checkUnderWritableMountPoint(alluxioPath);
      // Check that the Alluxio Path does not exist
      // TODO(calvin): Provide a cleaner way to check for existence (ALLUXIO-1830)
      boolean pathExists = false;
      try {
        mInodeTree.getInodeByPath(alluxioPath);
        pathExists = true;
      } catch (FileDoesNotExistException e) {
        // Expected, continue
      }
      if (pathExists) {
        // TODO(calvin): Add a test to validate this (ALLUXIO-1831)
        throw new InvalidPathException(
            ExceptionMessage.MOUNT_POINT_ALREADY_EXISTS.getMessage(alluxioPath));
      }
      mountInternal(alluxioPath, ufsPath, options);
      boolean loadMetadataSuceeded = false;
      try {
        // This will create the directory at alluxioPath
        loadDirectoryMetadata(alluxioPath, false, true);
        loadMetadataSuceeded = true;
      } finally {
        if (!loadMetadataSuceeded) {
          unmountInternal(alluxioPath);
        }
        // Exception will be propagated from loadDirectoryMetadata
      }

      // For proto, build a list of String pairs representing the properties map.
      Map<String, String> properties = options.getProperties();
      List<StringPairEntry> protoProperties = new ArrayList<>(properties.size());
      for (Map.Entry<String, String> entry : properties.entrySet()) {
        protoProperties.add(StringPairEntry.newBuilder()
            .setKey(entry.getKey())
            .setValue(entry.getValue())
            .build());
      }

      AddMountPointEntry addMountPoint =
          AddMountPointEntry.newBuilder().setAlluxioPath(alluxioPath.toString())
              .setUfsPath(ufsPath.toString()).setReadOnly(options.isReadOnly())
              .addAllProperties(protoProperties).build();
      writeJournalEntry(JournalEntry.newBuilder().setAddMountPoint(addMountPoint).build());
      flushJournal();
      MasterContext.getMasterSource().incPathsMounted(1);
    }
  }

  /**
   * @param entry the entry to use
   * @throws FileAlreadyExistsException if the mount point already exists
   * @throws InvalidPathException if an invalid path is encountered
   * @throws IOException if an I/O exception occurs
   */
  @GuardedBy("mInodeTree")
  void mountFromEntry(AddMountPointEntry entry)
      throws FileAlreadyExistsException, InvalidPathException, IOException {
    AlluxioURI alluxioURI = new AlluxioURI(entry.getAlluxioPath());
    AlluxioURI ufsURI = new AlluxioURI(entry.getUfsPath());
    mountInternal(alluxioURI, ufsURI, new MountOptions(entry));
  }

  /**
<<<<<<< HEAD
   * Updates the mount table with the specified mount point. The mount options may be updated during
   * this method.
   * NOTE: {@link #mInodeTree} should already be locked before calling this method.
   *
=======
>>>>>>> 34128412
   * @param alluxioPath the Alluxio mount point
   * @param ufsPath the UFS endpoint to mount
   * @param options the mount options (may be updated)
   * @throws FileAlreadyExistsException if the mount point already exists
   * @throws InvalidPathException if an invalid path is encountered
   * @throws IOException if an I/O exception occurs
   */
  @GuardedBy("mInodeTree")
  private void mountInternal(AlluxioURI alluxioPath, AlluxioURI ufsPath, MountOptions options)
      throws FileAlreadyExistsException, InvalidPathException, IOException {
    // Check that the ufsPath exists and is a directory
    UnderFileSystem ufs = UnderFileSystem.get(ufsPath.toString(), MasterContext.getConf());
    ufs.setProperties(options.getProperties());
    if (!ufs.exists(ufsPath.toString())) {
      throw new IOException(ExceptionMessage.UFS_PATH_DOES_NOT_EXIST.getMessage(ufsPath.getPath()));
    }
    if (ufs.isFile(ufsPath.toString())) {
      throw new IOException(ExceptionMessage.PATH_MUST_BE_DIRECTORY.getMessage(ufsPath.getPath()));
    }
    // Check that the alluxioPath we're creating doesn't shadow a path in the default UFS
    String defaultUfsPath = MasterContext.getConf().get(Constants.UNDERFS_ADDRESS);
    UnderFileSystem defaultUfs = UnderFileSystem.get(defaultUfsPath, MasterContext.getConf());
    if (defaultUfs.exists(PathUtils.concatPath(defaultUfsPath, alluxioPath.getPath()))) {
      throw new IOException(
          ExceptionMessage.MOUNT_PATH_SHADOWS_DEFAULT_UFS.getMessage(alluxioPath));
    }
    // This should check that we are not mounting a prefix of an existing mount, and that no
    // existing mount is a prefix of this mount.
    mMountTable.add(alluxioPath, ufsPath, options);

    // Configure the ufs properties, and update the mount options with the configured properties.
    ufs.configureProperties();
    options.setProperties(ufs.getProperties());
  }

  /**
   * Unmounts a UFS path previously mounted path onto an Alluxio path.
   * <p>
   * This operation requires users to have {@link FileSystemAction#WRITE} permission on the parent
   * of the Alluxio path.
   *
   * @param alluxioPath the Alluxio path to unmount, must be a mount point
   * @return true if the UFS path was successfully unmounted, false otherwise
   * @throws FileDoesNotExistException if the path to be mounted does not exist
   * @throws InvalidPathException if an invalid path is encountered
   * @throws IOException if an I/O error occurs
   * @throws AccessControlException if the permission check fails
   */
  public boolean unmount(AlluxioURI alluxioPath)
      throws FileDoesNotExistException, InvalidPathException, IOException, AccessControlException {
    MasterContext.getMasterSource().incUnmountOps(1);
    synchronized (mInodeTree) {
      mPermissionChecker.checkParentPermission(FileSystemAction.WRITE, alluxioPath);
      if (unmountInternal(alluxioPath)) {
        Inode inode = mInodeTree.getInodeByPath(alluxioPath);
        // Use the internal delete API, setting {@code replayed} to false to prevent the delete
        // operations from being persisted in the UFS.
        long fileId = inode.getId();
        long opTimeMs = System.currentTimeMillis();
        deleteRecursiveInternal(fileId, true /* replayed */, opTimeMs);
        DeleteFileEntry deleteFile = DeleteFileEntry.newBuilder()
            .setId(fileId)
            .setRecursive(true)
            .setOpTimeMs(opTimeMs)
            .build();
        writeJournalEntry(JournalEntry.newBuilder().setDeleteFile(deleteFile).build());
        DeleteMountPointEntry deleteMountPoint = DeleteMountPointEntry.newBuilder()
            .setAlluxioPath(alluxioPath.toString())
            .build();
        writeJournalEntry(JournalEntry.newBuilder().setDeleteMountPoint(deleteMountPoint).build());
        flushJournal();
        MasterContext.getMasterSource().incPathsUnmounted(1);
        return true;
      }
    }
    return false;
  }

  /**
   * @param entry the entry to use
   * @throws InvalidPathException if an invalid path is encountered
   */
  @GuardedBy("mInodeTree")
  private void unmountFromEntry(DeleteMountPointEntry entry) throws InvalidPathException {
    AlluxioURI alluxioURI = new AlluxioURI(entry.getAlluxioPath());
    if (!unmountInternal(alluxioURI)) {
      LOG.error("Failed to unmount {}", alluxioURI);
    }
  }

  /**
   * @param alluxioPath the Alluxio mount point to unmount
   * @return true if successful, false otherwise
   * @throws InvalidPathException if an invalied path is encountered
   */
  @GuardedBy("mInodeTree")
  private boolean unmountInternal(AlluxioURI alluxioPath) throws InvalidPathException {
    return mMountTable.delete(alluxioPath);
  }

  /**
   * Resets a file. It first free the whole file, and then reinitializes it.
   *
   * @param fileId the id of the file
   * @throws FileDoesNotExistException if the file does not exist
   * @throws AccessControlException if permission checking fails
   * @throws InvalidPathException if the path is invalid for the id of the file
   */
  // Currently used by Lineage Master
  // TODO(binfan): Add permission checking for internal APIs
  public void resetFile(long fileId)
      throws FileDoesNotExistException, InvalidPathException, AccessControlException {
    // TODO(yupeng) check the file is not persisted
    synchronized (mInodeTree) {
      // free the file first
      freeInternal(mInodeTree.getInodeById(fileId), false);
      InodeFile inodeFile = (InodeFile) mInodeTree.getInodeById(fileId);
      inodeFile.reset();
    }
  }

  /**
   * Sets the file attribute.
   * <p>
   * This operation requires users to have {@link FileSystemAction#WRITE} permission on the path. In
   * addition, the client user must be a super user when setting the owner, and must be a super user
   * or the owner when setting the group or permission.
   *
   * @param path the path to set attribute for
   * @param options attributes to be set, see {@link SetAttributeOptions}
   * @throws FileDoesNotExistException if the file does not exist
   * @throws AccessControlException if permission checking fails
   * @throws InvalidPathException if the given path is invalid
   */
  public void setAttribute(AlluxioURI path, SetAttributeOptions options)
      throws FileDoesNotExistException, AccessControlException, InvalidPathException {
    MasterContext.getMasterSource().incSetAttributeOps(1);
    // for chown
    boolean rootRequired = options.getOwner() != null;
    // for chgrp, chmod
    boolean ownerRequired =
        (options.getGroup() != null) || (options.getPermission() != Constants.INVALID_PERMISSION);
    synchronized (mInodeTree) {
      mPermissionChecker.checkSetAttributePermission(path, rootRequired, ownerRequired);

      long fileId = mInodeTree.getInodeByPath(path).getId();
      long opTimeMs = System.currentTimeMillis();
      Inode targetInode = mInodeTree.getInodeByPath(path);
      if (options.isRecursive() && targetInode.isDirectory()) {
        List<Inode> inodeChildren =
            mInodeTree.getInodeChildrenRecursive((InodeDirectory) targetInode);
        for (Inode inode : inodeChildren) {
          mPermissionChecker.checkSetAttributePermission(mInodeTree.getPath(inode), rootRequired,
              ownerRequired);
        }
        for (Inode inode : inodeChildren) {
          long id = inode.getId();
          setAttributeInternal(id, opTimeMs, options);
          journalSetAttribute(id, opTimeMs, options);
        }
      }
      setAttributeInternal(fileId, opTimeMs, options);
      journalSetAttribute(fileId, opTimeMs, options);
    }
  }

  /**
   * @param fileId the file id to use
   * @param opTimeMs the operation time (in milliseconds)
   * @param options the method options
   */
  @GuardedBy("mInodeTree")
  private void journalSetAttribute(long fileId, long opTimeMs, SetAttributeOptions options) {
    SetAttributeEntry.Builder builder =
        SetAttributeEntry.newBuilder().setId(fileId).setOpTimeMs(opTimeMs);
    if (options.getPinned() != null) {
      builder.setPinned(options.getPinned());
    }
    if (options.getTtl() != null) {
      builder.setTtl(options.getTtl());
    }
    if (options.getPersisted() != null) {
      builder.setPersisted(options.getPersisted());
    }
    if (options.getOwner() != null) {
      builder.setOwner(options.getOwner());
    }
    if (options.getGroup() != null) {
      builder.setGroup(options.getGroup());
    }
    if (options.getPermission() != Constants.INVALID_PERMISSION) {
      builder.setPermission(options.getPermission());
    }
    writeJournalEntry(JournalEntry.newBuilder().setSetAttribute(builder).build());
    flushJournal();
  }

  /**
   * Schedules a file for async persistence.
   *
   * @param path the id of the file for persistence
   * @throws FileDoesNotExistException when the file does not exist
   * @throws AlluxioException if scheduling fails
   */
  public void scheduleAsyncPersistence(AlluxioURI path) throws AlluxioException {
    synchronized (mInodeTree) {
      scheduleAsyncPersistenceInternal(path);
      long fileId = mInodeTree.getInodeByPath(path).getId();
      // write to journal
      AsyncPersistRequestEntry asyncPersistRequestEntry =
          AsyncPersistRequestEntry.newBuilder().setFileId(fileId).build();
      writeJournalEntry(
          JournalEntry.newBuilder().setAsyncPersistRequest(asyncPersistRequestEntry).build());
      flushJournal();
    }
  }

  /**
   * @param path the path to schedule asynchronous persistence for
   * @throws AlluxioException if scheduling fails
   */
  @GuardedBy("mInodeTree")
  private void scheduleAsyncPersistenceInternal(AlluxioURI path) throws AlluxioException  {
    // update the state
    Inode inode = mInodeTree.getInodeByPath(path);
    inode.setPersistenceState(PersistenceState.IN_PROGRESS);
    mAsyncPersistHandler.scheduleAsyncPersistence(path);
  }

  /**
   * Instructs a worker to persist the files.
   * <p>
   * Needs {@link FileSystemAction#WRITE} permission on the list of files.
   *
   * @param workerId the id of the worker that heartbeats
   * @param persistedFiles the files that persisted on the worker
   * @return the command for persisting the blocks of a file
   * @throws FileDoesNotExistException if the file does not exist
   * @throws InvalidPathException if the file path corresponding to the file id is invalid
   * @throws AccessControlException if permission checking fails
   */
  public synchronized FileSystemCommand workerHeartbeat(long workerId, List<Long> persistedFiles)
      throws FileDoesNotExistException, InvalidPathException, AccessControlException {
    for (long fileId : persistedFiles) {
      // Permission checking for each file is performed inside setAttribute
      setAttribute(getPath(fileId), new SetAttributeOptions.Builder().setPersisted(true).build());
    }

    // get the files for the given worker to checkpoint
    List<PersistFile> filesToPersist = mAsyncPersistHandler.pollFilesToPersist(workerId);
    if (!filesToPersist.isEmpty()) {
      LOG.debug("Sent files {} to worker {} to persist", filesToPersist, workerId);
    }
    FileSystemCommandOptions options = new FileSystemCommandOptions();
    options.setPersistOptions(new PersistCommandOptions(filesToPersist));
    return new FileSystemCommand(CommandType.Persist, options);
  }

  /**
   * @param fileId the file id to use
   * @param opTimeMs the operation time (in milliseconds)
   * @param options the method options
   * @throws FileDoesNotExistException
   */
  @GuardedBy("mInodeTree")
  void setAttributeInternal(long fileId, long opTimeMs, SetAttributeOptions options)
      throws FileDoesNotExistException {
    Inode inode = mInodeTree.getInodeById(fileId);
    if (options.getPinned() != null) {
      mInodeTree.setPinned(inode, options.getPinned(), opTimeMs);
      inode.setLastModificationTimeMs(opTimeMs);
    }
    if (options.getTtl() != null) {
      Preconditions.checkArgument(inode.isFile(), PreconditionMessage.TTL_ONLY_FOR_FILE);
      long ttl = options.getTtl();
      InodeFile file = (InodeFile) inode;
      if (file.getTtl() != ttl) {
        mTtlBuckets.remove(file);
        file.setTtl(ttl);
        mTtlBuckets.insert(file);
        file.setLastModificationTimeMs(opTimeMs);
      }
    }
    if (options.getPersisted() != null) {
      Preconditions.checkArgument(inode.isFile(), PreconditionMessage.PERSIST_ONLY_FOR_FILE);
      Preconditions.checkArgument(((InodeFile) inode).isCompleted(),
          PreconditionMessage.FILE_TO_PERSIST_MUST_BE_COMPLETE);
      InodeFile file = (InodeFile) inode;
      // TODO(manugoyal) figure out valid behavior in the un-persist case
      Preconditions.checkArgument(options.getPersisted(),
          PreconditionMessage.ERR_SET_STATE_UNPERSIST);
      if (!file.isPersisted()) {
        file.setPersistenceState(PersistenceState.PERSISTED);
        propagatePersisted(file, false);
        file.setLastModificationTimeMs(opTimeMs);
        MasterContext.getMasterSource().incFilesPersisted(1);
      }
    }
    if (options.getOwner() != null) {
      inode.setUserName(options.getOwner());
    }
    if (options.getGroup() != null) {
      inode.setGroupName(options.getGroup());
    }
    if (options.getPermission() != Constants.INVALID_PERMISSION) {
      inode.setPermission(options.getPermission());
    }
  }

  /**
   * @param entry the entry to use
   * @throws FileDoesNotExistException if the file does not exist
   */
  @GuardedBy("mInodeTree")
  private void setAttributeFromEntry(SetAttributeEntry entry) throws FileDoesNotExistException {
    SetAttributeOptions.Builder options = new SetAttributeOptions.Builder();
    if (entry.hasPinned()) {
      options.setPinned(entry.getPinned());
    }
    if (entry.hasTtl()) {
      options.setTtl(entry.getTtl());
    }
    if (entry.hasPersisted()) {
      options.setPersisted(entry.getPersisted());
    }
    if (entry.hasOwner()) {
      options.setOwner(entry.getOwner());
    }
    if (entry.hasGroup()) {
      options.setGroup(entry.getGroup());
    }
    if (entry.hasPermission()) {
      options.setPermission((short) entry.getPermission());
    }
    setAttributeInternal(entry.getId(), entry.getOpTimeMs(), options.build());
  }

  /**
   * NOTE: {@link #mInodeTree} should already be locked before calling this method.
   *
   * @param inode the inode to get the {@linke FileInfo} for
   * @return the {@link FileInfo} for the given inode
   * @throws FileDoesNotExistException if the file does not exist
   */
  @GuardedBy("mInodeTree")
  private FileInfo getFileInfoInternal(Inode inode) throws FileDoesNotExistException {
    FileInfo fileInfo = inode.generateClientFileInfo(mInodeTree.getPath(inode).toString());
    fileInfo.setInMemoryPercentage(getInMemoryPercentage(inode));
    AlluxioURI path = mInodeTree.getPath(inode);
    AlluxioURI resolvedPath;
    try {
      resolvedPath = mMountTable.resolve(path);
    } catch (InvalidPathException e) {
      throw new FileDoesNotExistException(e.getMessage(), e);
    }
    // Only set the UFS path if the path is nested under a mount point.
    if (!path.equals(resolvedPath)) {
      fileInfo.setUfsPath(resolvedPath.toString());
    }
    MasterContext.getMasterSource().incFileInfosGot(1);
    return fileInfo;
  }

  /**
   * This class represents the executor for periodic inode ttl check.
   */
  private final class MasterInodeTtlCheckExecutor implements HeartbeatExecutor {
    @Override
    public void heartbeat() {
      synchronized (mInodeTree) {
        Set<TtlBucket> expiredBuckets = mTtlBuckets.getExpiredBuckets(System.currentTimeMillis());
        for (TtlBucket bucket : expiredBuckets) {
          for (InodeFile file : bucket.getFiles()) {
            if (!file.isDeleted()) {
              // file.isPinned() is deliberately not checked because ttl will have effect no matter
              // whether the file is pinned.
              try {
                // WRITE permission required at parent of file
                delete(mInodeTree.getPath(file), false);
              } catch (Exception e) {
                LOG.error("Exception trying to clean up {} for ttl check: {}", file.toString(),
                    e.toString());
              }
            }
          }
        }
        mTtlBuckets.removeBuckets(expiredBuckets);
      }
    }

    @Override
    public void close() {
      // Nothing to clean up
    }
  }

  /**
   * Lost files periodic check.
   */
  private final class LostFilesDetectionHeartbeatExecutor implements HeartbeatExecutor {
    @Override
    public void heartbeat() {
      for (long fileId : getLostFiles()) {
        // update the state
        synchronized (mInodeTree) {
          Inode inode;
          try {
            inode = mInodeTree.getInodeById(fileId);
            if (inode.getPersistenceState() != PersistenceState.PERSISTED) {
              inode.setPersistenceState(PersistenceState.LOST);
            }
          } catch (FileDoesNotExistException e) {
            // TODO(calvin): Re-add this logic when we update the logic of freeing/removing blocks
            // LOG.error("Exception trying to get inode from inode tree: {}", e.toString());
          }
        }
      }
    }

    @Override
    public void close() {
      // Nothing to clean up
    }
  }
}<|MERGE_RESOLUTION|>--- conflicted
+++ resolved
@@ -392,35 +392,6 @@
   }
 
   /**
-<<<<<<< HEAD
-   * NOTE: {@link #mInodeTree} should already be locked before calling this method.
-   *
-   * @param inode the inode to get the {@linke FileInfo} for
-   * @return the {@link FileInfo} for the given inode
-   * @throws FileDoesNotExistException if the file does not exist
-   */
-  private FileInfo getFileInfoInternal(Inode inode) throws FileDoesNotExistException {
-    FileInfo fileInfo = inode.generateClientFileInfo(mInodeTree.getPath(inode).toString());
-    fileInfo.setInMemoryPercentage(getInMemoryPercentage(inode));
-    AlluxioURI path = mInodeTree.getPath(inode);
-    MountTable.Resolution resolution;
-    try {
-      resolution = mMountTable.resolve(path);
-    } catch (InvalidPathException e) {
-      throw new FileDoesNotExistException(e.getMessage(), e);
-    }
-    AlluxioURI resolvedUri = resolution.getUri();
-    // Only set the UFS path if the path is nested under a mount point.
-    if (!path.equals(resolvedUri)) {
-      fileInfo.setUfsPath(resolvedUri.toString());
-    }
-    MasterContext.getMasterSource().incFileInfosGot(1);
-    return fileInfo;
-  }
-
-  /**
-=======
->>>>>>> 34128412
    * Returns a list {@link FileInfo} for a given path. If the given path is a file, the list only
    * contains a single object. If it is a directory, the resulting list contains all direct children
    * of the directory.
@@ -846,16 +817,6 @@
       // Currently, it will result in an inconsistency between Alluxio and UFS.
       if (!replayed && delInode.isPersisted()) {
         try {
-<<<<<<< HEAD
-          MountTable.Resolution resolution = mMountTable.resolve(mInodeTree.getPath(delInode));
-          String ufsUri = resolution.getUri().toString();
-          UnderFileSystem ufs = resolution.getUfs();
-          if (!ufs.exists(ufsUri)) {
-            LOG.warn("File does not exist the underfs: {}", ufsUri);
-          } else if (!ufs.delete(ufsUri, true)) {
-            LOG.error("Failed to delete {}", ufsUri);
-            return false;
-=======
           AlluxioURI alluxioUriToDel = mInodeTree.getPath(delInode);
           // If this is a mount point, we have deleted all the children and can unmount it
           // TODO(calvin): Add tests (ALLUXIO-1831)
@@ -863,15 +824,15 @@
             unmountInternal(alluxioUriToDel);
           } else {
             // Delete the file in the under file system.
-            String ufsPath = mMountTable.resolve(alluxioUriToDel).toString();
-            UnderFileSystem ufs = UnderFileSystem.get(ufsPath, MasterContext.getConf());
-            if (!ufs.exists(ufsPath)) {
-              LOG.warn("File does not exist the underfs: {}", ufsPath);
-            } else if (!ufs.delete(ufsPath, true)) {
-              LOG.error("Failed to delete {}", ufsPath);
+            MountTable.Resolution resolution = mMountTable.resolve(alluxioUriToDel);
+            String ufsUri = resolution.getUri().toString();
+            UnderFileSystem ufs = resolution.getUfs();
+            if (!ufs.exists(ufsUri)) {
+              LOG.warn("File does not exist the underfs: {}", ufsUri);
+            } else if (!ufs.delete(ufsUri, true)) {
+              LOG.error("Failed to delete {}", ufsUri);
               return false;
             }
->>>>>>> 34128412
           }
         } catch (InvalidPathException e) {
           LOG.warn(e.getMessage());
@@ -1521,13 +1482,8 @@
       AccessControlException {
     MountTable.Resolution resolution;
     synchronized (mInodeTree) {
-<<<<<<< HEAD
-      checkPermission(FileSystemAction.READ, path, false);
+      // Permission checking is not performed in this method, but in the methods invoked.
       resolution = mMountTable.resolve(path);
-=======
-      // Permission checking is not performed in this method, but in the methods invoked.
-      ufsPath = mMountTable.resolve(path);
->>>>>>> 34128412
     }
     AlluxioURI ufsUri = resolution.getUri();
     UnderFileSystem ufs = resolution.getUfs();
@@ -1676,13 +1632,9 @@
   }
 
   /**
-<<<<<<< HEAD
    * Updates the mount table with the specified mount point. The mount options may be updated during
    * this method.
-   * NOTE: {@link #mInodeTree} should already be locked before calling this method.
-   *
-=======
->>>>>>> 34128412
+   *
    * @param alluxioPath the Alluxio mount point
    * @param ufsPath the UFS endpoint to mount
    * @param options the mount options (may be updated)
@@ -1693,7 +1645,7 @@
   @GuardedBy("mInodeTree")
   private void mountInternal(AlluxioURI alluxioPath, AlluxioURI ufsPath, MountOptions options)
       throws FileAlreadyExistsException, InvalidPathException, IOException {
-    // Check that the ufsPath exists and is a directory
+    // Check that the ufsPath exists and is a diriectory
     UnderFileSystem ufs = UnderFileSystem.get(ufsPath.toString(), MasterContext.getConf());
     ufs.setProperties(options.getProperties());
     if (!ufs.exists(ufsPath.toString())) {
@@ -2032,15 +1984,16 @@
     FileInfo fileInfo = inode.generateClientFileInfo(mInodeTree.getPath(inode).toString());
     fileInfo.setInMemoryPercentage(getInMemoryPercentage(inode));
     AlluxioURI path = mInodeTree.getPath(inode);
-    AlluxioURI resolvedPath;
+    MountTable.Resolution resolution;
     try {
-      resolvedPath = mMountTable.resolve(path);
+      resolution = mMountTable.resolve(path);
     } catch (InvalidPathException e) {
       throw new FileDoesNotExistException(e.getMessage(), e);
     }
+    AlluxioURI resolvedUri = resolution.getUri();
     // Only set the UFS path if the path is nested under a mount point.
-    if (!path.equals(resolvedPath)) {
-      fileInfo.setUfsPath(resolvedPath.toString());
+    if (!path.equals(resolvedUri)) {
+      fileInfo.setUfsPath(resolvedUri.toString());
     }
     MasterContext.getMasterSource().incFileInfosGot(1);
     return fileInfo;
