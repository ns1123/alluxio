/*
 * The Alluxio Open Foundation licenses this work under the Apache License, version 2.0
 * (the "License"). You may not use this work except in compliance with the License, which is
 * available at www.apache.org/licenses/LICENSE-2.0
 *
 * This software is distributed on an "AS IS" basis, WITHOUT WARRANTIES OR CONDITIONS OF ANY KIND,
 * either express or implied, as more fully set forth in the License.
 *
 * See the NOTICE file distributed with this work for information regarding copyright ownership.
 */

package alluxio.master.file;

import alluxio.AlluxioURI;
import alluxio.Configuration;
import alluxio.Constants;
import alluxio.PropertyKey;
import alluxio.clock.SystemClock;
import alluxio.collections.PrefixList;
import alluxio.exception.AccessControlException;
import alluxio.exception.AlluxioException;
import alluxio.exception.BlockInfoException;
import alluxio.exception.DirectoryNotEmptyException;
import alluxio.exception.ExceptionMessage;
import alluxio.exception.FileAlreadyCompletedException;
import alluxio.exception.FileAlreadyExistsException;
import alluxio.exception.FileDoesNotExistException;
import alluxio.exception.InvalidFileSizeException;
import alluxio.exception.InvalidPathException;
import alluxio.exception.PreconditionMessage;
import alluxio.heartbeat.HeartbeatContext;
import alluxio.heartbeat.HeartbeatExecutor;
import alluxio.heartbeat.HeartbeatThread;
import alluxio.master.AbstractMaster;
import alluxio.master.ProtobufUtils;
import alluxio.master.block.BlockId;
import alluxio.master.block.BlockMaster;
import alluxio.master.file.async.AsyncPersistHandler;
import alluxio.master.file.meta.FileSystemMasterView;
import alluxio.master.file.meta.Inode;
import alluxio.master.file.meta.InodeDirectory;
import alluxio.master.file.meta.InodeDirectoryIdGenerator;
import alluxio.master.file.meta.InodeFile;
import alluxio.master.file.meta.InodeLockList;
import alluxio.master.file.meta.InodePathPair;
import alluxio.master.file.meta.InodeTree;
import alluxio.master.file.meta.LockedInodePath;
import alluxio.master.file.meta.MountTable;
import alluxio.master.file.meta.PersistenceState;
import alluxio.master.file.meta.TempInodePathForChild;
import alluxio.master.file.meta.TempInodePathForDescendant;
import alluxio.master.file.meta.TtlBucket;
import alluxio.master.file.meta.TtlBucketList;
import alluxio.master.file.meta.options.MountInfo;
import alluxio.master.file.options.CompleteFileOptions;
import alluxio.master.file.options.CreateDirectoryOptions;
import alluxio.master.file.options.CreateFileOptions;
import alluxio.master.file.options.CreatePathOptions;
import alluxio.master.file.options.ListStatusOptions;
import alluxio.master.file.options.LoadMetadataOptions;
import alluxio.master.file.options.MountOptions;
import alluxio.master.file.options.SetAttributeOptions;
// ALLUXIO CS ADD
import alluxio.master.file.replication.ReplicationChecker;
// ALLUXIO CS END
import alluxio.master.journal.AsyncJournalWriter;
import alluxio.master.journal.Journal;
import alluxio.master.journal.JournalOutputStream;
import alluxio.master.journal.JournalProtoUtils;
import alluxio.metrics.MetricsSystem;
import alluxio.proto.journal.File.AddMountPointEntry;
import alluxio.proto.journal.File.AsyncPersistRequestEntry;
import alluxio.proto.journal.File.CompleteFileEntry;
import alluxio.proto.journal.File.DeleteFileEntry;
import alluxio.proto.journal.File.DeleteMountPointEntry;
import alluxio.proto.journal.File.InodeDirectoryEntry;
import alluxio.proto.journal.File.InodeDirectoryIdGeneratorEntry;
import alluxio.proto.journal.File.InodeFileEntry;
import alluxio.proto.journal.File.InodeLastModificationTimeEntry;
import alluxio.proto.journal.File.PersistDirectoryEntry;
import alluxio.proto.journal.File.ReinitializeFileEntry;
import alluxio.proto.journal.File.RenameEntry;
import alluxio.proto.journal.File.SetAttributeEntry;
import alluxio.proto.journal.File.StringPairEntry;
import alluxio.proto.journal.Journal.JournalEntry;
import alluxio.security.authorization.Mode;
import alluxio.security.authorization.Permission;
import alluxio.thrift.CommandType;
import alluxio.thrift.FileSystemCommand;
import alluxio.thrift.FileSystemCommandOptions;
import alluxio.thrift.FileSystemMasterClientService;
import alluxio.thrift.FileSystemMasterWorkerService;
import alluxio.thrift.PersistCommandOptions;
import alluxio.thrift.PersistFile;
import alluxio.underfs.UnderFileSystem;
import alluxio.underfs.options.MkdirsOptions;
import alluxio.util.CommonUtils;
import alluxio.util.IdUtils;
import alluxio.util.executor.ExecutorServiceFactories;
import alluxio.util.executor.ExecutorServiceFactory;
import alluxio.util.io.PathUtils;
import alluxio.wire.BlockInfo;
import alluxio.wire.BlockLocation;
import alluxio.wire.FileBlockInfo;
import alluxio.wire.FileInfo;
import alluxio.wire.LoadMetadataType;
import alluxio.wire.TtlAction;
import alluxio.wire.WorkerInfo;

import com.codahale.metrics.Counter;
import com.codahale.metrics.Gauge;
import com.google.common.base.Preconditions;
import com.google.common.base.Throwables;
import com.google.protobuf.Message;
import edu.umd.cs.findbugs.annotations.SuppressFBWarnings;
import org.apache.commons.lang.exception.ExceptionUtils;
import org.apache.thrift.TProcessor;
import org.slf4j.Logger;
import org.slf4j.LoggerFactory;

import java.io.IOException;
import java.util.ArrayList;
import java.util.Collections;
import java.util.HashMap;
import java.util.HashSet;
import java.util.List;
import java.util.Map;
import java.util.Set;
import java.util.concurrent.Future;

import javax.annotation.concurrent.NotThreadSafe;

/**
 * The master that handles all file system metadata management.
 */
@NotThreadSafe // TODO(jiri): make thread-safe (c.f. ALLUXIO-1664)
public final class FileSystemMaster extends AbstractMaster {
  private static final Logger LOG = LoggerFactory.getLogger(Constants.LOGGER_TYPE);

  /**
   * Locking in the FileSystemMaster
   *
   * Individual paths are locked in the inode tree. In order to read or write any inode, the path
   * must be locked. A path is locked via one of the lock methods in {@link InodeTree}, such as
   * {@link InodeTree#lockInodePath(AlluxioURI, InodeTree.LockMode)} or
   * {@link InodeTree#lockFullInodePath(AlluxioURI, InodeTree.LockMode)}. These lock methods return
   * an {@link LockedInodePath}, which represents a locked path of inodes. These locked paths
   * ({@link LockedInodePath}) must be unlocked. In order to ensure a locked
   * {@link LockedInodePath} is always unlocked, the following paradigm is recommended:
   *
   * <p><blockquote><pre>
   *    try (LockedInodePath inodePath = mInodeTree.lockInodePath(path, InodeTree.LockMode.READ)) {
   *      ...
   *    }
   * </pre></blockquote>
   *
   *
   * Method Conventions in the FileSystemMaster
   *
   * All of the flow of the FileSystemMaster follow a convention. There are essentially 4 main
   * types of methods:
   *   (A) public api methods
   *   (B) private (or package private) methods that journal
   *   (C) private (or package private) internal methods
   *   (D) private FromEntry methods used to replay entries from the journal
   *
   * (A) public api methods:
   * These methods are public and are accessed by the RPC and REST APIs. These methods lock all
   * the required paths, and also perform all permission checking.
   * (A) cannot call (A)
   * (A) can call (B)
   * (A) can call (C)
   * (A) cannot call (D)
   *
   * (B) private (or package private) methods that journal:
   * These methods perform the work from the public apis, and also asynchronously write to the
   * journal (for write operations). The names of these methods are suffixed with "AndJournal".
   * (B) cannot call (A)
   * (B) can call (B)
   * (B) can call (C)
   * (B) cannot call (D)
   *
   * (C) private (or package private) internal methods:
   * These methods perform the rest of the work, and do not do any journaling. The names of these
   * methods are suffixed by "Internal".
   * (C) cannot call (A)
   * (C) cannot call (B)
   * (C) can call (C)
   * (C) cannot call (D)
   *
   * (D) private FromEntry methods used to replay entries from the journal:
   * These methods are used to replay entries from reading the journal. This is done on start, as
   * well as for standby masters.
   * (D) cannot call (A)
   * (D) cannot call (B)
   * (D) can call (C)
   * (D) cannot call (D)
   */

  /** Handle to the block master. */
  private final BlockMaster mBlockMaster;

  /** This manages the file system inode structure. This must be journaled. */
  private final InodeTree mInodeTree;

  /** This manages the file system mount points. */
  private final MountTable mMountTable;

  /** This maintains inodes with ttl set, for the for the ttl checker service to use. */
  private final TtlBucketList mTtlBuckets = new TtlBucketList();

  /** This generates unique directory ids. This must be journaled. */
  private final InodeDirectoryIdGenerator mDirectoryIdGenerator;

  /** This checks user permissions on different operations. */
  private final PermissionChecker mPermissionChecker;

  /** List of paths to always keep in memory. */
  private final PrefixList mWhitelist;

  /** The handler for async persistence. */
  private final AsyncPersistHandler mAsyncPersistHandler;

  /**
   * The service that checks for inode files with ttl set. We store it here so that it can be
   * accessed from tests.
   */
  @SuppressFBWarnings("URF_UNREAD_FIELD")
  private Future<?> mTtlCheckerService;

  /**
   * The service that detects lost files. We store it here so that it can be accessed from tests.
   */
  @SuppressFBWarnings("URF_UNREAD_FIELD")
  private Future<?> mLostFilesDetectionService;

  // ALLUXIO CS ADD
  /**
   * The service that checks replication level for blocks. We store it here so that it can be
   * accessed from tests.
   */
  @SuppressFBWarnings("URF_UNREAD_FIELD")
  private Future<?> mReplicationCheckService;

  // ALLUXIO CS END
  /**
   * @param baseDirectory the base journal directory
   * @return the journal directory for this master
   */
  public static String getJournalDirectory(String baseDirectory) {
    return PathUtils.concatPath(baseDirectory, Constants.FILE_SYSTEM_MASTER_NAME);
  }

  /**
   * Creates a new instance of {@link FileSystemMaster}.
   *
   * @param blockMaster the {@link BlockMaster} to use
   * @param journal the journal to use for tracking master operations
   */
  public FileSystemMaster(BlockMaster blockMaster, Journal journal) {
    // ALLUXIO CS REPLACE
    // this(blockMaster, journal, ExecutorServiceFactories
    //     .fixedThreadPoolExecutorServiceFactory(Constants.FILE_SYSTEM_MASTER_NAME, 2));
    // ALLUXIO CS WITH
<<<<<<< HEAD
    this(blockMaster, journal, ExecutorServiceFactories
        .fixedThreadPoolExecutorServiceFactory(Constants.FILE_SYSTEM_MASTER_NAME, 3));
=======
    this(blockMaster, journal,
        Executors.newFixedThreadPool(4, ThreadFactoryUtils.build("FileSystemMaster-%d", true)));
>>>>>>> 203cedb9
    // ALLUXIO CS END
  }

  /**
   * Creates a new instance of {@link FileSystemMaster}.
   *
   * @param blockMaster the {@link BlockMaster} to use
   * @param journal the journal to use for tracking master operations
   * @param executorServiceFactory a factory for creating the executor service to use for
   *        running maintenance threads
   */
  public FileSystemMaster(BlockMaster blockMaster, Journal journal,
      ExecutorServiceFactory executorServiceFactory) {
    super(journal, new SystemClock(), executorServiceFactory);
    mBlockMaster = blockMaster;

    mDirectoryIdGenerator = new InodeDirectoryIdGenerator(mBlockMaster);
    mMountTable = new MountTable();
    mInodeTree = new InodeTree(mBlockMaster, mDirectoryIdGenerator, mMountTable);

    // TODO(gene): Handle default config value for whitelist.
    mWhitelist = new PrefixList(Configuration.getList(PropertyKey.MASTER_WHITELIST, ","));

    mAsyncPersistHandler = AsyncPersistHandler.Factory.create(new FileSystemMasterView(this));
    mPermissionChecker = new PermissionChecker(mInodeTree);

    Metrics.registerGauges(this);
  }

  @Override
  public Map<String, TProcessor> getServices() {
    Map<String, TProcessor> services = new HashMap<>();
    services.put(Constants.FILE_SYSTEM_MASTER_CLIENT_SERVICE_NAME,
        new FileSystemMasterClientService.Processor<>(
            new FileSystemMasterClientServiceHandler(this)));
    services.put(Constants.FILE_SYSTEM_MASTER_WORKER_SERVICE_NAME,
        new FileSystemMasterWorkerService.Processor<>(
            new FileSystemMasterWorkerServiceHandler(this)));
    return services;
  }

  @Override
  public String getName() {
    return Constants.FILE_SYSTEM_MASTER_NAME;
  }

  @Override
  public void processJournalEntry(JournalEntry entry) throws IOException {
    Message innerEntry = JournalProtoUtils.unwrap(entry);
    if (innerEntry instanceof InodeFileEntry || innerEntry instanceof InodeDirectoryEntry) {
      try {
        mInodeTree.addInodeFromJournal(entry);
      } catch (AccessControlException e) {
        throw new RuntimeException(e);
      }
    } else if (innerEntry instanceof InodeLastModificationTimeEntry) {
      InodeLastModificationTimeEntry modTimeEntry = (InodeLastModificationTimeEntry) innerEntry;
      try (LockedInodePath inodePath = mInodeTree.lockFullInodePath(modTimeEntry.getId(),
          InodeTree.LockMode.WRITE)) {
        inodePath.getInode().setLastModificationTimeMs(modTimeEntry.getLastModificationTimeMs());
      } catch (FileDoesNotExistException e) {
        throw new RuntimeException(e);
      }
    } else if (innerEntry instanceof PersistDirectoryEntry) {
      PersistDirectoryEntry typedEntry = (PersistDirectoryEntry) innerEntry;
      try (LockedInodePath inodePath = mInodeTree.lockFullInodePath(typedEntry.getId(),
          InodeTree.LockMode.WRITE)) {
        inodePath.getInode().setPersistenceState(PersistenceState.PERSISTED);
      } catch (FileDoesNotExistException e) {
        throw new RuntimeException(e);
      }
    } else if (innerEntry instanceof CompleteFileEntry) {
      try {
        completeFileFromEntry((CompleteFileEntry) innerEntry);
      } catch (InvalidPathException | InvalidFileSizeException | FileAlreadyCompletedException e) {
        throw new RuntimeException(e);
      }
    } else if (innerEntry instanceof SetAttributeEntry) {
      try {
        setAttributeFromEntry((SetAttributeEntry) innerEntry);
      } catch (AccessControlException | FileDoesNotExistException | InvalidPathException e) {
        throw new RuntimeException(e);
      }
    } else if (innerEntry instanceof DeleteFileEntry) {
      deleteFromEntry((DeleteFileEntry) innerEntry);
    } else if (innerEntry instanceof RenameEntry) {
      renameFromEntry((RenameEntry) innerEntry);
    } else if (innerEntry instanceof InodeDirectoryIdGeneratorEntry) {
      mDirectoryIdGenerator.initFromJournalEntry((InodeDirectoryIdGeneratorEntry) innerEntry);
    } else if (innerEntry instanceof ReinitializeFileEntry) {
      resetBlockFileFromEntry((ReinitializeFileEntry) innerEntry);
    } else if (innerEntry instanceof AddMountPointEntry) {
      try {
        mountFromEntry((AddMountPointEntry) innerEntry);
      } catch (FileAlreadyExistsException | InvalidPathException e) {
        throw new RuntimeException(e);
      }
    } else if (innerEntry instanceof DeleteMountPointEntry) {
      try {
        unmountFromEntry((DeleteMountPointEntry) innerEntry);
      } catch (InvalidPathException e) {
        throw new RuntimeException(e);
      }
    } else if (innerEntry instanceof AsyncPersistRequestEntry) {
      try {
        long fileId = ((AsyncPersistRequestEntry) innerEntry).getFileId();
        try (LockedInodePath inodePath = mInodeTree
            .lockFullInodePath(fileId, InodeTree.LockMode.WRITE)) {
          scheduleAsyncPersistenceInternal(inodePath);
        }
        // NOTE: persistence is asynchronous so there is no guarantee the path will still exist
        mAsyncPersistHandler.scheduleAsyncPersistence(getPath(fileId));
      } catch (AlluxioException e) {
        // It's possible that rescheduling the async persist calls fails, because the blocks may no
        // longer be in the memory
        LOG.error(e.getMessage());
      }
    } else {
      throw new IOException(ExceptionMessage.UNEXPECTED_JOURNAL_ENTRY.getMessage(innerEntry));
    }
  }

  @Override
  public void streamToJournalCheckpoint(JournalOutputStream outputStream) throws IOException {
    mInodeTree.streamToJournalCheckpoint(outputStream);
    outputStream.writeEntry(mDirectoryIdGenerator.toJournalEntry());
    // The mount table should be written to the checkpoint after the inodes are written, so that
    // when replaying the checkpoint, the inodes exist before mount entries. Replaying a mount
    // entry traverses the inode tree.
    mMountTable.streamToJournalCheckpoint(outputStream);
  }

  @Override
  public void start(boolean isLeader) throws IOException {
    if (isLeader) {
      // Only initialize root when isLeader because when initializing root, BlockMaster needs to
      // write journal entry, if it is not leader, BlockMaster won't have a writable journal.
      // If it is standby, it should be able to load the inode tree from leader's checkpoint.
      mInodeTree
          .initializeRoot(Permission.defaults().applyDirectoryUMask().setOwnerFromLoginModule());
      String defaultUFS = Configuration.get(PropertyKey.UNDERFS_ADDRESS);
      try {
        mMountTable.add(new AlluxioURI(MountTable.ROOT), new AlluxioURI(defaultUFS),
            MountOptions.defaults().setShared(CommonUtils.isUfsObjectStorage(defaultUFS)
                && Configuration.getBoolean(
                    PropertyKey.UNDERFS_OBJECT_STORE_MOUNT_SHARED_PUBLICLY)));
      } catch (FileAlreadyExistsException | InvalidPathException e) {
        throw new IOException("Failed to mount the default UFS " + defaultUFS);
      }
    }
    // Call super.start after mInodeTree is initialized because mInodeTree is needed to write
    // a journal entry during super.start. Call super.start before calling
    // getExecutorService() because the super.start initializes the executor service.
    super.start(isLeader);
    if (isLeader) {
      mTtlCheckerService = getExecutorService().submit(
          new HeartbeatThread(HeartbeatContext.MASTER_TTL_CHECK, new MasterInodeTtlCheckExecutor(),
              Configuration.getInt(PropertyKey.MASTER_TTL_CHECKER_INTERVAL_MS)));
      mLostFilesDetectionService = getExecutorService().submit(new HeartbeatThread(
          HeartbeatContext.MASTER_LOST_FILES_DETECTION, new LostFilesDetectionHeartbeatExecutor(),
          Configuration.getInt(PropertyKey.MASTER_HEARTBEAT_INTERVAL_MS)));
      // ALLUXIO CS ADD
      mReplicationCheckService = getExecutorService().submit(new HeartbeatThread(
          HeartbeatContext.MASTER_REPLICATION_CHECK,
          new ReplicationChecker(mInodeTree, mBlockMaster),
          Configuration.getInt(PropertyKey.MASTER_REPLICATION_CHECK_INTERVAL_MS)));
      // ALLUXIO CS END
    }
  }

  /**
   * Returns the file id for a given path. If the given path does not exist in Alluxio, the method
   * attempts to load it from UFS.
   * <p>
   * This operation requires users to have {@link Mode.Bits#READ} permission of the path.
   *
   * @param path the path to get the file id for
   * @return the file id for a given path, or -1 if there is no file at that path
   * @throws AccessControlException if permission checking fails
   */
  public long getFileId(AlluxioURI path) throws AccessControlException {
    long flushCounter = AsyncJournalWriter.INVALID_FLUSH_COUNTER;
    try (LockedInodePath inodePath = mInodeTree.lockInodePath(path, InodeTree.LockMode.WRITE)) {
      // This is WRITE locked, since loading metadata is possible.
      mPermissionChecker.checkPermission(Mode.Bits.READ, inodePath);
      flushCounter = loadMetadataIfNotExistAndJournal(inodePath,
          LoadMetadataOptions.defaults().setCreateAncestors(true));
      mInodeTree.ensureFullInodePath(inodePath, InodeTree.LockMode.READ);
      return inodePath.getInode().getId();
    } catch (InvalidPathException | FileDoesNotExistException e) {
      return IdUtils.INVALID_FILE_ID;
    } finally {
      // finally runs after resources are closed (unlocked).
      waitForJournalFlush(flushCounter);
    }
  }

  /**
   * Returns the {@link FileInfo} for a given file id. This method is not user-facing but supposed
   * to be called by other internal servers (e.g., block workers and web UI servers).
   *
   * @param fileId the file id to get the {@link FileInfo} for
   * @return the {@link FileInfo} for the given file
   * @throws FileDoesNotExistException if the file does not exist
   */
  // Currently used by Lineage Master and WebUI
  // TODO(binfan): Add permission checking for internal APIs
  public FileInfo getFileInfo(long fileId) throws FileDoesNotExistException {
    Metrics.GET_FILE_INFO_OPS.inc();
    try (
        LockedInodePath inodePath = mInodeTree.lockFullInodePath(fileId, InodeTree.LockMode.READ)) {
      return getFileInfoInternal(inodePath);
    }
  }

  /**
   * Returns the {@link FileInfo} for a given path.
   * <p>
   * This operation requires users to have {@link Mode.Bits#READ} permission on the path.
   *
   * @param path the path to get the {@link FileInfo} for
   * @return the {@link FileInfo} for the given file id
   * @throws FileDoesNotExistException if the file does not exist
   * @throws InvalidPathException if the file path is not valid
   * @throws AccessControlException if permission checking fails
   */
  // TODO(peis): Add an option not to load metadata.
  public FileInfo getFileInfo(AlluxioURI path)
      throws FileDoesNotExistException, InvalidPathException, AccessControlException {
    Metrics.GET_FILE_INFO_OPS.inc();
    long flushCounter = AsyncJournalWriter.INVALID_FLUSH_COUNTER;
    try (LockedInodePath inodePath = mInodeTree.lockInodePath(path, InodeTree.LockMode.WRITE)) {
      // This is WRITE locked, since loading metadata is possible.
      mPermissionChecker.checkPermission(Mode.Bits.READ, inodePath);
      flushCounter = loadMetadataIfNotExistAndJournal(inodePath,
          LoadMetadataOptions.defaults().setCreateAncestors(true));
      mInodeTree.ensureFullInodePath(inodePath, InodeTree.LockMode.READ);
      return getFileInfoInternal(inodePath);
    } finally {
      // finally runs after resources are closed (unlocked).
      waitForJournalFlush(flushCounter);
    }
  }

  /**
   * @param inodePath the {@link LockedInodePath} to get the {@link FileInfo} for
   * @return the {@link FileInfo} for the given inode
   * @throws FileDoesNotExistException if the file does not exist
   */
  private FileInfo getFileInfoInternal(LockedInodePath inodePath) throws FileDoesNotExistException {
    Inode<?> inode = inodePath.getInode();
    AlluxioURI uri = inodePath.getUri();
    FileInfo fileInfo = inode.generateClientFileInfo(uri.toString());
    fileInfo.setInMemoryPercentage(getInMemoryPercentage(inode));
    if (inode instanceof InodeFile) {
      try {
        fileInfo.setFileBlockInfos(getFileBlockInfoListInternal(inodePath));
      } catch (InvalidPathException e) {
        throw new FileDoesNotExistException(e.getMessage(), e);
      }
    }
    MountTable.Resolution resolution;
    try {
      resolution = mMountTable.resolve(uri);
    } catch (InvalidPathException e) {
      throw new FileDoesNotExistException(e.getMessage(), e);
    }
    AlluxioURI resolvedUri = resolution.getUri();
    // Only set the UFS path if the path is nested under a mount point.
    if (!uri.equals(resolvedUri)) {
      fileInfo.setUfsPath(resolvedUri.toString());
    }
    Metrics.FILE_INFOS_GOT.inc();
    return fileInfo;
  }

  /**
   * @param fileId the file id
   * @return the persistence state for the given file
   * @throws FileDoesNotExistException if the file does not exist
   */
  // Internal facing, currently used by Lineage master
  // TODO(binfan): Add permission checking for internal APIs
  public PersistenceState getPersistenceState(long fileId) throws FileDoesNotExistException {
    try (
        LockedInodePath inodePath = mInodeTree.lockFullInodePath(fileId, InodeTree.LockMode.READ)) {
      return inodePath.getInode().getPersistenceState();
    }
  }

  /**
   * Returns a list of {@link FileInfo} for a given path. If the given path is a file, the list only
   * contains a single object. If it is a directory, the resulting list contains all direct children
   * of the directory.
   * <p>
   * This operation requires users to have
   * {@link Mode.Bits#READ} permission on the path, and also
   * {@link Mode.Bits#EXECUTE} permission on the path if it is a directory.
   *
   * @param path the path to get the {@link FileInfo} list for
   * @param listStatusOptions the {@link alluxio.master.file.options.ListStatusOptions}
   * @return the list of {@link FileInfo}s
   * @throws AccessControlException if permission checking fails
   * @throws FileDoesNotExistException if the file does not exist
   * @throws InvalidPathException if the path is invalid
   */
  public List<FileInfo> listStatus(AlluxioURI path, ListStatusOptions listStatusOptions)
      throws AccessControlException, FileDoesNotExistException, InvalidPathException {
    Metrics.GET_FILE_INFO_OPS.inc();
    long flushCounter = AsyncJournalWriter.INVALID_FLUSH_COUNTER;
    try (LockedInodePath inodePath = mInodeTree.lockInodePath(path, InodeTree.LockMode.WRITE)) {
      // This is WRITE locked, since loading metadata is possible.
      mPermissionChecker.checkPermission(Mode.Bits.READ, inodePath);

      LoadMetadataOptions loadMetadataOptions =
          LoadMetadataOptions.defaults().setCreateAncestors(true).setLoadDirectChildren(
              listStatusOptions.getLoadMetadataType() != LoadMetadataType.Never);
      Inode<?> inode;
      if (inodePath.fullPathExists()) {
        inode = inodePath.getInode();
        if (inode.isDirectory()
            && listStatusOptions.getLoadMetadataType() != LoadMetadataType.Always
            && ((InodeDirectory) inode).isDirectChildrenLoaded()) {
          loadMetadataOptions.setLoadDirectChildren(false);
        }
      }

      flushCounter = loadMetadataIfNotExistAndJournal(inodePath, loadMetadataOptions);
      mInodeTree.ensureFullInodePath(inodePath, InodeTree.LockMode.READ);
      inode = inodePath.getInode();

      List<FileInfo> ret = new ArrayList<>();
      if (inode.isDirectory()) {
        TempInodePathForDescendant tempInodePath = new TempInodePathForDescendant(inodePath);
        mPermissionChecker.checkPermission(Mode.Bits.EXECUTE, inodePath);
        for (Inode<?> child : ((InodeDirectory) inode).getChildren()) {
          child.lockRead();
          try {
            // the path to child for getPath should already be locked.
            tempInodePath.setDescendant(child, mInodeTree.getPath(child));
            ret.add(getFileInfoInternal(tempInodePath));
          } finally {
            child.unlockRead();
          }
        }
      } else {
        ret.add(getFileInfoInternal(inodePath));
      }
      Metrics.FILE_INFOS_GOT.inc();
      return ret;
    } finally {
      // finally runs after resources are closed (unlocked).
      waitForJournalFlush(flushCounter);
    }
  }

  /**
   * @return a read-only view of the file system master
   */
  public FileSystemMasterView getFileSystemMasterView() {
    return new FileSystemMasterView(this);
  }

  /**
   * Completes a file. After a file is completed, it cannot be written to.
   * <p>
   * This operation requires users to have {@link Mode.Bits#WRITE} permission on the path.
   *
   * @param path the file path to complete
   * @param options the method options
   * @throws BlockInfoException if a block information exception is encountered
   * @throws FileDoesNotExistException if the file does not exist
   * @throws InvalidPathException if an invalid path is encountered
   * @throws InvalidFileSizeException if an invalid file size is encountered
   * @throws FileAlreadyCompletedException if the file is already completed
   * @throws AccessControlException if permission checking fails
   */
  public void completeFile(AlluxioURI path, CompleteFileOptions options)
      throws BlockInfoException, FileDoesNotExistException, InvalidPathException,
      InvalidFileSizeException, FileAlreadyCompletedException, AccessControlException {
    Metrics.COMPLETE_FILE_OPS.inc();
    long flushCounter = AsyncJournalWriter.INVALID_FLUSH_COUNTER;
    try (LockedInodePath inodePath = mInodeTree.lockFullInodePath(path, InodeTree.LockMode.WRITE)) {
      mPermissionChecker.checkPermission(Mode.Bits.WRITE, inodePath);
      // Even readonly mount points should be able to complete a file, for UFS reads in CACHE mode.
      flushCounter = completeFileAndJournal(inodePath, options);
    } finally {
      // finally runs after resources are closed (unlocked).
      waitForJournalFlush(flushCounter);
    }
  }

  /**
   * Completes a file. After a file is completed, it cannot be written to.
   * <p>
   * Writes to the journal.
   *
   * @param inodePath the {@link LockedInodePath} to complete
   * @param options the method options
   * @return the flush counter for journaling
   * @throws InvalidPathException if an invalid path is encountered
   * @throws FileDoesNotExistException if the file does not exist
   * @throws BlockInfoException if a block information exception is encountered
   * @throws FileAlreadyCompletedException if the file is already completed
   * @throws InvalidFileSizeException if an invalid file size is encountered
   */
  private long completeFileAndJournal(LockedInodePath inodePath, CompleteFileOptions options)
      throws InvalidPathException, FileDoesNotExistException, BlockInfoException,
      FileAlreadyCompletedException, InvalidFileSizeException {
    long opTimeMs = System.currentTimeMillis();
    Inode<?> inode = inodePath.getInode();
    if (!inode.isFile()) {
      throw new FileDoesNotExistException(
          ExceptionMessage.PATH_MUST_BE_FILE.getMessage(inodePath.getUri()));
    }

    InodeFile fileInode = (InodeFile) inode;
    List<Long> blockIdList = fileInode.getBlockIds();
    List<BlockInfo> blockInfoList = mBlockMaster.getBlockInfoList(blockIdList);
    if (!fileInode.isPersisted() && blockInfoList.size() != blockIdList.size()) {
      throw new BlockInfoException("Cannot complete a file without all the blocks committed");
    }

    // Iterate over all file blocks committed to Alluxio, computing the length and verify that all
    // the blocks (except the last one) is the same size as the file block size.
    long inMemoryLength = 0;
    long fileBlockSize = fileInode.getBlockSizeBytes();
    for (int i = 0; i < blockInfoList.size(); i++) {
      BlockInfo blockInfo = blockInfoList.get(i);
      inMemoryLength += blockInfo.getLength();
      if (i < blockInfoList.size() - 1 && blockInfo.getLength() != fileBlockSize) {
        throw new BlockInfoException(
            "Block index " + i + " has a block size smaller than the file block size ("
                + fileInode.getBlockSizeBytes() + ")");
      }
    }

    // If the file is persisted, its length is determined by UFS. Otherwise, its length is
    // determined by its memory footprint.
    long length = fileInode.isPersisted() ? options.getUfsLength() : inMemoryLength;

    completeFileInternal(fileInode.getBlockIds(), inodePath, length, opTimeMs);
    CompleteFileEntry completeFileEntry = CompleteFileEntry.newBuilder()
        .addAllBlockIds(fileInode.getBlockIds())
        .setId(inode.getId())
        .setLength(length)
        .setOpTimeMs(opTimeMs)
        .build();
    return appendJournalEntry(JournalEntry.newBuilder().setCompleteFile(completeFileEntry).build());
  }

  /**
   * @param blockIds the block ids to use
   * @param inodePath the {@link LockedInodePath} to complete
   * @param length the length to use
   * @param opTimeMs the operation time (in milliseconds)
   * @throws FileDoesNotExistException if the file does not exist
   * @throws InvalidPathException if an invalid path is encountered
   * @throws InvalidFileSizeException if an invalid file size is encountered
   * @throws FileAlreadyCompletedException if the file has already been completed
   */
  void completeFileInternal(List<Long> blockIds, LockedInodePath inodePath, long length,
      long opTimeMs)
      throws FileDoesNotExistException, InvalidPathException, InvalidFileSizeException,
      FileAlreadyCompletedException {
    InodeFile inode = inodePath.getInodeFile();
    inode.setBlockIds(blockIds);
    inode.setLastModificationTimeMs(opTimeMs);
    inode.complete(length);

    if (inode.isPersisted()) {
      // Commit all the file blocks (without locations) so the metadata for the block exists.
      long currLength = length;
      for (long blockId : inode.getBlockIds()) {
        long blockSize = Math.min(currLength, inode.getBlockSizeBytes());
        mBlockMaster.commitBlockInUFS(blockId, blockSize);
        currLength -= blockSize;
      }
    }
    Metrics.FILES_COMPLETED.inc();
  }

  /**
   * @param entry the entry to use
   * @throws InvalidPathException if an invalid path is encountered
   * @throws InvalidFileSizeException if an invalid file size is encountered
   * @throws FileAlreadyCompletedException if the file has already been completed
   */
  private void completeFileFromEntry(CompleteFileEntry entry)
      throws InvalidPathException, InvalidFileSizeException, FileAlreadyCompletedException {
    try (LockedInodePath inodePath = mInodeTree
        .lockFullInodePath(entry.getId(), InodeTree.LockMode.WRITE)) {
      completeFileInternal(entry.getBlockIdsList(), inodePath, entry.getLength(),
          entry.getOpTimeMs());
    } catch (FileDoesNotExistException e) {
      throw new RuntimeException(e);
    }
  }

  /**
   * Creates a file (not a directory) for a given path.
   * <p>
   * This operation requires {@link Mode.Bits#WRITE} permission on the parent of this path.
   *
   * @param path the file to create
   * @param options method options
   * @return the file id of the create file
   * @throws InvalidPathException if an invalid path is encountered
   * @throws FileAlreadyExistsException if the file already exists
   * @throws BlockInfoException if an invalid block information is encountered
   * @throws IOException if the creation fails
   * @throws AccessControlException if permission checking fails
   * @throws FileDoesNotExistException if the parent of the path does not exist and the recursive
   *         option is false
   */
  public long createFile(AlluxioURI path, CreateFileOptions options)
      throws AccessControlException, InvalidPathException, FileAlreadyExistsException,
          BlockInfoException, IOException, FileDoesNotExistException {
    Metrics.CREATE_FILES_OPS.inc();
    long flushCounter = AsyncJournalWriter.INVALID_FLUSH_COUNTER;
    try (LockedInodePath inodePath = mInodeTree.lockInodePath(path, InodeTree.LockMode.WRITE)) {
      mPermissionChecker.checkParentPermission(Mode.Bits.WRITE, inodePath);
      mMountTable.checkUnderWritableMountPoint(path);
      flushCounter = createFileAndJournal(inodePath, options);
      return inodePath.getInode().getId();
    } finally {
      // finally runs after resources are closed (unlocked).
      waitForJournalFlush(flushCounter);
    }
  }

  /**
   * Creates a file (not a directory) for a given path.
   * <p>
   * Writes to the journal.
   *
   * @param inodePath the file to create
   * @param options method options
   * @return the file id of the create file
   * @throws FileAlreadyExistsException if the file already exists
   * @throws BlockInfoException if an invalid block information in encountered
   * @throws FileDoesNotExistException if the parent of the path does not exist and the recursive
   *         option is false
   * @throws InvalidPathException if an invalid path is encountered
   * @throws IOException if the creation fails
   */
  private long createFileAndJournal(LockedInodePath inodePath, CreateFileOptions options)
      throws FileAlreadyExistsException, BlockInfoException, FileDoesNotExistException,
      InvalidPathException, IOException {
    InodeTree.CreatePathResult createResult = createFileInternal(inodePath, options);

    return journalCreatePathResult(createResult);
  }

  /**
   * @param inodePath the path to be created
   * @param options method options
   * @return {@link InodeTree.CreatePathResult} with the path creation result
   * @throws InvalidPathException if an invalid path is encountered
   * @throws FileAlreadyExistsException if the file already exists
   * @throws BlockInfoException if invalid block information is encountered
   * @throws IOException if an I/O error occurs
   * @throws FileDoesNotExistException if the parent of the path does not exist and the recursive
   *         option is false
   */
  InodeTree.CreatePathResult createFileInternal(LockedInodePath inodePath,
      CreateFileOptions options)
      throws InvalidPathException, FileAlreadyExistsException, BlockInfoException, IOException,
      FileDoesNotExistException {
    InodeTree.CreatePathResult createResult = mInodeTree.createPath(inodePath, options);
    // If the create succeeded, the list of created inodes will not be empty.
    List<Inode<?>> created = createResult.getCreated();
    InodeFile inode = (InodeFile) created.get(created.size() - 1);
    if (mWhitelist.inList(inodePath.getUri().toString())) {
      inode.setCacheable(true);
    }

    mTtlBuckets.insert(inode);

    Metrics.FILES_CREATED.inc();
    Metrics.DIRECTORIES_CREATED.inc();
    return createResult;
  }

  /**
   * Reinitializes the blocks of an existing open file.
   *
   * @param path the path to the file
   * @param blockSizeBytes the new block size
   * @param ttl the ttl
   * @param ttlAction action to take after Ttl expiry
   * @return the file id
   * @throws InvalidPathException if the path is invalid
   * @throws FileDoesNotExistException if the path does not exist
   */
  // Used by lineage master
  public long reinitializeFile(AlluxioURI path, long blockSizeBytes, long ttl,
      TtlAction ttlAction) throws InvalidPathException, FileDoesNotExistException {
    long flushCounter = AsyncJournalWriter.INVALID_FLUSH_COUNTER;
    try (LockedInodePath inodePath = mInodeTree.lockFullInodePath(path, InodeTree.LockMode.WRITE)) {
      long id = mInodeTree.reinitializeFile(inodePath, blockSizeBytes, ttl, ttlAction);
      ReinitializeFileEntry reinitializeFile = ReinitializeFileEntry.newBuilder()
          .setPath(path.getPath()).setBlockSizeBytes(blockSizeBytes).setTtl(ttl)
          .setTtlAction(ProtobufUtils.toProtobuf(ttlAction)).build();
      flushCounter = appendJournalEntry(
          JournalEntry.newBuilder().setReinitializeFile(reinitializeFile).build());
      return id;
    } finally {
      // finally runs after resources are closed (unlocked).
      waitForJournalFlush(flushCounter);
    }
  }

  /**
   * @param entry the entry to use
   */
  private void resetBlockFileFromEntry(ReinitializeFileEntry entry) {
    try (LockedInodePath inodePath =
        mInodeTree.lockFullInodePath(new AlluxioURI(entry.getPath()), InodeTree.LockMode.WRITE)) {
      mInodeTree.reinitializeFile(inodePath, entry.getBlockSizeBytes(), entry.getTtl(),
          ProtobufUtils.fromProtobuf(entry.getTtlAction()));
    } catch (InvalidPathException | FileDoesNotExistException e) {
      throw new RuntimeException(e);
    }
  }

  /**
   * Gets a new block id for the next block of a given file to write to.
   * <p>
   * This operation requires users to have {@link Mode.Bits#WRITE} permission on the path as
   * this API is called when creating a new block for a file.
   *
   * @param path the path of the file to get the next block id for
   * @return the next block id for the given file
   * @throws FileDoesNotExistException if the file does not exist
   * @throws InvalidPathException if the given path is not valid
   * @throws AccessControlException if permission checking fails
   */
  public long getNewBlockIdForFile(AlluxioURI path)
      throws FileDoesNotExistException, InvalidPathException, AccessControlException {
    Metrics.GET_NEW_BLOCK_OPS.inc();
    try (LockedInodePath inodePath = mInodeTree.lockFullInodePath(path, InodeTree.LockMode.WRITE)) {
      mPermissionChecker.checkPermission(Mode.Bits.WRITE, inodePath);
      Metrics.NEW_BLOCKS_GOT.inc();
      return inodePath.getInodeFile().getNewBlockId();
    }
  }

  /**
   * @return a copy of the current mount table
   */
  public Map<String, MountInfo> getMountTable() {
    return mMountTable.getMountTable();
  }

  /**
   * @return the number of files and directories
   */
  public int getNumberOfPaths() {
    return mInodeTree.getSize();
  }

  /**
   * @return the number of pinned files and directories
   */
  public int getNumberOfPinnedFiles() {
    return mInodeTree.getPinnedSize();
  }

  /**
   * Deletes a given path.
   * <p>
   * This operation requires user to have {@link Mode.Bits#WRITE}
   * permission on the parent of the path.
   *
   * @param path the path to delete
   * @param recursive if true, will delete all its children
   * @throws DirectoryNotEmptyException if recursive is false and the file is a nonempty directory
   * @throws FileDoesNotExistException if the file does not exist
   * @throws IOException if an I/O error occurs
   * @throws AccessControlException if permission checking fails
   * @throws InvalidPathException if the path is invalid
   */
  public void delete(AlluxioURI path, boolean recursive)
      throws IOException, FileDoesNotExistException, DirectoryNotEmptyException,
          InvalidPathException, AccessControlException {
    Metrics.DELETE_PATHS_OPS.inc();
    long flushCounter = AsyncJournalWriter.INVALID_FLUSH_COUNTER;
    try (LockedInodePath inodePath = mInodeTree.lockFullInodePath(path, InodeTree.LockMode.WRITE)) {
      mPermissionChecker.checkParentPermission(Mode.Bits.WRITE, inodePath);
      mMountTable.checkUnderWritableMountPoint(path);
      flushCounter = deleteAndJournal(inodePath, recursive);
    } finally {
      // finally runs after resources are closed (unlocked).
      waitForJournalFlush(flushCounter);
    }
  }

  /**
   * Deletes a given path.
   * <p>
   * Writes to the journal.
   *
   * @param inodePath the path to delete
   * @param recursive if true, will delete all its children
   * @return the flush counter for journaling
   * @throws InvalidPathException if the path is invalid
   * @throws FileDoesNotExistException if the file does not exist
   * @throws IOException if an I/O error occurs
   * @throws DirectoryNotEmptyException if recursive is false and the file is a nonempty directory
   */
  private long deleteAndJournal(LockedInodePath inodePath, boolean recursive)
      throws InvalidPathException, FileDoesNotExistException, IOException,
      DirectoryNotEmptyException {
    Inode<?> inode = inodePath.getInode();
    long fileId = inode.getId();
    long opTimeMs = System.currentTimeMillis();
    deleteInternal(inodePath, recursive, false, opTimeMs);
    DeleteFileEntry deleteFile = DeleteFileEntry.newBuilder()
        .setId(fileId)
        .setRecursive(recursive)
        .setOpTimeMs(opTimeMs)
        .build();
    return appendJournalEntry(JournalEntry.newBuilder().setDeleteFile(deleteFile).build());
  }

  /**
   * @param entry the entry to use
   */
  private void deleteFromEntry(DeleteFileEntry entry) {
    Metrics.DELETE_PATHS_OPS.inc();
    try (LockedInodePath inodePath = mInodeTree
        .lockFullInodePath(entry.getId(), InodeTree.LockMode.WRITE)) {
      deleteInternal(inodePath, entry.getRecursive(), true, entry.getOpTimeMs());
    } catch (Exception e) {
      throw new RuntimeException(e);
    }
  }

  /**
   * Convenience method for avoiding {@link DirectoryNotEmptyException} when calling
   * {@link #deleteInternal(LockedInodePath, boolean, boolean, long)}.
   *
   * @param inodePath the {@link LockedInodePath} to delete
   * @param replayed whether the operation is a result of replaying the journal
   * @param opTimeMs the time of the operation
   * @throws FileDoesNotExistException if a non-existent file is encountered
   * @throws InvalidPathException if the fileId is for the root directory
   * @throws IOException if an I/O error is encountered
   */
  private void deleteRecursiveInternal(LockedInodePath inodePath, boolean replayed, long opTimeMs)
      throws FileDoesNotExistException, IOException, InvalidPathException {
    try {
      deleteInternal(inodePath, true, replayed, opTimeMs);
    } catch (DirectoryNotEmptyException e) {
      throw new IllegalStateException(
          "deleteInternal should never throw DirectoryNotEmptyException when recursive is true", e);
    }
  }

  /**
   * Implements file deletion.
   *
   * @param inodePath the file {@link LockedInodePath}
   * @param recursive if the file id identifies a directory, this flag specifies whether the
   *        directory content should be deleted recursively
   * @param replayed whether the operation is a result of replaying the journal
   * @param opTimeMs the time of the operation
   * @throws FileDoesNotExistException if a non-existent file is encountered
   * @throws IOException if an I/O error is encountered
   * @throws InvalidPathException if the specified path is the root
   * @throws DirectoryNotEmptyException if recursive is false and the file is a nonempty directory
   */
  private void deleteInternal(LockedInodePath inodePath, boolean recursive, boolean replayed,
      long opTimeMs) throws FileDoesNotExistException, IOException, DirectoryNotEmptyException,
      InvalidPathException {
    // TODO(jiri): A crash after any UFS object is deleted and before the delete operation is
    // journaled will result in an inconsistency between Alluxio and UFS.
    if (!inodePath.fullPathExists()) {
      return;
    }
    Inode<?> inode = inodePath.getInode();
    if (inode == null) {
      return;
    }
    if (inode.isDirectory() && !recursive && ((InodeDirectory) inode).getNumberOfChildren() > 0) {
      // inode is nonempty, and we don't want to delete a nonempty directory unless recursive is
      // true
      throw new DirectoryNotEmptyException(ExceptionMessage.DELETE_NONEMPTY_DIRECTORY_NONRECURSIVE,
          inode.getName());
    }
    if (mInodeTree.isRootId(inode.getId())) {
      // The root cannot be deleted.
      throw new InvalidPathException(ExceptionMessage.DELETE_ROOT_DIRECTORY.getMessage());
    }

    List<Inode<?>> delInodes = new ArrayList<>();
    delInodes.add(inode);

    try (InodeLockList lockList = mInodeTree.lockDescendants(inodePath, InodeTree.LockMode.WRITE)) {
      delInodes.addAll(lockList.getInodes());

      TempInodePathForDescendant tempInodePath = new TempInodePathForDescendant(inodePath);
      // We go through each inode, removing it from its parent set and from mDelInodes. If it's a
      // file, we deal with the checkpoints and blocks as well.
      for (int i = delInodes.size() - 1; i >= 0; i--) {
        Inode<?> delInode = delInodes.get(i);
        // the path to delInode for getPath should already be locked.
        AlluxioURI alluxioUriToDel = mInodeTree.getPath(delInode);
        tempInodePath.setDescendant(delInode, alluxioUriToDel);

        // TODO(jiri): What should the Alluxio behavior be when a UFS delete operation fails?
        // Currently, it will result in an inconsistency between Alluxio and UFS.
        if (!replayed && delInode.isPersisted()) {
          try {
            // If this is a mount point, we have deleted all the children and can unmount it
            // TODO(calvin): Add tests (ALLUXIO-1831)
            if (mMountTable.isMountPoint(alluxioUriToDel)) {
              unmountInternal(alluxioUriToDel);
            } else {
              // Delete the file in the under file system.
              MountTable.Resolution resolution = mMountTable.resolve(alluxioUriToDel);
              String ufsUri = resolution.getUri().toString();
              UnderFileSystem ufs = resolution.getUfs();
              if (!ufs.delete(ufsUri, true)) {
                if (ufs.exists(ufsUri)) {
                  LOG.error("Failed to delete {} from the under file system", ufsUri);
                  throw new IOException(ExceptionMessage.DELETE_FAILED_UFS.getMessage(ufsUri));
                }
                LOG.warn("The file to delete does not exist in under file system: {}", ufsUri);
              }
            }
          } catch (InvalidPathException e) {
            LOG.warn(e.getMessage());
          }
        }

        if (delInode.isFile()) {
          // Remove corresponding blocks from workers and delete metadata in master.
          mBlockMaster.removeBlocks(((InodeFile) delInode).getBlockIds(), true /* delete */);
        }

        mInodeTree.deleteInode(tempInodePath, opTimeMs);
      }
    }

    Metrics.PATHS_DELETED.inc(delInodes.size());
  }

  /**
   * Gets the {@link FileBlockInfo} for all blocks of a file. If path is a directory, an exception
   * is thrown.
   * <p>
   * This operation requires the client user to have {@link Mode.Bits#READ} permission on the
   * the path.
   *
   * @param path the path to get the info for
   * @return a list of {@link FileBlockInfo} for all the blocks of the given path
   * @throws FileDoesNotExistException if the file does not exist or path is a directory
   * @throws InvalidPathException if the path of the given file is invalid
   * @throws AccessControlException if permission checking fails
   */
  public List<FileBlockInfo> getFileBlockInfoList(AlluxioURI path)
      throws FileDoesNotExistException, InvalidPathException, AccessControlException {
    Metrics.GET_FILE_BLOCK_INFO_OPS.inc();
    try (LockedInodePath inodePath = mInodeTree.lockFullInodePath(path, InodeTree.LockMode.READ)) {
      mPermissionChecker.checkPermission(Mode.Bits.READ, inodePath);
      List<FileBlockInfo> ret = getFileBlockInfoListInternal(inodePath);
      Metrics.FILE_BLOCK_INFOS_GOT.inc();
      return ret;
    }
  }

  /**
   * @param inodePath the {@link LockedInodePath} to get the info for
   * @return a list of {@link FileBlockInfo} for all the blocks of the given inode
   * @throws InvalidPathException if the path of the given file is invalid
   */
  private List<FileBlockInfo> getFileBlockInfoListInternal(LockedInodePath inodePath)
    throws InvalidPathException, FileDoesNotExistException {
    InodeFile file = inodePath.getInodeFile();
    List<BlockInfo> blockInfoList = mBlockMaster.getBlockInfoList(file.getBlockIds());

    List<FileBlockInfo> ret = new ArrayList<>();
    for (BlockInfo blockInfo : blockInfoList) {
      ret.add(generateFileBlockInfo(inodePath, blockInfo));
    }
    return ret;
  }

  /**
   * Generates a {@link FileBlockInfo} object from internal metadata. This adds file information to
   * the block, such as the file offset, and additional UFS locations for the block.
   *
   * @param inodePath the file the block is a part of
   * @param blockInfo the {@link BlockInfo} to generate the {@link FileBlockInfo} from
   * @return a new {@link FileBlockInfo} for the block
   * @throws InvalidPathException if the mount table is not able to resolve the file
   */
  private FileBlockInfo generateFileBlockInfo(LockedInodePath inodePath, BlockInfo blockInfo)
      throws InvalidPathException, FileDoesNotExistException {
    InodeFile file = inodePath.getInodeFile();
    FileBlockInfo fileBlockInfo = new FileBlockInfo();
    fileBlockInfo.setBlockInfo(blockInfo);
    fileBlockInfo.setUfsLocations(new ArrayList<String>());

    // The sequence number part of the block id is the block index.
    long offset = file.getBlockSizeBytes() * BlockId.getSequenceNumber(blockInfo.getBlockId());
    fileBlockInfo.setOffset(offset);

    if (fileBlockInfo.getBlockInfo().getLocations().isEmpty() && file.isPersisted()) {
      // No alluxio locations, but there is a checkpoint in the under storage system. Add the
      // locations from the under storage system.
      MountTable.Resolution resolution = mMountTable.resolve(inodePath.getUri());
      String ufsUri = resolution.getUri().toString();
      UnderFileSystem ufs = resolution.getUfs();
      List<String> locs;
      try {
        locs = ufs.getFileLocations(ufsUri, fileBlockInfo.getOffset());
      } catch (IOException e) {
        return fileBlockInfo;
      }
      if (locs != null) {
        for (String loc : locs) {
          fileBlockInfo.getUfsLocations().add(loc);
        }
      }
    }
    return fileBlockInfo;
  }

  /**
   * Returns whether the inodeFile is fully in memory or not. The file is fully in memory only if
   * all the blocks of the file are in memory, in other words, the in memory percentage is 100.
   *
   * @return true if the file is fully in memory, false otherwise
   */
  private boolean isFullyInMemory(InodeFile inode) {
    return getInMemoryPercentage(inode) == 100;
  }

  /**
   * @return absolute paths of all in memory files
   */
  public List<AlluxioURI> getInMemoryFiles() {
    List<AlluxioURI> ret = new ArrayList<>();
    getInMemoryFilesInternal(mInodeTree.getRoot(), new AlluxioURI(AlluxioURI.SEPARATOR), ret);
    return ret;
  }

  private void getInMemoryFilesInternal(Inode<?> inode, AlluxioURI uri,
      List<AlluxioURI> inMemoryFiles) {
    inode.lockRead();
    try {
      AlluxioURI newUri = uri.join(inode.getName());
      if (inode.isFile()) {
        if (isFullyInMemory((InodeFile) inode)) {
          inMemoryFiles.add(newUri);
        }
      } else {
        // This inode is a directory.
        Set<Inode<?>> children = ((InodeDirectory) inode).getChildren();
        for (Inode<?> child : children) {
          getInMemoryFilesInternal(child, newUri, inMemoryFiles);
        }
      }
    } finally {
      inode.unlockRead();
    }
  }

  /**
   * Gets the in-memory percentage of an Inode. For a file that has all blocks in memory, it returns
   * 100; for a file that has no block in memory, it returns 0. Returns 0 for a directory.
   *
   * @param inode the inode
   * @return the in memory percentage
   */
  private int getInMemoryPercentage(Inode<?> inode) {
    if (!inode.isFile()) {
      return 0;
    }
    InodeFile inodeFile = (InodeFile) inode;

    long length = inodeFile.getLength();
    if (length == 0) {
      return 100;
    }

    long inMemoryLength = 0;
    for (BlockInfo info : mBlockMaster.getBlockInfoList(inodeFile.getBlockIds())) {
      if (isInTopStorageTier(info)) {
        inMemoryLength += info.getLength();
      }
    }
    return (int) (inMemoryLength * 100 / length);
  }

  /**
   * @return true if the given block is in the top storage level in some worker, false otherwise
   */
  private boolean isInTopStorageTier(BlockInfo blockInfo) {
    for (BlockLocation location : blockInfo.getLocations()) {
      if (mBlockMaster.getGlobalStorageTierAssoc().getOrdinal(location.getTierAlias()) == 0) {
        return true;
      }
    }
    return false;
  }

  /**
   * Creates a directory for a given path.
   * <p>
   * This operation requires the client user to have
   * {@link Mode.Bits#WRITE} permission on the parent of the path.
   *
   * @param path the path of the directory
   * @param options method options
   * @throws InvalidPathException when the path is invalid, please see documentation on
   *         {@link InodeTree#createPath(LockedInodePath, CreatePathOptions)} for more details
   * @throws FileAlreadyExistsException when there is already a file at path
   * @throws IOException if a non-Alluxio related exception occurs
   * @throws AccessControlException if permission checking fails
   * @throws FileDoesNotExistException if the parent of the path does not exist and the recursive
   *         option is false
   */
  public void createDirectory(AlluxioURI path, CreateDirectoryOptions options)
      throws InvalidPathException, FileAlreadyExistsException, IOException, AccessControlException,
      FileDoesNotExistException {
    LOG.debug("createDirectory {} ", path);
    Metrics.CREATE_DIRECTORIES_OPS.inc();
    long flushCounter = AsyncJournalWriter.INVALID_FLUSH_COUNTER;
    try (LockedInodePath inodePath = mInodeTree.lockInodePath(path, InodeTree.LockMode.WRITE)) {
      mPermissionChecker.checkParentPermission(Mode.Bits.WRITE, inodePath);
      mMountTable.checkUnderWritableMountPoint(path);
      flushCounter = createDirectoryAndJournal(inodePath, options);
    } finally {
      // finally runs after resources are closed (unlocked).
      waitForJournalFlush(flushCounter);
    }
  }

  /**
   * Creates a directory for a given path.
   * <p>
   * Writes to the journal.
   *
   * @param inodePath the {@link LockedInodePath} of the directory
   * @param options method options
   * @return the flush counter for journaling
   * @throws FileAlreadyExistsException when there is already a file at path
   * @throws FileDoesNotExistException if the parent of the path does not exist and the recursive
   *         option is false
   * @throws InvalidPathException when the path is invalid, please see documentation on
   *         {@link InodeTree#createPath(LockedInodePath, CreatePathOptions)} for more details
   * @throws AccessControlException if permission checking fails
   * @throws IOException if a non-Alluxio related exception occurs
   */
  private long createDirectoryAndJournal(LockedInodePath inodePath, CreateDirectoryOptions options)
      throws FileAlreadyExistsException, FileDoesNotExistException, InvalidPathException,
      AccessControlException, IOException {
    InodeTree.CreatePathResult createResult = createDirectoryInternal(inodePath, options);
    long counter = journalCreatePathResult(createResult);
    Metrics.DIRECTORIES_CREATED.inc();
    return counter;
  }

  /**
   * Implementation of directory creation for a given path.
   *
   * @param inodePath the path of the directory
   * @param options method options
   * @return an {@link alluxio.master.file.meta.InodeTree.CreatePathResult} representing the
   *         modified inodes and created inodes during path creation
   * @throws InvalidPathException when the path is invalid, please see documentation on
   *         {@link InodeTree#createPath(LockedInodePath, CreatePathOptions)} for more details
   * @throws FileAlreadyExistsException when there is already a file at path
   * @throws IOException if a non-Alluxio related exception occurs
   * @throws AccessControlException if permission checking fails
   */
  private InodeTree.CreatePathResult createDirectoryInternal(LockedInodePath inodePath,
      CreateDirectoryOptions options) throws InvalidPathException, FileAlreadyExistsException,
      IOException, AccessControlException, FileDoesNotExistException {
    try {
      return mInodeTree.createPath(inodePath, options);
    } catch (BlockInfoException e) {
      // Since we are creating a directory, the block size is ignored, no such exception should
      // happen.
      Throwables.propagate(e);
    }
    return null;
  }

  /**
   * Journals the {@link InodeTree.CreatePathResult}. This does not flush the journal.
   * Synchronization is required outside of this method.
   *
   * @param createResult the {@link InodeTree.CreatePathResult} to journal
   * @return the flush counter for journaling
   */
  private long journalCreatePathResult(InodeTree.CreatePathResult createResult) {
    long counter = AsyncJournalWriter.INVALID_FLUSH_COUNTER;
    for (Inode<?> inode : createResult.getModified()) {
      InodeLastModificationTimeEntry inodeLastModificationTime =
          InodeLastModificationTimeEntry.newBuilder()
          .setId(inode.getId())
          .setLastModificationTimeMs(inode.getLastModificationTimeMs())
          .build();
      counter = appendJournalEntry(JournalEntry.newBuilder()
          .setInodeLastModificationTime(inodeLastModificationTime).build());
    }
    boolean createdDir = false;
    for (Inode<?> inode : createResult.getCreated()) {
      counter = appendJournalEntry(inode.toJournalEntry());
      if (inode.isDirectory()) {
        createdDir = true;
      }
    }
    if (createdDir) {
      // At least one directory was created, so journal the state of the directory id generator.
      counter = appendJournalEntry(mDirectoryIdGenerator.toJournalEntry());
    }
    for (Inode<?> inode : createResult.getPersisted()) {
      PersistDirectoryEntry persistDirectory = PersistDirectoryEntry.newBuilder()
          .setId(inode.getId())
          .build();
      counter = appendJournalEntry(
          JournalEntry.newBuilder().setPersistDirectory(persistDirectory).build());
    }
    return counter;
  }

  /**
   * Renames a file to a destination.
   * <p>
   * This operation requires users to have
   * {@link Mode.Bits#WRITE} permission on the parent of the src path, and
   * {@link Mode.Bits#WRITE} permission on the parent of the dst path.
   *
   * @param srcPath the source path to rename
   * @param dstPath the destination path to rename the file to
   * @throws FileDoesNotExistException if a non-existent file is encountered
   * @throws InvalidPathException if an invalid path is encountered
   * @throws IOException if an I/O error occurs
   * @throws AccessControlException if permission checking fails
   * @throws FileAlreadyExistsException if the file already exists
   */
  public void rename(AlluxioURI srcPath, AlluxioURI dstPath) throws FileAlreadyExistsException,
      FileDoesNotExistException, InvalidPathException, IOException, AccessControlException {
    Metrics.RENAME_PATH_OPS.inc();
    long flushCounter = AsyncJournalWriter.INVALID_FLUSH_COUNTER;
    // Both src and dst paths should lock WRITE_PARENT, to modify the parent inodes for both paths.
    try (InodePathPair inodePathPair = mInodeTree
        .lockInodePathPair(srcPath, InodeTree.LockMode.WRITE_PARENT, dstPath,
            InodeTree.LockMode.WRITE_PARENT)) {
      LockedInodePath srcInodePath = inodePathPair.getFirst();
      LockedInodePath dstInodePath = inodePathPair.getSecond();
      mPermissionChecker.checkParentPermission(Mode.Bits.WRITE, srcInodePath);
      mPermissionChecker.checkParentPermission(Mode.Bits.WRITE, dstInodePath);
      mMountTable.checkUnderWritableMountPoint(srcPath);
      mMountTable.checkUnderWritableMountPoint(dstPath);
      flushCounter = renameAndJournal(srcInodePath, dstInodePath);
      LOG.debug("Renamed {} to {}", srcPath, dstPath);
    } finally {
      // finally runs after resources are closed (unlocked).
      waitForJournalFlush(flushCounter);
    }
  }

  /**
   * Renames a file to a destination.
   * <p>
   * Writes to the journal.
   *
   * @param srcInodePath the source path to rename
   * @param dstInodePath the destination path to rename the file to
   * @return the flush counter for journaling
   * @throws InvalidPathException if an invalid path is encountered
   * @throws FileDoesNotExistException if a non-existent file is encountered
   * @throws FileAlreadyExistsException if the file already exists
   * @throws IOException if an I/O error occurs
   */
  private long renameAndJournal(LockedInodePath srcInodePath, LockedInodePath dstInodePath)
      throws InvalidPathException, FileDoesNotExistException, FileAlreadyExistsException,
      IOException {
    if (!srcInodePath.fullPathExists()) {
      throw new FileDoesNotExistException(
          ExceptionMessage.PATH_DOES_NOT_EXIST.getMessage(srcInodePath.getUri()));
    }

    Inode<?> srcInode = srcInodePath.getInode();
    // Renaming path to itself is a no-op.
    if (srcInodePath.getUri().equals(dstInodePath.getUri())) {
      return AsyncJournalWriter.INVALID_FLUSH_COUNTER;
    }
    // Renaming the root is not allowed.
    if (srcInodePath.getUri().isRoot()) {
      throw new InvalidPathException(ExceptionMessage.ROOT_CANNOT_BE_RENAMED.getMessage());
    }
    if (dstInodePath.getUri().isRoot()) {
      throw new InvalidPathException(ExceptionMessage.RENAME_CANNOT_BE_TO_ROOT.getMessage());
    }
    // Renaming across mount points is not allowed.
    String srcMount = mMountTable.getMountPoint(srcInodePath.getUri());
    String dstMount = mMountTable.getMountPoint(dstInodePath.getUri());
    if ((srcMount == null && dstMount != null) || (srcMount != null && dstMount == null)
        || (srcMount != null && dstMount != null && !srcMount.equals(dstMount))) {
      throw new InvalidPathException(ExceptionMessage.RENAME_CANNOT_BE_ACROSS_MOUNTS.getMessage(
          srcInodePath.getUri(), dstInodePath.getUri()));
    }
    // Renaming onto a mount point is not allowed.
    if (mMountTable.isMountPoint(dstInodePath.getUri())) {
      throw new InvalidPathException(
          ExceptionMessage.RENAME_CANNOT_BE_ONTO_MOUNT_POINT.getMessage(dstInodePath.getUri()));
    }
    // Renaming a path to one of its subpaths is not allowed. Check for that, by making sure
    // srcComponents isn't a prefix of dstComponents.
    if (PathUtils.hasPrefix(dstInodePath.getUri().getPath(), srcInodePath.getUri().getPath())) {
      throw new InvalidPathException(ExceptionMessage.RENAME_CANNOT_BE_TO_SUBDIRECTORY.getMessage(
          srcInodePath.getUri(), dstInodePath.getUri()));
    }

    // Get the inodes of the src and dst parents.
    Inode<?> srcParentInode = srcInodePath.getParentInodeDirectory();
    if (!srcParentInode.isDirectory()) {
      throw new InvalidPathException(
          ExceptionMessage.PATH_MUST_HAVE_VALID_PARENT.getMessage(srcInodePath.getUri()));
    }
    Inode<?> dstParentInode = dstInodePath.getParentInodeDirectory();
    if (!dstParentInode.isDirectory()) {
      throw new InvalidPathException(
          ExceptionMessage.PATH_MUST_HAVE_VALID_PARENT.getMessage(dstInodePath.getUri()));
    }

    // Make sure destination path does not exist
    if (dstInodePath.fullPathExists()) {
      throw new FileAlreadyExistsException(
          ExceptionMessage.FILE_ALREADY_EXISTS.getMessage(dstInodePath.getUri()));
    }

    // Now we remove srcInode from its parent and insert it into dstPath's parent
    long opTimeMs = System.currentTimeMillis();
    renameInternal(srcInodePath, dstInodePath, false, opTimeMs);
    List<Inode<?>> persistedInodes = propagatePersistedInternal(srcInodePath, false);
    journalPersistedInodes(persistedInodes);

    RenameEntry rename = RenameEntry.newBuilder()
        .setId(srcInode.getId())
        .setDstPath(dstInodePath.getUri().getPath())
        .setOpTimeMs(opTimeMs)
        .build();
    return appendJournalEntry(JournalEntry.newBuilder().setRename(rename).build());
  }

  /**
   * Implements renaming.
   *
   * @param srcInodePath the path of the rename source
   * @param dstInodePath the path to the rename destination
   * @param replayed whether the operation is a result of replaying the journal
   * @param opTimeMs the time of the operation
   * @throws FileDoesNotExistException if a non-existent file is encountered
   * @throws InvalidPathException if an invalid path is encountered
   * @throws IOException if an I/O error is encountered
   */
  void renameInternal(LockedInodePath srcInodePath, LockedInodePath dstInodePath, boolean replayed,
      long opTimeMs) throws FileDoesNotExistException, InvalidPathException, IOException {
    Inode<?> srcInode = srcInodePath.getInode();
    AlluxioURI srcPath = srcInodePath.getUri();
    AlluxioURI dstPath = dstInodePath.getUri();
    LOG.debug("Renaming {} to {}", srcPath, dstPath);
    InodeDirectory srcParentInode = srcInodePath.getParentInodeDirectory();

    // If the source file is persisted, rename it in the UFS.
    if (!replayed && srcInode.isPersisted()) {
      MountTable.Resolution resolution = mMountTable.resolve(srcPath);

      String ufsSrcUri = resolution.getUri().toString();
      UnderFileSystem ufs = resolution.getUfs();
      String ufsDstUri = mMountTable.resolve(dstPath).getUri().toString();
      String parentUri = new AlluxioURI(ufsDstUri).getParent().toString();
      if (!ufs.exists(parentUri)) {
        Permission parentPerm = new Permission(srcParentInode.getOwner(), srcParentInode.getGroup(),
            srcParentInode.getMode());
        MkdirsOptions parentMkdirsOptions = new MkdirsOptions().setCreateParent(true)
            .setPermission(parentPerm);
        if (!ufs.mkdirs(parentUri, parentMkdirsOptions)) {
          throw new IOException(ExceptionMessage.FAILED_UFS_CREATE.getMessage(parentUri));
        }
      }
      if (!ufs.rename(ufsSrcUri, ufsDstUri)) {
        throw new IOException(
            ExceptionMessage.FAILED_UFS_RENAME.getMessage(ufsSrcUri, ufsDstUri));
      }
    }

    // TODO(jiri): A crash between now and the time the rename operation is journaled will result in
    // an inconsistency between Alluxio and UFS.
    InodeDirectory dstParentInode = dstInodePath.getParentInodeDirectory();
    srcParentInode.removeChild(srcInode);
    srcParentInode.setLastModificationTimeMs(opTimeMs);
    srcInode.setParentId(dstParentInode.getId());
    srcInode.setName(dstPath.getName());
    dstParentInode.addChild(srcInode);
    dstParentInode.setLastModificationTimeMs(opTimeMs);
    Metrics.PATHS_RENAMED.inc();
  }

  /**
   * @param entry the entry to use
   */
  private void renameFromEntry(RenameEntry entry) {
    Metrics.RENAME_PATH_OPS.inc();
    // Determine the srcPath and dstPath
    AlluxioURI srcPath;
    try (LockedInodePath inodePath = mInodeTree
        .lockFullInodePath(entry.getId(), InodeTree.LockMode.READ)) {
      srcPath = inodePath.getUri();
    } catch (Exception e) {
      throw new RuntimeException(e);
    }
    AlluxioURI dstPath = new AlluxioURI(entry.getDstPath());

    // Both src and dst paths should lock WRITE_PARENT, to modify the parent inodes for both paths.
    try (InodePathPair inodePathPair = mInodeTree
        .lockInodePathPair(srcPath, InodeTree.LockMode.WRITE_PARENT, dstPath,
            InodeTree.LockMode.WRITE_PARENT)) {
      LockedInodePath srcInodePath = inodePathPair.getFirst();
      LockedInodePath dstInodePath = inodePathPair.getSecond();
      renameInternal(srcInodePath, dstInodePath, true, entry.getOpTimeMs());
    } catch (Exception e) {
      throw new RuntimeException(e);
    }
  }

  /**
   * Propagates the persisted status to all parents of the given inode in the same mount partition.
   *
   * @param inodePath the inode to start the propagation at
   * @param replayed whether the invocation is a result of replaying the journal
   * @return list of inodes which were marked as persisted
   * @throws FileDoesNotExistException if a non-existent file is encountered
   */
  private List<Inode<?>> propagatePersistedInternal(LockedInodePath inodePath, boolean replayed)
      throws FileDoesNotExistException {
    Inode<?> inode = inodePath.getInode();
    if (!inode.isPersisted()) {
      return Collections.emptyList();
    }

    List<Inode<?>> inodes = inodePath.getInodeList();
    // Traverse the inodes from target inode to the root.
    Collections.reverse(inodes);
    // Skip the first, to not examine the target inode itself.
    inodes = inodes.subList(1, inodes.size());

    List<Inode<?>> persistedInodes = new ArrayList<>();
    for (Inode<?> handle : inodes) {
      // the path is already locked.
      AlluxioURI path = mInodeTree.getPath(handle);
      if (mMountTable.isMountPoint(path)) {
        // Stop propagating the persisted status at mount points.
        break;
      }
      if (handle.isPersisted()) {
        // Stop if a persisted directory is encountered.
        break;
      }
      handle.setPersistenceState(PersistenceState.PERSISTED);
      if (!replayed) {
        persistedInodes.add(inode);
      }
    }
    return persistedInodes;
  }

  /**
   * Journals the list of persisted inodes returned from
   * {@link #propagatePersistedInternal(LockedInodePath, boolean)}. This does not flush the journal.
   *
   * @param persistedInodes the list of persisted inodes to journal
   * @return the flush counter for journaling
   */
  private long journalPersistedInodes(List<Inode<?>> persistedInodes) {
    long counter = AsyncJournalWriter.INVALID_FLUSH_COUNTER;
    for (Inode<?> inode : persistedInodes) {
      PersistDirectoryEntry persistDirectory =
          PersistDirectoryEntry.newBuilder().setId(inode.getId()).build();
      counter = appendJournalEntry(
          JournalEntry.newBuilder().setPersistDirectory(persistDirectory).build());
    }
    return counter;
  }

  /**
   * Frees or evicts all of the blocks of the file from alluxio storage. If the given file is a
   * directory, and the 'recursive' flag is enabled, all descendant files will also be freed.
   * <p>
   * This operation requires users to have {@link Mode.Bits#READ} permission on the path.
   *
   * @param path the path to free
   * @param recursive if true, and the file is a directory, all descendants will be freed
   * @return true if the file was freed
   * @throws FileDoesNotExistException if the file does not exist
   * @throws AccessControlException if permission checking fails
   * @throws InvalidPathException if the given path is invalid
   */
  public boolean free(AlluxioURI path, boolean recursive)
      throws FileDoesNotExistException, InvalidPathException, AccessControlException {
    Metrics.FREE_FILE_OPS.inc();
    try (LockedInodePath inodePath = mInodeTree.lockFullInodePath(path, InodeTree.LockMode.READ)) {
      mPermissionChecker.checkPermission(Mode.Bits.READ, inodePath);
      return freeInternal(inodePath, recursive);
    }
  }

  /**
   * Implements free operation.
   *
   * @param inodePath inode of the path to free
   * @param recursive if true, and the file is a directory, all descendants will be freed
   * @return true if the file was freed
   */
  private boolean freeInternal(LockedInodePath inodePath, boolean recursive)
      throws FileDoesNotExistException {
    Inode<?> inode = inodePath.getInode();
    if (inode.isDirectory() && !recursive && ((InodeDirectory) inode).getNumberOfChildren() > 0) {
      // inode is nonempty, and we don't want to free a nonempty directory unless recursive is
      // true
      return false;
    }

    List<Inode<?>> freeInodes = new ArrayList<>();
    freeInodes.add(inode);

    try (InodeLockList lockList = mInodeTree.lockDescendants(inodePath, InodeTree.LockMode.READ)) {
      freeInodes.addAll(lockList.getInodes());

      // We go through each inode.
      for (int i = freeInodes.size() - 1; i >= 0; i--) {
        Inode<?> freeInode = freeInodes.get(i);

        if (freeInode.isFile()) {
          // Remove corresponding blocks from workers.
          mBlockMaster.removeBlocks(((InodeFile) freeInode).getBlockIds(), false /* delete */);
        }
      }
    }

    Metrics.FILES_FREED.inc(freeInodes.size());
    return true;
  }

  /**
   * Gets the path of a file with the given id.
   *
   * @param fileId the id of the file to look up
   * @return the path of the file
   * @throws FileDoesNotExistException raise if the file does not exist
   */
  // Currently used by Lineage Master
  // TODO(binfan): Add permission checking for internal APIs
  public AlluxioURI getPath(long fileId) throws FileDoesNotExistException {
    try (
        LockedInodePath inodePath = mInodeTree.lockFullInodePath(fileId, InodeTree.LockMode.READ)) {
      // the path is already locked.
      return mInodeTree.getPath(inodePath.getInode());
    }
  }

  /**
   * @return the set of inode ids which are pinned
   */
  public Set<Long> getPinIdList() {
    return mInodeTree.getPinIdSet();
  }

  /**
   * @return the ufs address for this master
   */
  public String getUfsAddress() {
    return Configuration.get(PropertyKey.UNDERFS_ADDRESS);
  }

  /**
   * @return the white list
   */
  public List<String> getWhiteList() {
    return mWhitelist.getList();
  }

  /**
   * @return all the files lost on the workers
   */
  public List<Long> getLostFiles() {
    Set<Long> lostFiles = new HashSet<>();
    for (long blockId : mBlockMaster.getLostBlocks()) {
      // the file id is the container id of the block id
      long containerId = BlockId.getContainerId(blockId);
      long fileId = IdUtils.createFileId(containerId);
      lostFiles.add(fileId);
    }
    return new ArrayList<>(lostFiles);
  }

  /**
   * Reports a file as lost.
   *
   * @param fileId the id of the file
   * @throws FileDoesNotExistException if the file does not exist
   */
  // Currently used by Lineage Master
  // TODO(binfan): Add permission checking for internal APIs
  public void reportLostFile(long fileId) throws FileDoesNotExistException {
    try (
        LockedInodePath inodePath = mInodeTree.lockFullInodePath(fileId, InodeTree.LockMode.READ)) {
      Inode<?> inode = inodePath.getInode();
      if (inode.isDirectory()) {
        LOG.warn("Reported file is a directory {}", inode);
        return;
      }

      List<Long> blockIds = new ArrayList<>();
      try {
        for (FileBlockInfo fileBlockInfo : getFileBlockInfoListInternal(inodePath)) {
          blockIds.add(fileBlockInfo.getBlockInfo().getBlockId());
        }
      } catch (InvalidPathException e) {
        LOG.info("Failed to get file info {}", fileId, e);
      }
      mBlockMaster.reportLostBlocks(blockIds);
      LOG.info("Reported file loss of blocks {}. Alluxio will recompute it: {}", blockIds, fileId);
    }
  }

  /**
   * Loads metadata for the object identified by the given path from UFS into Alluxio.
   * <p>
   * This operation requires users to have {@link Mode.Bits#WRITE} permission on the path
   * and its parent path if path is a file, or {@link Mode.Bits#WRITE} permission on the
   * parent path if path is a directory.
   *
   * @param path the path for which metadata should be loaded
   * @param options the load metadata options
   * @return the file id of the loaded path
   * @throws BlockInfoException if an invalid block size is encountered
   * @throws FileDoesNotExistException if there is no UFS path
   * @throws InvalidPathException if invalid path is encountered
   * @throws InvalidFileSizeException if invalid file size is encountered
   * @throws FileAlreadyCompletedException if the file is already completed
   * @throws IOException if an I/O error occurs
   * @throws AccessControlException if permission checking fails
   */
  public long loadMetadata(AlluxioURI path, LoadMetadataOptions options)
      throws BlockInfoException, FileDoesNotExistException, InvalidPathException,
      InvalidFileSizeException, FileAlreadyCompletedException, IOException, AccessControlException {
    long flushCounter = AsyncJournalWriter.INVALID_FLUSH_COUNTER;
    try (LockedInodePath inodePath = mInodeTree.lockInodePath(path, InodeTree.LockMode.WRITE)) {
      mPermissionChecker.checkParentPermission(Mode.Bits.WRITE, inodePath);
      flushCounter = loadMetadataAndJournal(inodePath, options);
      return inodePath.getInode().getId();
    } finally {
      // finally runs after resources are closed (unlocked).
      waitForJournalFlush(flushCounter);
    }
  }

  /**
   * Loads metadata for the object identified by the given path from UFS into Alluxio.
   * <p>
   * Writes to the journal.
   *
   * @param inodePath the path for which metadata should be loaded
   * @param options the load metadata options
   * @return the flush counter for journaling
   * @throws InvalidPathException if invalid path is encountered
   * @throws FileDoesNotExistException if there is no UFS path
   * @throws BlockInfoException if an invalid block size is encountered
   * @throws FileAlreadyCompletedException if the file is already completed
   * @throws InvalidFileSizeException if invalid file size is encountered
   * @throws AccessControlException if permission checking fails
   * @throws IOException if an I/O error occurs
   */
  private long loadMetadataAndJournal(LockedInodePath inodePath, LoadMetadataOptions options)
      throws InvalidPathException, FileDoesNotExistException, BlockInfoException,
      FileAlreadyCompletedException, InvalidFileSizeException,
      AccessControlException, IOException {
    AlluxioURI path = inodePath.getUri();
    MountTable.Resolution resolution = mMountTable.resolve(path);
    AlluxioURI ufsUri = resolution.getUri();
    UnderFileSystem ufs = resolution.getUfs();
    try {
      if (!ufs.exists(ufsUri.toString())) {
        InodeDirectory inode = (InodeDirectory) inodePath.getInode();
        inode.setDirectChildrenLoaded(true);
        return AsyncJournalWriter.INVALID_FLUSH_COUNTER;
      }
      if (ufs.isFile(ufsUri.toString())) {
        return loadFileMetadataAndJournal(inodePath, resolution, options);
      } else {
        long counter = loadDirectoryMetadataAndJournal(inodePath, options);
        InodeDirectory inode = (InodeDirectory) inodePath.getInode();

        if (options.isLoadDirectChildren()) {
          String[] files = ufs.list(ufsUri.getPath());
          LoadMetadataOptions loadMetadataOptions = LoadMetadataOptions.defaults();
          loadMetadataOptions.setLoadDirectChildren(false).setCreateAncestors(false);

          for (String file : files) {
            if (PathUtils.isTemporaryFileName(file) || inode.getChild(file) != null) {
              continue;
            }
            TempInodePathForChild tempInodePath = new TempInodePathForChild(inodePath, file);
            counter = loadMetadataAndJournal(tempInodePath, loadMetadataOptions);
          }
          inode.setDirectChildrenLoaded(true);
        }
        return counter;
      }
    } catch (IOException e) {
      LOG.error(ExceptionUtils.getStackTrace(e));
      throw e;
    }
  }

  /**
   * Loads metadata for the file identified by the given path from UFS into Alluxio.
   *
   * @param inodePath the path for which metadata should be loaded
   * @param resolution the UFS resolution of path
   * @param options the load metadata options
   * @return the file id of the loaded file
   * @throws BlockInfoException if an invalid block size is encountered
   * @throws FileDoesNotExistException if there is no UFS path
   * @throws InvalidPathException if invalid path is encountered
   * @throws AccessControlException if permission checking fails or permission setting fails
   * @throws FileAlreadyCompletedException if the file is already completed
   * @throws InvalidFileSizeException if invalid file size is encountered
   * @throws IOException if an I/O error occurs
   */
  private long loadFileMetadataAndJournal(LockedInodePath inodePath,
      MountTable.Resolution resolution, LoadMetadataOptions options)
      throws IOException, BlockInfoException, FileDoesNotExistException, InvalidPathException,
      AccessControlException, FileAlreadyCompletedException, InvalidFileSizeException, IOException {
    if (inodePath.fullPathExists()) {
      return AsyncJournalWriter.INVALID_FLUSH_COUNTER;
    }
    AlluxioURI ufsUri = resolution.getUri();
    UnderFileSystem ufs = resolution.getUfs();

    long ufsBlockSizeByte = ufs.getBlockSizeByte(ufsUri.toString());
    long ufsLength = ufs.getFileSize(ufsUri.toString());
    // Metadata loaded from UFS has no TTL set.
    CreateFileOptions createFileOptions =
        CreateFileOptions.defaults().setBlockSizeBytes(ufsBlockSizeByte)
            .setRecursive(options.isCreateAncestors()).setMetadataLoad(true).setPersisted(true);
    String ufsOwner = ufs.getOwner(ufsUri.toString());
    String ufsGroup = ufs.getGroup(ufsUri.toString());
    short ufsMode = ufs.getMode(ufsUri.toString());
    Permission permission = new Permission(ufsOwner, ufsGroup, ufsMode);
    if (resolution.getShared()) {
      Mode mode = permission.getMode();
      mode.setOtherBits(mode.getOtherBits().or(mode.getOwnerBits()));
    }
    createFileOptions = createFileOptions.setPermission(permission);

    try {
      long counter = createFileAndJournal(inodePath, createFileOptions);
      CompleteFileOptions completeOptions = CompleteFileOptions.defaults().setUfsLength(ufsLength);
      counter = AsyncJournalWriter
          .getFlushCounter(counter, completeFileAndJournal(inodePath, completeOptions));
      return counter;
    } catch (FileAlreadyExistsException e) {
      LOG.error("FileAlreadyExistsException seen unexpectedly.", e);
      throw new RuntimeException(e);
    }
  }

  /**
   * Loads metadata for the directory identified by the given path from UFS into Alluxio. This does
   * not actually require looking at the UFS path.
   * It is a no-op if the directory exists and is persisted.
   *
   * @param inodePath the path for which metadata should be loaded
   * @param options the load metadata options
   * @return the flush counter for journaling
   * @throws InvalidPathException if invalid path is encountered
   * @throws IOException if an I/O error occurs
   * @throws AccessControlException if permission checking fails
   * @throws FileDoesNotExistException if the path does not exist
   */

  private long loadDirectoryMetadataAndJournal(LockedInodePath inodePath,
      LoadMetadataOptions options)
      throws FileDoesNotExistException, InvalidPathException, AccessControlException, IOException {
    if (inodePath.fullPathExists()) {
      if (inodePath.getInode().isPersisted()) {
        return AsyncJournalWriter.INVALID_FLUSH_COUNTER;
      }
    }
    CreateDirectoryOptions createDirectoryOptions = CreateDirectoryOptions.defaults()
            .setMountPoint(mMountTable.isMountPoint(inodePath.getUri()))
            .setPersisted(true).setRecursive(options.isCreateAncestors()).setMetadataLoad(true)
            .setAllowExists(true);
    MountTable.Resolution resolution = mMountTable.resolve(inodePath.getUri());
    AlluxioURI ufsUri = resolution.getUri();
    UnderFileSystem ufs = resolution.getUfs();
    String ufsOwner = ufs.getOwner(ufsUri.toString());
    String ufsGroup = ufs.getGroup(ufsUri.toString());
    short ufsMode = ufs.getMode(ufsUri.toString());
    Permission permission = new Permission(ufsOwner, ufsGroup, ufsMode);
    if (resolution.getShared()) {
      Mode mode = permission.getMode();
      mode.setOtherBits(mode.getOtherBits().or(mode.getOwnerBits()));
    }
    createDirectoryOptions = createDirectoryOptions.setPermission(permission);

    try {
      return createDirectoryAndJournal(inodePath, createDirectoryOptions);
    } catch (FileAlreadyExistsException e) {
      // This should not happen.
      throw new RuntimeException(e);
    }
  }

  /**
   * Loads metadata for the path if it is (non-existing || load direct children is set).
   *
   * @param inodePath the {@link LockedInodePath} to load the metadata for
   * @param options the load metadata options
   */
  private long loadMetadataIfNotExistAndJournal(LockedInodePath inodePath,
      LoadMetadataOptions options) {
    boolean inodeExists = inodePath.fullPathExists();
    boolean loadDirectChildren = false;
    if (inodeExists) {
      try {
        Inode<?> inode = inodePath.getInode();
        loadDirectChildren = inode.isDirectory() && options.isLoadDirectChildren();
      } catch (FileDoesNotExistException e) {
        // This should never happen.
        throw new RuntimeException(e);
      }
    }
    if (!inodeExists || loadDirectChildren) {
      try {
        return loadMetadataAndJournal(inodePath, options);
      } catch (Exception e) {
        // NOTE, this may be expected when client tries to get info (e.g. exisits()) for a file
        // existing neither in Alluxio nor UFS.
        LOG.debug("Failed to load metadata for path from UFS: {}", inodePath.getUri());
      }
    }
    return AsyncJournalWriter.INVALID_FLUSH_COUNTER;
  }

  /**
   * Mounts a UFS path onto an Alluxio path.
   * <p>
   * This operation requires users to have {@link Mode.Bits#WRITE} permission on the parent
   * of the Alluxio path.
   *
   * @param alluxioPath the Alluxio path to mount to
   * @param ufsPath the UFS path to mount
   * @param options the mount options
   * @throws FileAlreadyExistsException if the path to be mounted to already exists
   * @throws FileDoesNotExistException if the parent of the path to be mounted to does not exist
   * @throws InvalidPathException if an invalid path is encountered
   * @throws IOException if an I/O error occurs
   * @throws AccessControlException if the permission check fails
   */
  public void mount(AlluxioURI alluxioPath, AlluxioURI ufsPath, MountOptions options)
      throws FileAlreadyExistsException, FileDoesNotExistException, InvalidPathException,
      IOException, AccessControlException {
    Metrics.MOUNT_OPS.inc();
    long flushCounter = AsyncJournalWriter.INVALID_FLUSH_COUNTER;
    try (LockedInodePath inodePath = mInodeTree
        .lockInodePath(alluxioPath, InodeTree.LockMode.WRITE)) {
      mPermissionChecker.checkParentPermission(Mode.Bits.WRITE, inodePath);
      mMountTable.checkUnderWritableMountPoint(alluxioPath);
      flushCounter = mountAndJournal(inodePath, ufsPath, options);
      Metrics.PATHS_MOUNTED.inc();
    } finally {
      // finally runs after resources are closed (unlocked).
      waitForJournalFlush(flushCounter);
    }
  }

  /**
   * Mounts a UFS path onto an Alluxio path.
   * <p>
   * Writes to the journal.
   *
   * @param inodePath the Alluxio path to mount to
   * @param ufsPath the UFS path to mount
   * @param options the mount options
   * @return the flush counter for journaling
   * @throws InvalidPathException if an invalid path is encountered
   * @throws FileAlreadyExistsException if the path to be mounted to already exists
   * @throws FileDoesNotExistException if the parent of the path to be mounted to does not exist
   * @throws IOException if an I/O error occurs
   * @throws AccessControlException if the permission check fails
   */
  private long mountAndJournal(LockedInodePath inodePath, AlluxioURI ufsPath, MountOptions options)
      throws InvalidPathException, FileAlreadyExistsException, FileDoesNotExistException,
      IOException, AccessControlException {
    // Check that the Alluxio Path does not exist
    if (inodePath.fullPathExists()) {
      // TODO(calvin): Add a test to validate this (ALLUXIO-1831)
      throw new InvalidPathException(
          ExceptionMessage.MOUNT_POINT_ALREADY_EXISTS.getMessage(inodePath.getUri()));
    }

    mountInternal(inodePath, ufsPath, false /* not replayed */, options);
    boolean loadMetadataSucceeded = false;
    try {
      // This will create the directory at alluxioPath
      loadDirectoryMetadataAndJournal(inodePath,
          LoadMetadataOptions.defaults().setCreateAncestors(false));
      loadMetadataSucceeded = true;
    } finally {
      if (!loadMetadataSucceeded) {
        unmountInternal(inodePath.getUri());
      }
    }

    // For proto, build a list of String pairs representing the properties map.
    Map<String, String> properties = options.getProperties();
    List<StringPairEntry> protoProperties = new ArrayList<>(properties.size());
    for (Map.Entry<String, String> entry : properties.entrySet()) {
      protoProperties.add(StringPairEntry.newBuilder()
          .setKey(entry.getKey())
          .setValue(entry.getValue())
          .build());
    }

    AddMountPointEntry addMountPoint =
        AddMountPointEntry.newBuilder().setAlluxioPath(inodePath.getUri().toString())
            .setUfsPath(ufsPath.toString()).setReadOnly(options.isReadOnly())
            .addAllProperties(protoProperties).setShared(options.isShared()).build();
    return appendJournalEntry(JournalEntry.newBuilder().setAddMountPoint(addMountPoint).build());
  }

  /**
   * @param entry the entry to use
   * @throws FileAlreadyExistsException if the mount point already exists
   * @throws InvalidPathException if an invalid path is encountered
   * @throws IOException if an I/O exception occurs
   */
  private void mountFromEntry(AddMountPointEntry entry)
      throws FileAlreadyExistsException, InvalidPathException, IOException {
    AlluxioURI alluxioURI = new AlluxioURI(entry.getAlluxioPath());
    AlluxioURI ufsURI = new AlluxioURI(entry.getUfsPath());
    try (LockedInodePath inodePath = mInodeTree
        .lockInodePath(alluxioURI, InodeTree.LockMode.WRITE)) {
      mountInternal(inodePath, ufsURI, true /* replayed */, new MountOptions(entry));
    }
  }

  /**
   * Updates the mount table with the specified mount point. The mount options may be updated during
   * this method.
   *
   * @param inodePath the Alluxio mount point
   * @param ufsPath the UFS endpoint to mount
   * @param replayed whether the operation is a result of replaying the journal
   * @param options the mount options (may be updated)
   * @throws FileAlreadyExistsException if the mount point already exists
   * @throws InvalidPathException if an invalid path is encountered
   * @throws IOException if an I/O exception occurs
   */
  private void mountInternal(LockedInodePath inodePath, AlluxioURI ufsPath, boolean replayed,
      MountOptions options)
      throws FileAlreadyExistsException, InvalidPathException, IOException {
    AlluxioURI alluxioPath = inodePath.getUri();

    if (!replayed) {
      // Check that the ufsPath exists and is a directory
      UnderFileSystem ufs = UnderFileSystem.get(ufsPath.toString());
      ufs.setProperties(options.getProperties());
      if (!ufs.exists(ufsPath.toString())) {
        throw new IOException(
            ExceptionMessage.UFS_PATH_DOES_NOT_EXIST.getMessage(ufsPath.getPath()));
      }
      if (ufs.isFile(ufsPath.toString())) {
        throw new IOException(
            ExceptionMessage.PATH_MUST_BE_DIRECTORY.getMessage(ufsPath.getPath()));
      }
      // Check that the alluxioPath we're creating doesn't shadow a path in the default UFS
      String defaultUfsPath = Configuration.get(PropertyKey.UNDERFS_ADDRESS);
      UnderFileSystem defaultUfs = UnderFileSystem.get(defaultUfsPath);
      if (defaultUfs.exists(PathUtils.concatPath(defaultUfsPath, alluxioPath.getPath()))) {
        throw new IOException(
            ExceptionMessage.MOUNT_PATH_SHADOWS_DEFAULT_UFS.getMessage(alluxioPath));
      }

      // Configure the ufs properties, and update the mount options with the configured properties.
      ufs.configureProperties();
      options.setProperties(ufs.getProperties());
    }

    // Add the mount point. This will only succeed if we are not mounting a prefix of an existing
    // mount and no existing mount is a prefix of this mount.
    mMountTable.add(alluxioPath, ufsPath, options);
  }

  /**
   * Unmounts a UFS path previously mounted onto an Alluxio path.
   * <p>
   * This operation requires users to have {@link Mode.Bits#WRITE} permission on the parent
   * of the Alluxio path.
   *
   * @param alluxioPath the Alluxio path to unmount, must be a mount point
   * @return true if the UFS path was successfully unmounted, false otherwise
   * @throws FileDoesNotExistException if the path to be mounted does not exist
   * @throws InvalidPathException if an invalid path is encountered
   * @throws IOException if an I/O error occurs
   * @throws AccessControlException if the permission check fails
   */
  public boolean unmount(AlluxioURI alluxioPath)
      throws FileDoesNotExistException, InvalidPathException, IOException, AccessControlException {
    Metrics.UNMOUNT_OPS.inc();
    long flushCounter = AsyncJournalWriter.INVALID_FLUSH_COUNTER;
    try (
        LockedInodePath inodePath = mInodeTree
            .lockFullInodePath(alluxioPath, InodeTree.LockMode.WRITE)) {
      mPermissionChecker.checkParentPermission(Mode.Bits.WRITE, inodePath);
      flushCounter = unmountAndJournal(inodePath);
      if (flushCounter != AsyncJournalWriter.INVALID_FLUSH_COUNTER) {
        Metrics.PATHS_UNMOUNTED.inc();
        return true;
      }
      return false;
    } finally {
      // finally runs after resources are closed (unlocked).
      waitForJournalFlush(flushCounter);
    }
  }

  /**
   * Unmounts a UFS path previously mounted onto an Alluxio path.
   * <p>
   * Writes to the journal.
   *
   * @param inodePath the Alluxio path to unmount, must be a mount point
   * @return the flush counter for journaling
   * @throws InvalidPathException if an invalid path is encountered
   * @throws FileDoesNotExistException if the path to be mounted does not exist
   * @throws IOException if an I/O error occurs
   */
  private long unmountAndJournal(LockedInodePath inodePath)
      throws InvalidPathException, FileDoesNotExistException, IOException {
    if (unmountInternal(inodePath.getUri())) {
      Inode<?> inode = inodePath.getInode();
      // Use the internal delete API, setting {@code replayed} to true to prevent the delete
      // operations from being persisted in the UFS.
      long fileId = inode.getId();
      long opTimeMs = System.currentTimeMillis();
      deleteRecursiveInternal(inodePath, true /* replayed */, opTimeMs);
      DeleteFileEntry deleteFile =
          DeleteFileEntry.newBuilder().setId(fileId).setRecursive(true).setOpTimeMs(opTimeMs)
              .build();
      appendJournalEntry(JournalEntry.newBuilder().setDeleteFile(deleteFile).build());
      DeleteMountPointEntry deleteMountPoint =
          DeleteMountPointEntry.newBuilder().setAlluxioPath(inodePath.getUri().toString()).build();
      return appendJournalEntry(
          JournalEntry.newBuilder().setDeleteMountPoint(deleteMountPoint).build());
    }
    return AsyncJournalWriter.INVALID_FLUSH_COUNTER;
  }

  /**
   * @param entry the entry to use
   * @throws InvalidPathException if an invalid path is encountered
   */
  private void unmountFromEntry(DeleteMountPointEntry entry) throws InvalidPathException {
    AlluxioURI alluxioURI = new AlluxioURI(entry.getAlluxioPath());
    if (!unmountInternal(alluxioURI)) {
      LOG.error("Failed to unmount {}", alluxioURI);
    }
  }

  /**
   * @param uri the Alluxio mount point to remove from the mount table
   * @return true if successful, false otherwise
   * @throws InvalidPathException if an invalid path is encountered
   */
  private boolean unmountInternal(AlluxioURI uri) throws InvalidPathException {
    return mMountTable.delete(uri);
  }

  /**
   * Resets a file. It first free the whole file, and then reinitializes it.
   *
   * @param fileId the id of the file
   * @throws FileDoesNotExistException if the file does not exist
   * @throws AccessControlException if permission checking fails
   * @throws InvalidPathException if the path is invalid for the id of the file
   */
  // Currently used by Lineage Master
  // TODO(binfan): Add permission checking for internal APIs
  public void resetFile(long fileId)
      throws FileDoesNotExistException, InvalidPathException, AccessControlException {
    // TODO(yupeng) check the file is not persisted
    try (LockedInodePath inodePath = mInodeTree
        .lockFullInodePath(fileId, InodeTree.LockMode.WRITE)) {
      // free the file first
      InodeFile inodeFile = inodePath.getInodeFile();
      freeInternal(inodePath, false);
      inodeFile.reset();
    }
  }

  /**
   * Sets the file attribute.
   * <p>
   * This operation requires users to have {@link Mode.Bits#WRITE} permission on the path. In
   * addition, the client user must be a super user when setting the owner, and must be a super user
   * or the owner when setting the group or permission.
   *
   * @param path the path to set attribute for
   * @param options attributes to be set, see {@link SetAttributeOptions}
   * @throws FileDoesNotExistException if the file does not exist
   * @throws AccessControlException if permission checking fails
   * @throws InvalidPathException if the given path is invalid
   */
  public void setAttribute(AlluxioURI path, SetAttributeOptions options)
      throws FileDoesNotExistException, AccessControlException, InvalidPathException {
    Metrics.SET_ATTRIBUTE_OPS.inc();
    // for chown
    boolean rootRequired = options.getOwner() != null;
    // for chgrp, chmod
    boolean ownerRequired =
        (options.getGroup() != null) || (options.getMode() != Constants.INVALID_MODE);
    long flushCounter = AsyncJournalWriter.INVALID_FLUSH_COUNTER;
    try (LockedInodePath inodePath = mInodeTree.lockFullInodePath(path, InodeTree.LockMode.WRITE)) {
      mPermissionChecker.checkSetAttributePermission(inodePath, rootRequired, ownerRequired);
      flushCounter = setAttributeAndJournal(inodePath, options, rootRequired, ownerRequired);
    } finally {
      // finally runs after resources are closed (unlocked).
      waitForJournalFlush(flushCounter);
    }
  }

  /**
   * Sets the file attribute.
   * <p>
   * Writes to the journal.
   *
   * @param inodePath the {@link LockedInodePath} to set attribute for
   * @param options attributes to be set, see {@link SetAttributeOptions}
   * @param rootRequired indicates whether it requires to be the superuser
   * @param ownerRequired indicates whether it requires to be the owner of this path
   * @throws InvalidPathException if the given path is invalid
   * @throws FileDoesNotExistException if the file does not exist
   * @throws AccessControlException if permission checking fails
   */
  private long setAttributeAndJournal(LockedInodePath inodePath, SetAttributeOptions options,
      boolean rootRequired, boolean ownerRequired)
      throws InvalidPathException, FileDoesNotExistException, AccessControlException {
    Inode<?> targetInode = inodePath.getInode();
    long opTimeMs = System.currentTimeMillis();
    if (options.isRecursive() && targetInode.isDirectory()) {
      try (InodeLockList lockList = mInodeTree
          .lockDescendants(inodePath, InodeTree.LockMode.WRITE)) {
        List<Inode<?>> inodeChildren = lockList.getInodes();
        for (Inode<?> inode : inodeChildren) {
          // the path to inode for getPath should already be locked.
          try (LockedInodePath childPath = mInodeTree.lockFullInodePath(mInodeTree.getPath(inode),
              InodeTree.LockMode.READ)) {
            // TODO(gpang): a better way to check permissions
            mPermissionChecker
                .checkSetAttributePermission(childPath, rootRequired, ownerRequired);
          }
        }
        TempInodePathForDescendant tempInodePath = new TempInodePathForDescendant(inodePath);
        for (Inode<?> inode : inodeChildren) {
          // the path to inode for getPath should already be locked.
          tempInodePath.setDescendant(inode, mInodeTree.getPath(inode));
          List<Inode<?>> persistedInodes = setAttributeInternal(tempInodePath, false, opTimeMs,
              options);
          journalPersistedInodes(persistedInodes);
          journalSetAttribute(tempInodePath, opTimeMs, options);
        }
      }
    }
    List<Inode<?>> persistedInodes = setAttributeInternal(inodePath, false, opTimeMs, options);
    journalPersistedInodes(persistedInodes);
    return journalSetAttribute(inodePath, opTimeMs, options);
  }

  /**
   * @param inodePath the file path to use
   * @param opTimeMs the operation time (in milliseconds)
   * @param options the method options
   * @return the flush counter for journaling
   * @throws FileDoesNotExistException if path does not exist
   */
  private long journalSetAttribute(LockedInodePath inodePath, long opTimeMs,
      SetAttributeOptions options) throws FileDoesNotExistException {
    SetAttributeEntry.Builder builder =
        SetAttributeEntry.newBuilder().setId(inodePath.getInode().getId()).setOpTimeMs(opTimeMs);
    if (options.getPinned() != null) {
      builder.setPinned(options.getPinned());
    }
    if (options.getTtl() != null) {
      builder.setTtl(options.getTtl());
      builder.setTtlAction(ProtobufUtils.toProtobuf(options.getTtlAction()));
    }

    if (options.getPersisted() != null) {
      builder.setPersisted(options.getPersisted());
    }
    if (options.getOwner() != null) {
      builder.setOwner(options.getOwner());
    }
    if (options.getGroup() != null) {
      builder.setGroup(options.getGroup());
    }
    if (options.getMode() != Constants.INVALID_MODE) {
      builder.setPermission(options.getMode());
    }
    return appendJournalEntry(JournalEntry.newBuilder().setSetAttribute(builder).build());
  }

  /**
   * Schedules a file for async persistence.
   *
   * @param path the path of the file for persistence
   * @throws AlluxioException if scheduling fails
   */
  public void scheduleAsyncPersistence(AlluxioURI path) throws AlluxioException {
    long flushCounter = AsyncJournalWriter.INVALID_FLUSH_COUNTER;
    try (LockedInodePath inodePath = mInodeTree.lockFullInodePath(path, InodeTree.LockMode.WRITE)) {
      flushCounter = scheduleAsyncPersistenceAndJournal(inodePath);
    } finally {
      // finally runs after resources are closed (unlocked).
      waitForJournalFlush(flushCounter);
    }
    // NOTE: persistence is asynchronous so there is no guarantee the path will still exist
    mAsyncPersistHandler.scheduleAsyncPersistence(path);
  }

  /**
   * Schedules a file for async persistence.
   * <p>
   * Writes to the journal.
   *
   * @param inodePath the {@link LockedInodePath} of the file for persistence
   * @return the flush counter for journaling
   * @throws AlluxioException if scheduling fails
   */
  private long scheduleAsyncPersistenceAndJournal(LockedInodePath inodePath)
      throws AlluxioException {
    long fileId = inodePath.getInode().getId();
    scheduleAsyncPersistenceInternal(inodePath);
    // write to journal
    AsyncPersistRequestEntry asyncPersistRequestEntry =
        AsyncPersistRequestEntry.newBuilder().setFileId(fileId).build();
    return appendJournalEntry(
        JournalEntry.newBuilder().setAsyncPersistRequest(asyncPersistRequestEntry).build());
  }

  /**
   * @param inodePath the {@link LockedInodePath} of the file to schedule asynchronous
   *                  persistence for
   * @throws AlluxioException if scheduling fails
   */
  private void scheduleAsyncPersistenceInternal(LockedInodePath inodePath) throws AlluxioException {
    inodePath.getInode().setPersistenceState(PersistenceState.IN_PROGRESS);
  }

  /**
   * Instructs a worker to persist the files.
   * <p>
   * Needs {@link Mode.Bits#WRITE} permission on the list of files.
   *
   * @param workerId the id of the worker that heartbeats
   * @param persistedFiles the files that persisted on the worker
   * @return the command for persisting the blocks of a file
   * @throws FileDoesNotExistException if the file does not exist
   * @throws InvalidPathException if the file path corresponding to the file id is invalid
   * @throws AccessControlException if permission checking fails
   */
  public FileSystemCommand workerHeartbeat(long workerId, List<Long> persistedFiles)
      throws FileDoesNotExistException, InvalidPathException, AccessControlException {
    for (long fileId : persistedFiles) {
      try {
        // Permission checking for each file is performed inside setAttribute
        setAttribute(getPath(fileId), SetAttributeOptions.defaults().setPersisted(true));
      } catch (FileDoesNotExistException | AccessControlException | InvalidPathException e) {
        LOG.error("Failed to set file {} as persisted, because {}", fileId, e);
      }
    }

    // get the files for the given worker to persist
    List<PersistFile> filesToPersist = mAsyncPersistHandler.pollFilesToPersist(workerId);
    if (!filesToPersist.isEmpty()) {
      LOG.debug("Sent files {} to worker {} to persist", filesToPersist, workerId);
    }
    FileSystemCommandOptions options = new FileSystemCommandOptions();
    options.setPersistOptions(new PersistCommandOptions(filesToPersist));
    return new FileSystemCommand(CommandType.Persist, options);
  }

  /**
   * @param inodePath the {@link LockedInodePath} to use
   * @param replayed whether the operation is a result of replaying the journal
   * @param opTimeMs the operation time (in milliseconds)
   * @param options the method options
   * @return list of inodes which were marked as persisted
   * @throws FileDoesNotExistException if the file does not exist
   * @throws InvalidPathException if the file path corresponding to the file id is invalid
   * @throws AccessControlException if failed to set permission
   */
  private List<Inode<?>> setAttributeInternal(LockedInodePath inodePath, boolean replayed,
      long opTimeMs, SetAttributeOptions options)
      throws FileDoesNotExistException, InvalidPathException, AccessControlException {
    List<Inode<?>> persistedInodes = Collections.emptyList();
    Inode<?> inode = inodePath.getInode();
    if (options.getPinned() != null) {
      mInodeTree.setPinned(inodePath, options.getPinned(), opTimeMs);
      inode.setLastModificationTimeMs(opTimeMs);
    }
    // ALLUXIO CS ADD
    if (options.getReplicationMax() != null || options.getReplicationMin() != null) {
      Preconditions.checkArgument(inode.isFile());
      Integer replicationMax = options.getReplicationMax();
      Integer replicationMin = options.getReplicationMin();
      mInodeTree.setReplication(inodePath, replicationMax, replicationMin, opTimeMs);
      inode.setLastModificationTimeMs(opTimeMs);
    }
    // ALLUXIO CS END
    if (options.getTtl() != null) {
      Preconditions.checkArgument(inode.isFile(), PreconditionMessage.TTL_ONLY_FOR_FILE);
      long ttl = options.getTtl();
      InodeFile file = (InodeFile) inode;
      if (file.getTtl() != ttl) {
        mTtlBuckets.remove(file);
        file.setTtl(ttl);
        mTtlBuckets.insert(file);
        file.setLastModificationTimeMs(opTimeMs);
        file.setTtlAction(options.getTtlAction());
      }

    }
    if (options.getPersisted() != null) {
      Preconditions.checkArgument(inode.isFile(), PreconditionMessage.PERSIST_ONLY_FOR_FILE);
      Preconditions.checkArgument(((InodeFile) inode).isCompleted(),
          PreconditionMessage.FILE_TO_PERSIST_MUST_BE_COMPLETE);
      InodeFile file = (InodeFile) inode;
      // TODO(manugoyal) figure out valid behavior in the un-persist case
      Preconditions.checkArgument(options.getPersisted(),
          PreconditionMessage.ERR_SET_STATE_UNPERSIST);
      if (!file.isPersisted()) {
        file.setPersistenceState(PersistenceState.PERSISTED);
        persistedInodes = propagatePersistedInternal(inodePath, false);
        file.setLastModificationTimeMs(opTimeMs);
        Metrics.FILES_PERSISTED.inc();
      }
    }
    boolean ownerGroupChanged = false;
    boolean permissionChanged = false;
    if (options.getOwner() != null) {
      inode.setOwner(options.getOwner());
      ownerGroupChanged = true;
    }
    if (options.getGroup() != null) {
      inode.setGroup(options.getGroup());
      ownerGroupChanged = true;
    }
    if (options.getMode() != Constants.INVALID_MODE) {
      inode.setPermission(options.getMode());
      permissionChanged = true;
    }
    // If the file is persisted in UFS, also update corresponding owner/group/permission.
    if ((ownerGroupChanged || permissionChanged) && !replayed && inode.isPersisted()) {
      if ((inode instanceof InodeFile) && !((InodeFile) inode).isCompleted()) {
        LOG.debug("Alluxio does not propagate chown/chgrp/chmod to UFS for incomplete files.");
      } else {
        MountTable.Resolution resolution = mMountTable.resolve(inodePath.getUri());
        String ufsUri = resolution.getUri().toString();
        if (CommonUtils.isUfsObjectStorage(ufsUri)) {
          LOG.warn("setOwner/setMode is not supported to object storage UFS via Alluxio. "
              + "UFS: " + ufsUri + ". This has no effect on the underlying object.");
        } else {
          UnderFileSystem ufs = resolution.getUfs();
          if (ownerGroupChanged) {
            try {
              ufs.setOwner(ufsUri, inode.getOwner(), inode.getGroup());
            } catch (IOException e) {
              throw new AccessControlException("Could not setOwner for UFS file " + ufsUri, e);
            }
          }
          if (permissionChanged) {
            try {
              ufs.setMode(ufsUri, inode.getMode());
            } catch (IOException e) {
              throw new AccessControlException("Could not setMode for UFS file " + ufsUri, e);
            }
          }
        }
      }
    }
    return persistedInodes;
  }

  /**
   * @param entry the entry to use
   * @throws FileDoesNotExistException if the file does not exist
   * @throws InvalidPathException if the file path corresponding to the file id is invalid
   * @throws AccessControlException if failed to set permission
   */
  private void setAttributeFromEntry(SetAttributeEntry entry)
      throws FileDoesNotExistException, InvalidPathException, AccessControlException {
    SetAttributeOptions options = SetAttributeOptions.defaults();
    if (entry.hasPinned()) {
      options.setPinned(entry.getPinned());
    }
    if (entry.hasTtl()) {
      options.setTtl(entry.getTtl());
      options.setTtlAction(ProtobufUtils.fromProtobuf(entry.getTtlAction()));
    }
    if (entry.hasPersisted()) {
      options.setPersisted(entry.getPersisted());
    }
    if (entry.hasOwner()) {
      options.setOwner(entry.getOwner());
    }
    if (entry.hasGroup()) {
      options.setGroup(entry.getGroup());
    }
    if (entry.hasPermission()) {
      options.setMode((short) entry.getPermission());
    }
    try (LockedInodePath inodePath = mInodeTree
        .lockFullInodePath(entry.getId(), InodeTree.LockMode.WRITE)) {
      setAttributeInternal(inodePath, true, entry.getOpTimeMs(), options);
      // Intentionally not journaling the persisted inodes from setAttributeInternal
    }
  }

  /**
   * @return a list of {@link WorkerInfo} objects representing the workers in Alluxio
   */
  public List<WorkerInfo> getWorkerInfoList() {
    return mBlockMaster.getWorkerInfoList();
  }

  /**
   * This class represents the executor for periodic inode ttl check.
   */
  private final class MasterInodeTtlCheckExecutor implements HeartbeatExecutor {

    /**
     * Constructs a new {@link MasterInodeTtlCheckExecutor}.
     */
    public MasterInodeTtlCheckExecutor() {}

    @Override
    public void heartbeat() {
      Set<TtlBucket> expiredBuckets = mTtlBuckets.getExpiredBuckets(System.currentTimeMillis());
      for (TtlBucket bucket : expiredBuckets) {
        for (InodeFile file : bucket.getFiles()) {
          AlluxioURI path = null;
          try (LockedInodePath inodePath = mInodeTree
              .lockFullInodePath(file.getId(), InodeTree.LockMode.READ)) {
            path = inodePath.getUri();
          } catch (Exception e) {
            LOG.error("Exception trying to clean up {} for ttl check: {}", file.toString(),
                e.toString());
          }
          if (path != null) {
            try {
              TtlAction ttlAction = file.getTtlAction();
              LOG.debug("File {} is expired. Performing action {}", file.getName(), ttlAction);
              switch (ttlAction) {
                case FREE:
                  free(path, false);
                  // Reset state
                  file.setTtl(Constants.NO_TTL);
                  file.setTtlAction(TtlAction.DELETE);
                  mTtlBuckets.remove(file);
                  break;
                case DELETE:// Default if not set is DELETE
                  // public delete method will lock the path, and check WRITE permission required at
                  // parent of file
                  delete(path, false);
                  break;
                default:
                  LOG.error("Unknown TtlAction.");
              }
            } catch (Exception e) {
              LOG.error("Exception trying to clean up {} for ttl check: {}", file.toString(),
                  e.toString());
            }
          }
        }
      }
      mTtlBuckets.removeBuckets(expiredBuckets);
    }

    @Override
    public void close() {
      // Nothing to clean up
    }
  }

  /**
   * Lost files periodic check.
   */
  private final class LostFilesDetectionHeartbeatExecutor implements HeartbeatExecutor {

    /**
     * Constructs a new {@link LostFilesDetectionHeartbeatExecutor}.
     */
    public LostFilesDetectionHeartbeatExecutor() {}

    @Override
    public void heartbeat() {
      for (long fileId : getLostFiles()) {
        // update the state
        try (LockedInodePath inodePath = mInodeTree
            .lockFullInodePath(fileId, InodeTree.LockMode.WRITE)) {
          Inode<?> inode = inodePath.getInode();
          if (inode.getPersistenceState() != PersistenceState.PERSISTED) {
            inode.setPersistenceState(PersistenceState.LOST);
          }
        } catch (FileDoesNotExistException e) {
          LOG.error("Exception trying to get inode from inode tree: {}", e.toString());
        }
      }
    }

    @Override
    public void close() {
      // Nothing to clean up
    }
  }

  /**
   * Class that contains metrics for FileSystemMaster.
   * This class is public because the counter names are referenced in
   * {@link alluxio.web.WebInterfaceMasterMetricsServlet}.
   */
  public static final class Metrics {
    private static final Counter DIRECTORIES_CREATED =
        MetricsSystem.masterCounter("DirectoriesCreated");
    private static final Counter FILE_BLOCK_INFOS_GOT =
        MetricsSystem.masterCounter("FileBlockInfosGot");
    private static final Counter FILE_INFOS_GOT = MetricsSystem.masterCounter("FileInfosGot");
    private static final Counter FILES_COMPLETED = MetricsSystem.masterCounter("FilesCompleted");
    private static final Counter FILES_CREATED = MetricsSystem.masterCounter("FilesCreated");
    private static final Counter FILES_FREED = MetricsSystem.masterCounter("FilesFreed");
    private static final Counter FILES_PERSISTED = MetricsSystem.masterCounter("FilesPersisted");
    private static final Counter NEW_BLOCKS_GOT = MetricsSystem.masterCounter("NewBlocksGot");
    private static final Counter PATHS_DELETED = MetricsSystem.masterCounter("PathsDeleted");
    private static final Counter PATHS_MOUNTED = MetricsSystem.masterCounter("PathsMounted");
    private static final Counter PATHS_RENAMED = MetricsSystem.masterCounter("PathsRenamed");
    private static final Counter PATHS_UNMOUNTED = MetricsSystem.masterCounter("PathsUnmounted");

    // TODO(peis): Increment the RPCs OPs at the place where we receive the RPCs.
    private static final Counter COMPLETE_FILE_OPS = MetricsSystem.masterCounter("CompleteFileOps");
    private static final Counter CREATE_DIRECTORIES_OPS =
        MetricsSystem.masterCounter("CreateDirectoryOps");
    private static final Counter CREATE_FILES_OPS = MetricsSystem.masterCounter("CreateFileOps");
    private static final Counter DELETE_PATHS_OPS = MetricsSystem.masterCounter("DeletePathOps");
    private static final Counter FREE_FILE_OPS = MetricsSystem.masterCounter("FreeFileOps");
    private static final Counter GET_FILE_BLOCK_INFO_OPS =
        MetricsSystem.masterCounter("GetFileBlockInfoOps");
    private static final Counter GET_FILE_INFO_OPS = MetricsSystem.masterCounter("GetFileInfoOps");
    private static final Counter GET_NEW_BLOCK_OPS = MetricsSystem.masterCounter("GetNewBlockOps");
    private static final Counter MOUNT_OPS = MetricsSystem.masterCounter("MountOps");
    private static final Counter RENAME_PATH_OPS = MetricsSystem.masterCounter("RenamePathOps");
    private static final Counter SET_ATTRIBUTE_OPS = MetricsSystem.masterCounter("SetAttributeOps");
    private static final Counter UNMOUNT_OPS = MetricsSystem.masterCounter("UnmountOps");

    public static final String FILES_PINNED = "FilesPinned";
    public static final String UFS_CAPACITY_TOTAL = "UfsCapacityTotal";
    public static final String UFS_CAPACITY_USED = "UfsCapacityUsed";
    public static final String UFS_CAPACITY_FREE = "UfsCapacityFree";

    /**
     * Register some file system master related gauges.
     */
    private static void registerGauges(final FileSystemMaster master) {
      MetricsSystem.registerGaugeIfAbsent(MetricsSystem.getMasterMetricName(FILES_PINNED),
          new Gauge<Integer>() {
            @Override
            public Integer getValue() {
              return master.getNumberOfPinnedFiles();
            }
          });
      MetricsSystem.registerGaugeIfAbsent(MetricsSystem.getMasterMetricName("PathsTotal"),
          new Gauge<Integer>() {
            @Override
            public Integer getValue() {
              return master.getNumberOfPaths();
            }
          });

      final String ufsDataFolder = Configuration.get(PropertyKey.UNDERFS_ADDRESS);
      final UnderFileSystem ufs = UnderFileSystem.get(ufsDataFolder);

      MetricsSystem.registerGaugeIfAbsent(MetricsSystem.getMasterMetricName(UFS_CAPACITY_TOTAL),
          new Gauge<Long>() {
            @Override
            public Long getValue() {
              long ret = 0L;
              try {
                ret = ufs.getSpace(ufsDataFolder, UnderFileSystem.SpaceType.SPACE_TOTAL);
              } catch (IOException e) {
                LOG.error(e.getMessage(), e);
              }
              return ret;
            }
          });
      MetricsSystem.registerGaugeIfAbsent(MetricsSystem.getMasterMetricName(UFS_CAPACITY_USED),
          new Gauge<Long>() {
            @Override
            public Long getValue() {
              long ret = 0L;
              try {
                ret = ufs.getSpace(ufsDataFolder, UnderFileSystem.SpaceType.SPACE_USED);
              } catch (IOException e) {
                LOG.error(e.getMessage(), e);
              }
              return ret;
            }
          });
      MetricsSystem.registerGaugeIfAbsent(MetricsSystem.getMasterMetricName(UFS_CAPACITY_FREE),
          new Gauge<Long>() {
            @Override
            public Long getValue() {
              long ret = 0L;
              try {
                ret = ufs.getSpace(ufsDataFolder, UnderFileSystem.SpaceType.SPACE_FREE);
              } catch (IOException e) {
                LOG.error(e.getMessage(), e);
              }
              return ret;
            }
          });
    }

    private Metrics() {} // prevent instantiation
  }
}<|MERGE_RESOLUTION|>--- conflicted
+++ resolved
@@ -262,13 +262,8 @@
     // this(blockMaster, journal, ExecutorServiceFactories
     //     .fixedThreadPoolExecutorServiceFactory(Constants.FILE_SYSTEM_MASTER_NAME, 2));
     // ALLUXIO CS WITH
-<<<<<<< HEAD
     this(blockMaster, journal, ExecutorServiceFactories
-        .fixedThreadPoolExecutorServiceFactory(Constants.FILE_SYSTEM_MASTER_NAME, 3));
-=======
-    this(blockMaster, journal,
-        Executors.newFixedThreadPool(4, ThreadFactoryUtils.build("FileSystemMaster-%d", true)));
->>>>>>> 203cedb9
+        .fixedThreadPoolExecutorServiceFactory(Constants.FILE_SYSTEM_MASTER_NAME, 4));
     // ALLUXIO CS END
   }
 
