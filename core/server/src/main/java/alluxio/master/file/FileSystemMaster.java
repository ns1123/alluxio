--- conflicted
+++ resolved
@@ -1534,11 +1534,7 @@
     MasterContext.getMasterSource().incMountOps(1);
     synchronized (mInodeTree) {
       checkPermission(FileSystemAction.WRITE, alluxioPath, true);
-<<<<<<< HEAD
       mMountTable.checkUnderWritableMountPoint(alluxioPath);
-      mountInternal(alluxioPath, ufsPath, options);
-=======
-
       // Check that the Alluxio Path does not exist
       // TODO(calvin): Provide a cleaner way to check for existence (ALLUXIO-1830)
       boolean pathExists = false;
@@ -1553,9 +1549,7 @@
         throw new InvalidPathException(
             ExceptionMessage.MOUNT_POINT_ALREADY_EXISTS.getMessage(alluxioPath));
       }
-
-      mountInternal(alluxioPath, ufsPath);
->>>>>>> a8d865af
+      mountInternal(alluxioPath, ufsPath, options);
       boolean loadMetadataSuceeded = false;
       try {
         // This will create the directory at alluxioPath
