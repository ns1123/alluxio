/*
 * The Alluxio Open Foundation licenses this work under the Apache License, version 2.0
 * (the "License"). You may not use this work except in compliance with the License, which is
 * available at www.apache.org/licenses/LICENSE-2.0
 *
 * This software is distributed on an "AS IS" basis, WITHOUT WARRANTIES OR CONDITIONS OF ANY KIND,
 * either express or implied, as more fully set forth in the License.
 *
 * See the NOTICE file distributed with this work for information regarding copyright ownership.
 */

package alluxio.master.file;

import alluxio.AlluxioURI;
import alluxio.Configuration;
import alluxio.Constants;
import alluxio.PropertyKey;
import alluxio.clock.SystemClock;
import alluxio.collections.PrefixList;
import alluxio.exception.AccessControlException;
import alluxio.exception.AlluxioException;
import alluxio.exception.BlockInfoException;
import alluxio.exception.DirectoryNotEmptyException;
import alluxio.exception.ExceptionMessage;
import alluxio.exception.FileAlreadyCompletedException;
import alluxio.exception.FileAlreadyExistsException;
import alluxio.exception.FileDoesNotExistException;
import alluxio.exception.InvalidFileSizeException;
import alluxio.exception.InvalidPathException;
import alluxio.exception.PreconditionMessage;
import alluxio.heartbeat.HeartbeatContext;
import alluxio.heartbeat.HeartbeatExecutor;
import alluxio.heartbeat.HeartbeatThread;
import alluxio.master.AbstractMaster;
import alluxio.master.block.BlockId;
import alluxio.master.block.BlockMaster;
import alluxio.master.file.async.AsyncPersistHandler;
import alluxio.master.file.meta.FileSystemMasterView;
import alluxio.master.file.meta.Inode;
import alluxio.master.file.meta.InodeDirectory;
import alluxio.master.file.meta.InodeDirectoryIdGenerator;
import alluxio.master.file.meta.InodeFile;
import alluxio.master.file.meta.InodeLockList;
import alluxio.master.file.meta.InodePathPair;
import alluxio.master.file.meta.InodeTree;
import alluxio.master.file.meta.LockedInodePath;
import alluxio.master.file.meta.MountTable;
import alluxio.master.file.meta.PersistenceState;
import alluxio.master.file.meta.TempInodePathForChild;
import alluxio.master.file.meta.TempInodePathForDescendant;
import alluxio.master.file.meta.TtlBucket;
import alluxio.master.file.meta.TtlBucketList;
import alluxio.master.file.meta.options.MountInfo;
import alluxio.master.file.options.CompleteFileOptions;
import alluxio.master.file.options.CreateDirectoryOptions;
import alluxio.master.file.options.CreateFileOptions;
import alluxio.master.file.options.CreatePathOptions;
import alluxio.master.file.options.ListStatusOptions;
import alluxio.master.file.options.LoadMetadataOptions;
import alluxio.master.file.options.MountOptions;
import alluxio.master.file.options.SetAttributeOptions;
import alluxio.master.journal.AsyncJournalWriter;
import alluxio.master.journal.Journal;
import alluxio.master.journal.JournalOutputStream;
import alluxio.master.journal.JournalProtoUtils;
import alluxio.metrics.MetricsSystem;
import alluxio.proto.journal.File.AddMountPointEntry;
import alluxio.proto.journal.File.AsyncPersistRequestEntry;
import alluxio.proto.journal.File.CompleteFileEntry;
import alluxio.proto.journal.File.DeleteFileEntry;
import alluxio.proto.journal.File.DeleteMountPointEntry;
import alluxio.proto.journal.File.InodeDirectoryEntry;
import alluxio.proto.journal.File.InodeDirectoryIdGeneratorEntry;
import alluxio.proto.journal.File.InodeFileEntry;
import alluxio.proto.journal.File.InodeLastModificationTimeEntry;
import alluxio.proto.journal.File.PersistDirectoryEntry;
import alluxio.proto.journal.File.ReinitializeFileEntry;
import alluxio.proto.journal.File.RenameEntry;
import alluxio.proto.journal.File.SetAttributeEntry;
import alluxio.proto.journal.File.StringPairEntry;
import alluxio.proto.journal.Journal.JournalEntry;
import alluxio.security.authorization.Mode;
import alluxio.security.authorization.Permission;
import alluxio.thrift.CommandType;
import alluxio.thrift.FileSystemCommand;
import alluxio.thrift.FileSystemCommandOptions;
import alluxio.thrift.FileSystemMasterClientService;
import alluxio.thrift.FileSystemMasterWorkerService;
import alluxio.thrift.PersistCommandOptions;
import alluxio.thrift.PersistFile;
import alluxio.underfs.UnderFileSystem;
import alluxio.underfs.options.MkdirsOptions;
import alluxio.util.CommonUtils;
import alluxio.util.IdUtils;
import alluxio.util.ThreadFactoryUtils;
import alluxio.util.io.PathUtils;
import alluxio.wire.BlockInfo;
import alluxio.wire.BlockLocation;
import alluxio.wire.FileBlockInfo;
import alluxio.wire.FileInfo;
import alluxio.wire.LoadMetadataType;
import alluxio.wire.WorkerInfo;

import com.codahale.metrics.Counter;
import com.codahale.metrics.Gauge;
import com.google.common.base.Preconditions;
import com.google.common.base.Throwables;
import com.google.protobuf.Message;
import edu.umd.cs.findbugs.annotations.SuppressFBWarnings;
import org.apache.commons.lang.exception.ExceptionUtils;
import org.apache.thrift.TProcessor;
import org.slf4j.Logger;
import org.slf4j.LoggerFactory;

import java.io.IOException;
import java.util.ArrayList;
import java.util.Collections;
import java.util.HashMap;
import java.util.HashSet;
import java.util.List;
import java.util.Map;
import java.util.Set;
import java.util.concurrent.ExecutorService;
import java.util.concurrent.Executors;
import java.util.concurrent.Future;

import javax.annotation.concurrent.NotThreadSafe;

/**
 * The master that handles all file system metadata management.
 */
@NotThreadSafe // TODO(jiri): make thread-safe (c.f. ALLUXIO-1664)
public final class FileSystemMaster extends AbstractMaster {
  private static final Logger LOG = LoggerFactory.getLogger(Constants.LOGGER_TYPE);

  /**
   * Locking in the FileSystemMaster
   *
   * Individual paths are locked in the inode tree. In order to read or write any inode, the path
   * must be locked. A path is locked via one of the lock methods in {@link InodeTree}, such as
   * {@link InodeTree#lockInodePath(AlluxioURI, InodeTree.LockMode)} or
   * {@link InodeTree#lockFullInodePath(AlluxioURI, InodeTree.LockMode)}. These lock methods return
   * an {@link LockedInodePath}, which represents a locked path of inodes. These locked paths
   * ({@link LockedInodePath}) must be unlocked. In order to ensure a locked
   * {@link LockedInodePath} is always unlocked, the following paradigm is recommended:
   *
   * <p><blockquote><pre>
   *    try (LockedInodePath inodePath = mInodeTree.lockInodePath(path, InodeTree.LockMode.READ)) {
   *      ...
   *    }
   * </pre></blockquote>
   *
   *
   * Method Conventions in the FileSystemMaster
   *
   * All of the flow of the FileSystemMaster follow a convention. There are essentially 4 main
   * types of methods:
   *   (A) public api methods
   *   (B) private (or package private) methods that journal
   *   (C) private (or package private) internal methods
   *   (D) private FromEntry methods used to replay entries from the journal
   *
   * (A) public api methods:
   * These methods are public and are accessed by the RPC and REST APIs. These methods lock all
   * the required paths, and also perform all permission checking.
   * (A) cannot call (A)
   * (A) can call (B)
   * (A) can call (C)
   * (A) cannot call (D)
   *
   * (B) private (or package private) methods that journal:
   * These methods perform the work from the public apis, and also asynchronously write to the
   * journal (for write operations). The names of these methods are suffixed with "AndJournal".
   * (B) cannot call (A)
   * (B) can call (B)
   * (B) can call (C)
   * (B) cannot call (D)
   *
   * (C) private (or package private) internal methods:
   * These methods perform the rest of the work, and do not do any journaling. The names of these
   * methods are suffixed by "Internal".
   * (C) cannot call (A)
   * (C) cannot call (B)
   * (C) can call (C)
   * (C) cannot call (D)
   *
   * (D) private FromEntry methods used to replay entries from the journal:
   * These methods are used to replay entries from reading the journal. This is done on start, as
   * well as for standby masters.
   * (D) cannot call (A)
   * (D) cannot call (B)
   * (D) can call (C)
   * (D) cannot call (D)
   */

  /** Handle to the block master. */
  private final BlockMaster mBlockMaster;

  /** This manages the file system inode structure. This must be journaled. */
  private final InodeTree mInodeTree;

  /** This manages the file system mount points. */
  private final MountTable mMountTable;

  /** This maintains inodes with ttl set, for the for the ttl checker service to use. */
  private final TtlBucketList mTtlBuckets = new TtlBucketList();

  /** This generates unique directory ids. This must be journaled. */
  private final InodeDirectoryIdGenerator mDirectoryIdGenerator;

  /** This checks user permissions on different operations. */
  private final PermissionChecker mPermissionChecker;

  /** List of paths to always keep in memory. */
  private final PrefixList mWhitelist;

  /** The handler for async persistence. */
  private final AsyncPersistHandler mAsyncPersistHandler;

  /**
   * The service that checks for inode files with ttl set. We store it here so that it can be
   * accessed from tests.
   */
  @SuppressFBWarnings("URF_UNREAD_FIELD")
  private Future<?> mTtlCheckerService;

  /**
   * The service that detects lost files. We store it here so that it can be accessed from tests.
   */
  @SuppressFBWarnings("URF_UNREAD_FIELD")
  private Future<?> mLostFilesDetectionService;

  // ENTERPRISE ADD
  /**
   * The service that checks the Alluxio license expiration time.
   */
  @SuppressFBWarnings("URF_UNREAD_FIELD")
  private Future<?> mLicenseCheckerService;

  // ENTERPRISE END
  /**
   * @param baseDirectory the base journal directory
   * @return the journal directory for this master
   */
  public static String getJournalDirectory(String baseDirectory) {
    return PathUtils.concatPath(baseDirectory, Constants.FILE_SYSTEM_MASTER_NAME);
  }

  /**
   * Creates a new instance of {@link FileSystemMaster}.
   *
   * @param blockMaster the {@link BlockMaster} to use
   * @param journal the journal to use for tracking master operations
   */
<<<<<<< HEAD
  public FileSystemMaster(MasterContext masterContext, BlockMaster blockMaster, Journal journal) {
    // ENTERPRISE REPLACE
    // this(masterContext, blockMaster, journal,
    //     Executors.newFixedThreadPool(2, ThreadFactoryUtils.build("FileSystemMaster-%d", true)));
    // ENTERPRISE WITH
    this(masterContext, blockMaster, journal,
        Executors.newFixedThreadPool(3, ThreadFactoryUtils.build("FileSystemMaster-%d", true)));
    // ENTERPRISE END
=======
  public FileSystemMaster(BlockMaster blockMaster, Journal journal) {
    this(blockMaster, journal,
        Executors.newFixedThreadPool(2, ThreadFactoryUtils.build("FileSystemMaster-%d", true)));
>>>>>>> eeee17c1
  }

  /**
   * Creates a new instance of {@link FileSystemMaster}.
   *
   * @param blockMaster the {@link BlockMaster} to use
   * @param journal the journal to use for tracking master operations
   * @param executorService the executor service to use for running maintenance threads
   */
  public FileSystemMaster(BlockMaster blockMaster, Journal journal,
      ExecutorService executorService) {
    super(journal, new SystemClock(), executorService);
    mBlockMaster = blockMaster;

    mDirectoryIdGenerator = new InodeDirectoryIdGenerator(mBlockMaster);
    mMountTable = new MountTable();
    mInodeTree = new InodeTree(mBlockMaster, mDirectoryIdGenerator, mMountTable);

    // TODO(gene): Handle default config value for whitelist.
    mWhitelist = new PrefixList(Configuration.getList(PropertyKey.MASTER_WHITELIST, ","));

    mAsyncPersistHandler = AsyncPersistHandler.Factory.create(new FileSystemMasterView(this));
    mPermissionChecker = new PermissionChecker(mInodeTree);

    Metrics.registerGauges(this);
  }

  @Override
  public Map<String, TProcessor> getServices() {
    Map<String, TProcessor> services = new HashMap<>();
    services.put(Constants.FILE_SYSTEM_MASTER_CLIENT_SERVICE_NAME,
        new FileSystemMasterClientService.Processor<>(
            new FileSystemMasterClientServiceHandler(this)));
    services.put(Constants.FILE_SYSTEM_MASTER_WORKER_SERVICE_NAME,
        new FileSystemMasterWorkerService.Processor<>(
            new FileSystemMasterWorkerServiceHandler(this)));
    return services;
  }

  @Override
  public String getName() {
    return Constants.FILE_SYSTEM_MASTER_NAME;
  }

  @Override
  public void processJournalEntry(JournalEntry entry) throws IOException {
    Message innerEntry = JournalProtoUtils.unwrap(entry);
    if (innerEntry instanceof InodeFileEntry || innerEntry instanceof InodeDirectoryEntry) {
      try {
        mInodeTree.addInodeFromJournal(entry);
      } catch (AccessControlException e) {
        throw new RuntimeException(e);
      }
    } else if (innerEntry instanceof InodeLastModificationTimeEntry) {
      InodeLastModificationTimeEntry modTimeEntry = (InodeLastModificationTimeEntry) innerEntry;
      try (LockedInodePath inodePath = mInodeTree.lockFullInodePath(modTimeEntry.getId(),
          InodeTree.LockMode.WRITE)) {
        inodePath.getInode().setLastModificationTimeMs(modTimeEntry.getLastModificationTimeMs());
      } catch (FileDoesNotExistException e) {
        throw new RuntimeException(e);
      }
    } else if (innerEntry instanceof PersistDirectoryEntry) {
      PersistDirectoryEntry typedEntry = (PersistDirectoryEntry) innerEntry;
      try (LockedInodePath inodePath = mInodeTree.lockFullInodePath(typedEntry.getId(),
          InodeTree.LockMode.WRITE)) {
        inodePath.getInode().setPersistenceState(PersistenceState.PERSISTED);
      } catch (FileDoesNotExistException e) {
        throw new RuntimeException(e);
      }
    } else if (innerEntry instanceof CompleteFileEntry) {
      try {
        completeFileFromEntry((CompleteFileEntry) innerEntry);
      } catch (InvalidPathException | InvalidFileSizeException | FileAlreadyCompletedException e) {
        throw new RuntimeException(e);
      }
    } else if (innerEntry instanceof SetAttributeEntry) {
      try {
        setAttributeFromEntry((SetAttributeEntry) innerEntry);
      } catch (AccessControlException | FileDoesNotExistException | InvalidPathException e) {
        throw new RuntimeException(e);
      }
    } else if (innerEntry instanceof DeleteFileEntry) {
      deleteFromEntry((DeleteFileEntry) innerEntry);
    } else if (innerEntry instanceof RenameEntry) {
      renameFromEntry((RenameEntry) innerEntry);
    } else if (innerEntry instanceof InodeDirectoryIdGeneratorEntry) {
      mDirectoryIdGenerator.initFromJournalEntry((InodeDirectoryIdGeneratorEntry) innerEntry);
    } else if (innerEntry instanceof ReinitializeFileEntry) {
      resetBlockFileFromEntry((ReinitializeFileEntry) innerEntry);
    } else if (innerEntry instanceof AddMountPointEntry) {
      try {
        mountFromEntry((AddMountPointEntry) innerEntry);
      } catch (FileAlreadyExistsException | InvalidPathException e) {
        throw new RuntimeException(e);
      }
    } else if (innerEntry instanceof DeleteMountPointEntry) {
      try {
        unmountFromEntry((DeleteMountPointEntry) innerEntry);
      } catch (InvalidPathException e) {
        throw new RuntimeException(e);
      }
    } else if (innerEntry instanceof AsyncPersistRequestEntry) {
      try {
        long fileId = ((AsyncPersistRequestEntry) innerEntry).getFileId();
        try (LockedInodePath inodePath = mInodeTree
            .lockFullInodePath(fileId, InodeTree.LockMode.WRITE)) {
          scheduleAsyncPersistenceInternal(inodePath);
        }
        // NOTE: persistence is asynchronous so there is no guarantee the path will still exist
        mAsyncPersistHandler.scheduleAsyncPersistence(getPath(fileId));
      } catch (AlluxioException e) {
        // It's possible that rescheduling the async persist calls fails, because the blocks may no
        // longer be in the memory
        LOG.error(e.getMessage());
      }
    } else {
      throw new IOException(ExceptionMessage.UNEXPECTED_JOURNAL_ENTRY.getMessage(innerEntry));
    }
  }

  @Override
  public void streamToJournalCheckpoint(JournalOutputStream outputStream) throws IOException {
    mInodeTree.streamToJournalCheckpoint(outputStream);
    outputStream.writeEntry(mDirectoryIdGenerator.toJournalEntry());
    // The mount table should be written to the checkpoint after the inodes are written, so that
    // when replaying the checkpoint, the inodes exist before mount entries. Replaying a mount
    // entry traverses the inode tree.
    mMountTable.streamToJournalCheckpoint(outputStream);
  }

  @Override
  public void start(boolean isLeader) throws IOException {
    if (isLeader) {
      // Only initialize root when isLeader because when initializing root, BlockMaster needs to
      // write journal entry, if it is not leader, BlockMaster won't have a writable journal.
      // If it is standby, it should be able to load the inode tree from leader's checkpoint.
      mInodeTree
          .initializeRoot(Permission.defaults().applyDirectoryUMask().setOwnerFromLoginModule());
      String defaultUFS = Configuration.get(PropertyKey.UNDERFS_ADDRESS);
      try {
        mMountTable.add(new AlluxioURI(MountTable.ROOT), new AlluxioURI(defaultUFS),
            MountOptions.defaults().setShared(CommonUtils.isUfsObjectStorage(defaultUFS)
                && Configuration.getBoolean(
                    PropertyKey.UNDERFS_OBJECT_STORE_MOUNT_SHARED_PUBLICLY)));
      } catch (FileAlreadyExistsException | InvalidPathException e) {
        throw new IOException("Failed to mount the default UFS " + defaultUFS);
      }
    }
    // Call super.start after mInodeTree is initialized because mInodeTree is needed to write
    // a journal entry during super.start. Call super.start before calling
    // getExecutorService() because the super.start initializes the executor service.
    super.start(isLeader);
    // ENTERPRISE ADD
    mLicenseCheckerService = getExecutorService().submit(new HeartbeatThread(
        HeartbeatContext.MASTER_LICENSE_CHECK, new alluxio.heartbeat.LicenseExpirationChecker(),
        Constants.HOUR_MS /* hard coding to 1h to prevent users modifying it as a config */));
    // ENTERPRISE END
    if (isLeader) {
      mTtlCheckerService = getExecutorService().submit(
          new HeartbeatThread(HeartbeatContext.MASTER_TTL_CHECK, new MasterInodeTtlCheckExecutor(),
              Configuration.getInt(PropertyKey.MASTER_TTL_CHECKER_INTERVAL_MS)));
      mLostFilesDetectionService = getExecutorService().submit(new HeartbeatThread(
          HeartbeatContext.MASTER_LOST_FILES_DETECTION, new LostFilesDetectionHeartbeatExecutor(),
          Configuration.getInt(PropertyKey.MASTER_HEARTBEAT_INTERVAL_MS)));
    }
  }

  /**
   * Returns the file id for a given path. If the given path does not exist in Alluxio, the method
   * attempts to load it from UFS.
   * <p>
   * This operation requires users to have {@link Mode.Bits#READ} permission of the path.
   *
   * @param path the path to get the file id for
   * @return the file id for a given path, or -1 if there is no file at that path
   * @throws AccessControlException if permission checking fails
   */
  public long getFileId(AlluxioURI path) throws AccessControlException {
    long flushCounter = AsyncJournalWriter.INVALID_FLUSH_COUNTER;
    try (LockedInodePath inodePath = mInodeTree.lockInodePath(path, InodeTree.LockMode.WRITE)) {
      // This is WRITE locked, since loading metadata is possible.
      mPermissionChecker.checkPermission(Mode.Bits.READ, inodePath);
      flushCounter = loadMetadataIfNotExistAndJournal(inodePath,
          LoadMetadataOptions.defaults().setCreateAncestors(true));
      mInodeTree.ensureFullInodePath(inodePath, InodeTree.LockMode.READ);
      return inodePath.getInode().getId();
    } catch (InvalidPathException | FileDoesNotExistException e) {
      return IdUtils.INVALID_FILE_ID;
    } finally {
      // finally runs after resources are closed (unlocked).
      waitForJournalFlush(flushCounter);
    }
  }

  /**
   * Returns the {@link FileInfo} for a given file id. This method is not user-facing but supposed
   * to be called by other internal servers (e.g., block workers and web UI servers).
   *
   * @param fileId the file id to get the {@link FileInfo} for
   * @return the {@link FileInfo} for the given file
   * @throws FileDoesNotExistException if the file does not exist
   */
  // Currently used by Lineage Master and WebUI
  // TODO(binfan): Add permission checking for internal APIs
  public FileInfo getFileInfo(long fileId) throws FileDoesNotExistException {
    Metrics.GET_FILE_INFO_OPS.inc();
    try (
        LockedInodePath inodePath = mInodeTree.lockFullInodePath(fileId, InodeTree.LockMode.READ)) {
      return getFileInfoInternal(inodePath);
    }
  }

  /**
   * Returns the {@link FileInfo} for a given path.
   * <p>
   * This operation requires users to have {@link Mode.Bits#READ} permission on the path.
   *
   * @param path the path to get the {@link FileInfo} for
   * @return the {@link FileInfo} for the given file id
   * @throws FileDoesNotExistException if the file does not exist
   * @throws InvalidPathException if the file path is not valid
   * @throws AccessControlException if permission checking fails
   */
  // TODO(peis): Add an option not to load metadata.
  public FileInfo getFileInfo(AlluxioURI path)
      throws FileDoesNotExistException, InvalidPathException, AccessControlException {
    Metrics.GET_FILE_INFO_OPS.inc();
    long flushCounter = AsyncJournalWriter.INVALID_FLUSH_COUNTER;
    try (LockedInodePath inodePath = mInodeTree.lockInodePath(path, InodeTree.LockMode.WRITE)) {
      // This is WRITE locked, since loading metadata is possible.
      mPermissionChecker.checkPermission(Mode.Bits.READ, inodePath);
      flushCounter = loadMetadataIfNotExistAndJournal(inodePath,
          LoadMetadataOptions.defaults().setCreateAncestors(true));
      mInodeTree.ensureFullInodePath(inodePath, InodeTree.LockMode.READ);
      return getFileInfoInternal(inodePath);
    } finally {
      // finally runs after resources are closed (unlocked).
      waitForJournalFlush(flushCounter);
    }
  }

  /**
   * @param inodePath the {@link LockedInodePath} to get the {@link FileInfo} for
   * @return the {@link FileInfo} for the given inode
   * @throws FileDoesNotExistException if the file does not exist
   */
  private FileInfo getFileInfoInternal(LockedInodePath inodePath) throws FileDoesNotExistException {
    Inode<?> inode = inodePath.getInode();
    AlluxioURI uri = inodePath.getUri();
    FileInfo fileInfo = inode.generateClientFileInfo(uri.toString());
    fileInfo.setInMemoryPercentage(getInMemoryPercentage(inode));
    if (inode instanceof InodeFile) {
      try {
        fileInfo.setFileBlockInfos(getFileBlockInfoListInternal(inodePath));
      } catch (InvalidPathException e) {
        throw new FileDoesNotExistException(e.getMessage(), e);
      }
    }
    MountTable.Resolution resolution;
    try {
      resolution = mMountTable.resolve(uri);
    } catch (InvalidPathException e) {
      throw new FileDoesNotExistException(e.getMessage(), e);
    }
    AlluxioURI resolvedUri = resolution.getUri();
    // Only set the UFS path if the path is nested under a mount point.
    if (!uri.equals(resolvedUri)) {
      fileInfo.setUfsPath(resolvedUri.toString());
    }
    Metrics.FILE_INFOS_GOT.inc();
    return fileInfo;
  }

  /**
   * @param fileId the file id
   * @return the persistence state for the given file
   * @throws FileDoesNotExistException if the file does not exist
   */
  // Internal facing, currently used by Lineage master
  // TODO(binfan): Add permission checking for internal APIs
  public PersistenceState getPersistenceState(long fileId) throws FileDoesNotExistException {
    try (
        LockedInodePath inodePath = mInodeTree.lockFullInodePath(fileId, InodeTree.LockMode.READ)) {
      return inodePath.getInode().getPersistenceState();
    }
  }

  /**
   * Returns a list of {@link FileInfo} for a given path. If the given path is a file, the list only
   * contains a single object. If it is a directory, the resulting list contains all direct children
   * of the directory.
   * <p>
   * This operation requires users to have
   * {@link Mode.Bits#READ} permission on the path, and also
   * {@link Mode.Bits#EXECUTE} permission on the path if it is a directory.
   *
   * @param path the path to get the {@link FileInfo} list for
   * @param listStatusOptions the {@link alluxio.master.file.options.ListStatusOptions}
   * @return the list of {@link FileInfo}s
   * @throws AccessControlException if permission checking fails
   * @throws FileDoesNotExistException if the file does not exist
   * @throws InvalidPathException if the path is invalid
   */
  public List<FileInfo> listStatus(AlluxioURI path, ListStatusOptions listStatusOptions)
      throws AccessControlException, FileDoesNotExistException, InvalidPathException {
    Metrics.GET_FILE_INFO_OPS.inc();
    long flushCounter = AsyncJournalWriter.INVALID_FLUSH_COUNTER;
    try (LockedInodePath inodePath = mInodeTree.lockInodePath(path, InodeTree.LockMode.WRITE)) {
      // This is WRITE locked, since loading metadata is possible.
      mPermissionChecker.checkPermission(Mode.Bits.READ, inodePath);

      LoadMetadataOptions loadMetadataOptions =
          LoadMetadataOptions.defaults().setCreateAncestors(true).setLoadDirectChildren(
              listStatusOptions.getLoadMetadataType() != LoadMetadataType.Never);
      Inode<?> inode;
      if (inodePath.fullPathExists()) {
        inode = inodePath.getInode();
        if (inode.isDirectory()
            && listStatusOptions.getLoadMetadataType() != LoadMetadataType.Always
            && ((InodeDirectory) inode).isDirectChildrenLoaded()) {
          loadMetadataOptions.setLoadDirectChildren(false);
        }
      }

      flushCounter = loadMetadataIfNotExistAndJournal(inodePath, loadMetadataOptions);
      mInodeTree.ensureFullInodePath(inodePath, InodeTree.LockMode.READ);
      inode = inodePath.getInode();

      List<FileInfo> ret = new ArrayList<>();
      if (inode.isDirectory()) {
        TempInodePathForDescendant tempInodePath = new TempInodePathForDescendant(inodePath);
        mPermissionChecker.checkPermission(Mode.Bits.EXECUTE, inodePath);
        for (Inode<?> child : ((InodeDirectory) inode).getChildren()) {
          child.lockRead();
          try {
            // the path to child for getPath should already be locked.
            tempInodePath.setDescendant(child, mInodeTree.getPath(child));
            ret.add(getFileInfoInternal(tempInodePath));
          } finally {
            child.unlockRead();
          }
        }
      } else {
        ret.add(getFileInfoInternal(inodePath));
      }
      Metrics.FILE_INFOS_GOT.inc();
      return ret;
    } finally {
      // finally runs after resources are closed (unlocked).
      waitForJournalFlush(flushCounter);
    }
  }

  /**
   * @return a read-only view of the file system master
   */
  public FileSystemMasterView getFileSystemMasterView() {
    return new FileSystemMasterView(this);
  }

  /**
   * Completes a file. After a file is completed, it cannot be written to.
   * <p>
   * This operation requires users to have {@link Mode.Bits#WRITE} permission on the path.
   *
   * @param path the file path to complete
   * @param options the method options
   * @throws BlockInfoException if a block information exception is encountered
   * @throws FileDoesNotExistException if the file does not exist
   * @throws InvalidPathException if an invalid path is encountered
   * @throws InvalidFileSizeException if an invalid file size is encountered
   * @throws FileAlreadyCompletedException if the file is already completed
   * @throws AccessControlException if permission checking fails
   */
  public void completeFile(AlluxioURI path, CompleteFileOptions options)
      throws BlockInfoException, FileDoesNotExistException, InvalidPathException,
      InvalidFileSizeException, FileAlreadyCompletedException, AccessControlException {
    Metrics.COMPLETE_FILE_OPS.inc();
    long flushCounter = AsyncJournalWriter.INVALID_FLUSH_COUNTER;
    try (LockedInodePath inodePath = mInodeTree.lockFullInodePath(path, InodeTree.LockMode.WRITE)) {
      mPermissionChecker.checkPermission(Mode.Bits.WRITE, inodePath);
      // Even readonly mount points should be able to complete a file, for UFS reads in CACHE mode.
      flushCounter = completeFileAndJournal(inodePath, options);
    } finally {
      // finally runs after resources are closed (unlocked).
      waitForJournalFlush(flushCounter);
    }
  }

  /**
   * Completes a file. After a file is completed, it cannot be written to.
   * <p>
   * Writes to the journal.
   *
   * @param inodePath the {@link LockedInodePath} to complete
   * @param options the method options
   * @return the flush counter for journaling
   * @throws InvalidPathException if an invalid path is encountered
   * @throws FileDoesNotExistException if the file does not exist
   * @throws BlockInfoException if a block information exception is encountered
   * @throws FileAlreadyCompletedException if the file is already completed
   * @throws InvalidFileSizeException if an invalid file size is encountered
   */
  private long completeFileAndJournal(LockedInodePath inodePath, CompleteFileOptions options)
      throws InvalidPathException, FileDoesNotExistException, BlockInfoException,
      FileAlreadyCompletedException, InvalidFileSizeException {
    long opTimeMs = System.currentTimeMillis();
    Inode<?> inode = inodePath.getInode();
    if (!inode.isFile()) {
      throw new FileDoesNotExistException(
          ExceptionMessage.PATH_MUST_BE_FILE.getMessage(inodePath.getUri()));
    }

    InodeFile fileInode = (InodeFile) inode;
    List<Long> blockIdList = fileInode.getBlockIds();
    List<BlockInfo> blockInfoList = mBlockMaster.getBlockInfoList(blockIdList);
    if (!fileInode.isPersisted() && blockInfoList.size() != blockIdList.size()) {
      throw new BlockInfoException("Cannot complete a file without all the blocks committed");
    }

    // Iterate over all file blocks committed to Alluxio, computing the length and verify that all
    // the blocks (except the last one) is the same size as the file block size.
    long inMemoryLength = 0;
    long fileBlockSize = fileInode.getBlockSizeBytes();
    for (int i = 0; i < blockInfoList.size(); i++) {
      BlockInfo blockInfo = blockInfoList.get(i);
      inMemoryLength += blockInfo.getLength();
      if (i < blockInfoList.size() - 1 && blockInfo.getLength() != fileBlockSize) {
        throw new BlockInfoException(
            "Block index " + i + " has a block size smaller than the file block size ("
                + fileInode.getBlockSizeBytes() + ")");
      }
    }

    // If the file is persisted, its length is determined by UFS. Otherwise, its length is
    // determined by its memory footprint.
    long length = fileInode.isPersisted() ? options.getUfsLength() : inMemoryLength;

    completeFileInternal(fileInode.getBlockIds(), inodePath, length, opTimeMs);
    CompleteFileEntry completeFileEntry = CompleteFileEntry.newBuilder()
        .addAllBlockIds(fileInode.getBlockIds())
        .setId(inode.getId())
        .setLength(length)
        .setOpTimeMs(opTimeMs)
        .build();
    return appendJournalEntry(JournalEntry.newBuilder().setCompleteFile(completeFileEntry).build());
  }

  /**
   * @param blockIds the block ids to use
   * @param inodePath the {@link LockedInodePath} to complete
   * @param length the length to use
   * @param opTimeMs the operation time (in milliseconds)
   * @throws FileDoesNotExistException if the file does not exist
   * @throws InvalidPathException if an invalid path is encountered
   * @throws InvalidFileSizeException if an invalid file size is encountered
   * @throws FileAlreadyCompletedException if the file has already been completed
   */
  void completeFileInternal(List<Long> blockIds, LockedInodePath inodePath, long length,
      long opTimeMs)
      throws FileDoesNotExistException, InvalidPathException, InvalidFileSizeException,
      FileAlreadyCompletedException {
    InodeFile inode = inodePath.getInodeFile();
    inode.setBlockIds(blockIds);
    inode.setLastModificationTimeMs(opTimeMs);
    inode.complete(length);

    if (inode.isPersisted()) {
      // Commit all the file blocks (without locations) so the metadata for the block exists.
      long currLength = length;
      for (long blockId : inode.getBlockIds()) {
        long blockSize = Math.min(currLength, inode.getBlockSizeBytes());
        mBlockMaster.commitBlockInUFS(blockId, blockSize);
        currLength -= blockSize;
      }
    }
    Metrics.FILES_COMPLETED.inc();
  }

  /**
   * @param entry the entry to use
   * @throws InvalidPathException if an invalid path is encountered
   * @throws InvalidFileSizeException if an invalid file size is encountered
   * @throws FileAlreadyCompletedException if the file has already been completed
   */
  private void completeFileFromEntry(CompleteFileEntry entry)
      throws InvalidPathException, InvalidFileSizeException, FileAlreadyCompletedException {
    try (LockedInodePath inodePath = mInodeTree
        .lockFullInodePath(entry.getId(), InodeTree.LockMode.WRITE)) {
      completeFileInternal(entry.getBlockIdsList(), inodePath, entry.getLength(),
          entry.getOpTimeMs());
    } catch (FileDoesNotExistException e) {
      throw new RuntimeException(e);
    }
  }

  /**
   * Creates a file (not a directory) for a given path.
   * <p>
   * This operation requires {@link Mode.Bits#WRITE} permission on the parent of this path.
   *
   * @param path the file to create
   * @param options method options
   * @return the file id of the create file
   * @throws InvalidPathException if an invalid path is encountered
   * @throws FileAlreadyExistsException if the file already exists
   * @throws BlockInfoException if an invalid block information is encountered
   * @throws IOException if the creation fails
   * @throws AccessControlException if permission checking fails
   * @throws FileDoesNotExistException if the parent of the path does not exist and the recursive
   *         option is false
   */
  public long createFile(AlluxioURI path, CreateFileOptions options)
      throws AccessControlException, InvalidPathException, FileAlreadyExistsException,
          BlockInfoException, IOException, FileDoesNotExistException {
    Metrics.CREATE_FILES_OPS.inc();
    long flushCounter = AsyncJournalWriter.INVALID_FLUSH_COUNTER;
    try (LockedInodePath inodePath = mInodeTree.lockInodePath(path, InodeTree.LockMode.WRITE)) {
      mPermissionChecker.checkParentPermission(Mode.Bits.WRITE, inodePath);
      mMountTable.checkUnderWritableMountPoint(path);
      flushCounter = createFileAndJournal(inodePath, options);
      return inodePath.getInode().getId();
    } finally {
      // finally runs after resources are closed (unlocked).
      waitForJournalFlush(flushCounter);
    }
  }

  /**
   * Creates a file (not a directory) for a given path.
   * <p>
   * Writes to the journal.
   *
   * @param inodePath the file to create
   * @param options method options
   * @return the file id of the create file
   * @throws FileAlreadyExistsException if the file already exists
   * @throws BlockInfoException if an invalid block information in encountered
   * @throws FileDoesNotExistException if the parent of the path does not exist and the recursive
   *         option is false
   * @throws InvalidPathException if an invalid path is encountered
   * @throws IOException if the creation fails
   */
  private long createFileAndJournal(LockedInodePath inodePath, CreateFileOptions options)
      throws FileAlreadyExistsException, BlockInfoException, FileDoesNotExistException,
      InvalidPathException, IOException {
    InodeTree.CreatePathResult createResult = createFileInternal(inodePath, options);

    return journalCreatePathResult(createResult);
  }

  /**
   * @param inodePath the path to be created
   * @param options method options
   * @return {@link InodeTree.CreatePathResult} with the path creation result
   * @throws InvalidPathException if an invalid path is encountered
   * @throws FileAlreadyExistsException if the file already exists
   * @throws BlockInfoException if invalid block information is encountered
   * @throws IOException if an I/O error occurs
   * @throws FileDoesNotExistException if the parent of the path does not exist and the recursive
   *         option is false
   */
  InodeTree.CreatePathResult createFileInternal(LockedInodePath inodePath,
      CreateFileOptions options)
      throws InvalidPathException, FileAlreadyExistsException, BlockInfoException, IOException,
      FileDoesNotExistException {
    InodeTree.CreatePathResult createResult = mInodeTree.createPath(inodePath, options);
    // If the create succeeded, the list of created inodes will not be empty.
    List<Inode<?>> created = createResult.getCreated();
    InodeFile inode = (InodeFile) created.get(created.size() - 1);
    if (mWhitelist.inList(inodePath.getUri().toString())) {
      inode.setCacheable(true);
    }

    mTtlBuckets.insert(inode);

    Metrics.FILES_CREATED.inc();
    Metrics.DIRECTORIES_CREATED.inc();
    return createResult;
  }

  /**
   * Reinitializes the blocks of an existing open file.
   *
   * @param path the path to the file
   * @param blockSizeBytes the new block size
   * @param ttl the ttl
   * @return the file id
   * @throws InvalidPathException if the path is invalid
   * @throws FileDoesNotExistException if the path does not exist
   */
  // Used by lineage master
  public long reinitializeFile(AlluxioURI path, long blockSizeBytes, long ttl)
      throws InvalidPathException, FileDoesNotExistException {
    long flushCounter = AsyncJournalWriter.INVALID_FLUSH_COUNTER;
    try (LockedInodePath inodePath = mInodeTree.lockFullInodePath(path, InodeTree.LockMode.WRITE)) {
      long id = mInodeTree.reinitializeFile(inodePath, blockSizeBytes, ttl);
      ReinitializeFileEntry reinitializeFile = ReinitializeFileEntry.newBuilder()
          .setPath(path.getPath())
          .setBlockSizeBytes(blockSizeBytes)
          .setTtl(ttl)
          .build();
      flushCounter = appendJournalEntry(
          JournalEntry.newBuilder().setReinitializeFile(reinitializeFile).build());
      return id;
    } finally {
      // finally runs after resources are closed (unlocked).
      waitForJournalFlush(flushCounter);
    }
  }

  /**
   * @param entry the entry to use
   */
  private void resetBlockFileFromEntry(ReinitializeFileEntry entry) {
    try (LockedInodePath inodePath = mInodeTree
        .lockFullInodePath(new AlluxioURI(entry.getPath()), InodeTree.LockMode.WRITE)) {
      mInodeTree.reinitializeFile(inodePath, entry.getBlockSizeBytes(), entry.getTtl());
    } catch (InvalidPathException | FileDoesNotExistException e) {
      throw new RuntimeException(e);
    }
  }

  /**
   * Gets a new block id for the next block of a given file to write to.
   * <p>
   * This operation requires users to have {@link Mode.Bits#WRITE} permission on the path as
   * this API is called when creating a new block for a file.
   *
   * @param path the path of the file to get the next block id for
   * @return the next block id for the given file
   * @throws FileDoesNotExistException if the file does not exist
   * @throws InvalidPathException if the given path is not valid
   * @throws AccessControlException if permission checking fails
   */
  public long getNewBlockIdForFile(AlluxioURI path)
      throws FileDoesNotExistException, InvalidPathException, AccessControlException {
    Metrics.GET_NEW_BLOCK_OPS.inc();
    try (LockedInodePath inodePath = mInodeTree.lockFullInodePath(path, InodeTree.LockMode.WRITE)) {
      mPermissionChecker.checkPermission(Mode.Bits.WRITE, inodePath);
      Metrics.NEW_BLOCKS_GOT.inc();
      return inodePath.getInodeFile().getNewBlockId();
    }
  }

  /**
   * @return a copy of the current mount table
   */
  public Map<String, MountInfo> getMountTable() {
    return mMountTable.getMountTable();
  }

  /**
   * @return the number of files and directories
   */
  public int getNumberOfPaths() {
    return mInodeTree.getSize();
  }

  /**
   * @return the number of pinned files and directories
   */
  public int getNumberOfPinnedFiles() {
    return mInodeTree.getPinnedSize();
  }

  /**
   * Deletes a given path.
   * <p>
   * This operation requires user to have {@link Mode.Bits#WRITE}
   * permission on the parent of the path.
   *
   * @param path the path to delete
   * @param recursive if true, will delete all its children
   * @throws DirectoryNotEmptyException if recursive is false and the file is a nonempty directory
   * @throws FileDoesNotExistException if the file does not exist
   * @throws IOException if an I/O error occurs
   * @throws AccessControlException if permission checking fails
   * @throws InvalidPathException if the path is invalid
   */
  public void delete(AlluxioURI path, boolean recursive)
      throws IOException, FileDoesNotExistException, DirectoryNotEmptyException,
          InvalidPathException, AccessControlException {
    Metrics.DELETE_PATHS_OPS.inc();
    long flushCounter = AsyncJournalWriter.INVALID_FLUSH_COUNTER;
    try (LockedInodePath inodePath = mInodeTree.lockFullInodePath(path, InodeTree.LockMode.WRITE)) {
      mPermissionChecker.checkParentPermission(Mode.Bits.WRITE, inodePath);
      mMountTable.checkUnderWritableMountPoint(path);
      flushCounter = deleteAndJournal(inodePath, recursive);
    } finally {
      // finally runs after resources are closed (unlocked).
      waitForJournalFlush(flushCounter);
    }
  }

  /**
   * Deletes a given path.
   * <p>
   * Writes to the journal.
   *
   * @param inodePath the path to delete
   * @param recursive if true, will delete all its children
   * @return the flush counter for journaling
   * @throws InvalidPathException if the path is invalid
   * @throws FileDoesNotExistException if the file does not exist
   * @throws IOException if an I/O error occurs
   * @throws DirectoryNotEmptyException if recursive is false and the file is a nonempty directory
   */
  private long deleteAndJournal(LockedInodePath inodePath, boolean recursive)
      throws InvalidPathException, FileDoesNotExistException, IOException,
      DirectoryNotEmptyException {
    Inode<?> inode = inodePath.getInode();
    long fileId = inode.getId();
    long opTimeMs = System.currentTimeMillis();
    deleteInternal(inodePath, recursive, false, opTimeMs);
    DeleteFileEntry deleteFile = DeleteFileEntry.newBuilder()
        .setId(fileId)
        .setRecursive(recursive)
        .setOpTimeMs(opTimeMs)
        .build();
    return appendJournalEntry(JournalEntry.newBuilder().setDeleteFile(deleteFile).build());
  }

  /**
   * @param entry the entry to use
   */
  private void deleteFromEntry(DeleteFileEntry entry) {
    Metrics.DELETE_PATHS_OPS.inc();
    try (LockedInodePath inodePath = mInodeTree
        .lockFullInodePath(entry.getId(), InodeTree.LockMode.WRITE)) {
      deleteInternal(inodePath, entry.getRecursive(), true, entry.getOpTimeMs());
    } catch (Exception e) {
      throw new RuntimeException(e);
    }
  }

  /**
   * Convenience method for avoiding {@link DirectoryNotEmptyException} when calling
   * {@link #deleteInternal(LockedInodePath, boolean, boolean, long)}.
   *
   * @param inodePath the {@link LockedInodePath} to delete
   * @param replayed whether the operation is a result of replaying the journal
   * @param opTimeMs the time of the operation
   * @throws FileDoesNotExistException if a non-existent file is encountered
   * @throws InvalidPathException if the fileId is for the root directory
   * @throws IOException if an I/O error is encountered
   */
  private void deleteRecursiveInternal(LockedInodePath inodePath, boolean replayed, long opTimeMs)
      throws FileDoesNotExistException, IOException, InvalidPathException {
    try {
      deleteInternal(inodePath, true, replayed, opTimeMs);
    } catch (DirectoryNotEmptyException e) {
      throw new IllegalStateException(
          "deleteInternal should never throw DirectoryNotEmptyException when recursive is true", e);
    }
  }

  /**
   * Implements file deletion.
   *
   * @param inodePath the file {@link LockedInodePath}
   * @param recursive if the file id identifies a directory, this flag specifies whether the
   *        directory content should be deleted recursively
   * @param replayed whether the operation is a result of replaying the journal
   * @param opTimeMs the time of the operation
   * @throws FileDoesNotExistException if a non-existent file is encountered
   * @throws IOException if an I/O error is encountered
   * @throws InvalidPathException if the specified path is the root
   * @throws DirectoryNotEmptyException if recursive is false and the file is a nonempty directory
   */
  private void deleteInternal(LockedInodePath inodePath, boolean recursive, boolean replayed,
      long opTimeMs) throws FileDoesNotExistException, IOException, DirectoryNotEmptyException,
      InvalidPathException {
    // TODO(jiri): A crash after any UFS object is deleted and before the delete operation is
    // journaled will result in an inconsistency between Alluxio and UFS.
    if (!inodePath.fullPathExists()) {
      return;
    }
    Inode<?> inode = inodePath.getInode();
    if (inode == null) {
      return;
    }
    if (inode.isDirectory() && !recursive && ((InodeDirectory) inode).getNumberOfChildren() > 0) {
      // inode is nonempty, and we don't want to delete a nonempty directory unless recursive is
      // true
      throw new DirectoryNotEmptyException(ExceptionMessage.DELETE_NONEMPTY_DIRECTORY_NONRECURSIVE,
          inode.getName());
    }
    if (mInodeTree.isRootId(inode.getId())) {
      // The root cannot be deleted.
      throw new InvalidPathException(ExceptionMessage.DELETE_ROOT_DIRECTORY.getMessage());
    }

    List<Inode<?>> delInodes = new ArrayList<>();
    delInodes.add(inode);

    try (InodeLockList lockList = mInodeTree.lockDescendants(inodePath, InodeTree.LockMode.WRITE)) {
      delInodes.addAll(lockList.getInodes());

      TempInodePathForDescendant tempInodePath = new TempInodePathForDescendant(inodePath);
      // We go through each inode, removing it from its parent set and from mDelInodes. If it's a
      // file, we deal with the checkpoints and blocks as well.
      for (int i = delInodes.size() - 1; i >= 0; i--) {
        Inode<?> delInode = delInodes.get(i);
        // the path to delInode for getPath should already be locked.
        AlluxioURI alluxioUriToDel = mInodeTree.getPath(delInode);
        tempInodePath.setDescendant(delInode, alluxioUriToDel);

        // TODO(jiri): What should the Alluxio behavior be when a UFS delete operation fails?
        // Currently, it will result in an inconsistency between Alluxio and UFS.
        if (!replayed && delInode.isPersisted()) {
          try {
            // If this is a mount point, we have deleted all the children and can unmount it
            // TODO(calvin): Add tests (ALLUXIO-1831)
            if (mMountTable.isMountPoint(alluxioUriToDel)) {
              unmountInternal(alluxioUriToDel);
            } else {
              // Delete the file in the under file system.
              MountTable.Resolution resolution = mMountTable.resolve(alluxioUriToDel);
              String ufsUri = resolution.getUri().toString();
              UnderFileSystem ufs = resolution.getUfs();
              if (!ufs.delete(ufsUri, true)) {
                if (ufs.exists(ufsUri)) {
                  LOG.error("Failed to delete {} from the under file system", ufsUri);
                  throw new IOException(ExceptionMessage.DELETE_FAILED_UFS.getMessage(ufsUri));
                }
                LOG.warn("The file to delete does not exist in under file system: {}", ufsUri);
              }
            }
          } catch (InvalidPathException e) {
            LOG.warn(e.getMessage());
          }
        }

        if (delInode.isFile()) {
          // Remove corresponding blocks from workers and delete metadata in master.
          mBlockMaster.removeBlocks(((InodeFile) delInode).getBlockIds(), true /* delete */);
        }

        mInodeTree.deleteInode(tempInodePath, opTimeMs);
      }
    }

    Metrics.PATHS_DELETED.inc(delInodes.size());
  }

  /**
   * Gets the {@link FileBlockInfo} for all blocks of a file. If path is a directory, an exception
   * is thrown.
   * <p>
   * This operation requires the client user to have {@link Mode.Bits#READ} permission on the
   * the path.
   *
   * @param path the path to get the info for
   * @return a list of {@link FileBlockInfo} for all the blocks of the given path
   * @throws FileDoesNotExistException if the file does not exist or path is a directory
   * @throws InvalidPathException if the path of the given file is invalid
   * @throws AccessControlException if permission checking fails
   */
  public List<FileBlockInfo> getFileBlockInfoList(AlluxioURI path)
      throws FileDoesNotExistException, InvalidPathException, AccessControlException {
    Metrics.GET_FILE_BLOCK_INFO_OPS.inc();
    try (LockedInodePath inodePath = mInodeTree.lockFullInodePath(path, InodeTree.LockMode.READ)) {
      mPermissionChecker.checkPermission(Mode.Bits.READ, inodePath);
      List<FileBlockInfo> ret = getFileBlockInfoListInternal(inodePath);
      Metrics.FILE_BLOCK_INFOS_GOT.inc();
      return ret;
    }
  }

  /**
   * @param inodePath the {@link LockedInodePath} to get the info for
   * @return a list of {@link FileBlockInfo} for all the blocks of the given inode
   * @throws InvalidPathException if the path of the given file is invalid
   */
  private List<FileBlockInfo> getFileBlockInfoListInternal(LockedInodePath inodePath)
    throws InvalidPathException, FileDoesNotExistException {
    InodeFile file = inodePath.getInodeFile();
    List<BlockInfo> blockInfoList = mBlockMaster.getBlockInfoList(file.getBlockIds());

    List<FileBlockInfo> ret = new ArrayList<>();
    for (BlockInfo blockInfo : blockInfoList) {
      ret.add(generateFileBlockInfo(inodePath, blockInfo));
    }
    return ret;
  }

  /**
   * Generates a {@link FileBlockInfo} object from internal metadata. This adds file information to
   * the block, such as the file offset, and additional UFS locations for the block.
   *
   * @param inodePath the file the block is a part of
   * @param blockInfo the {@link BlockInfo} to generate the {@link FileBlockInfo} from
   * @return a new {@link FileBlockInfo} for the block
   * @throws InvalidPathException if the mount table is not able to resolve the file
   */
  private FileBlockInfo generateFileBlockInfo(LockedInodePath inodePath, BlockInfo blockInfo)
      throws InvalidPathException, FileDoesNotExistException {
    InodeFile file = inodePath.getInodeFile();
    FileBlockInfo fileBlockInfo = new FileBlockInfo();
    fileBlockInfo.setBlockInfo(blockInfo);
    fileBlockInfo.setUfsLocations(new ArrayList<String>());

    // The sequence number part of the block id is the block index.
    long offset = file.getBlockSizeBytes() * BlockId.getSequenceNumber(blockInfo.getBlockId());
    fileBlockInfo.setOffset(offset);

    if (fileBlockInfo.getBlockInfo().getLocations().isEmpty() && file.isPersisted()) {
      // No alluxio locations, but there is a checkpoint in the under storage system. Add the
      // locations from the under storage system.
      MountTable.Resolution resolution = mMountTable.resolve(inodePath.getUri());
      String ufsUri = resolution.getUri().toString();
      UnderFileSystem ufs = resolution.getUfs();
      List<String> locs;
      try {
        locs = ufs.getFileLocations(ufsUri, fileBlockInfo.getOffset());
      } catch (IOException e) {
        return fileBlockInfo;
      }
      if (locs != null) {
        for (String loc : locs) {
          fileBlockInfo.getUfsLocations().add(loc);
        }
      }
    }
    return fileBlockInfo;
  }

  /**
   * Returns whether the inodeFile is fully in memory or not. The file is fully in memory only if
   * all the blocks of the file are in memory, in other words, the in memory percentage is 100.
   *
   * @return true if the file is fully in memory, false otherwise
   */
  private boolean isFullyInMemory(InodeFile inode) {
    return getInMemoryPercentage(inode) == 100;
  }

  /**
   * @return absolute paths of all in memory files
   */
  public List<AlluxioURI> getInMemoryFiles() {
    List<AlluxioURI> ret = new ArrayList<>();
    getInMemoryFilesInternal(mInodeTree.getRoot(), new AlluxioURI(AlluxioURI.SEPARATOR), ret);
    return ret;
  }

  private void getInMemoryFilesInternal(Inode<?> inode, AlluxioURI uri,
      List<AlluxioURI> inMemoryFiles) {
    inode.lockRead();
    try {
      AlluxioURI newUri = uri.join(inode.getName());
      if (inode.isFile()) {
        if (isFullyInMemory((InodeFile) inode)) {
          inMemoryFiles.add(newUri);
        }
      } else {
        // This inode is a directory.
        Set<Inode<?>> children = ((InodeDirectory) inode).getChildren();
        for (Inode<?> child : children) {
          getInMemoryFilesInternal(child, newUri, inMemoryFiles);
        }
      }
    } finally {
      inode.unlockRead();
    }
  }

  /**
   * Gets the in-memory percentage of an Inode. For a file that has all blocks in memory, it returns
   * 100; for a file that has no block in memory, it returns 0. Returns 0 for a directory.
   *
   * @param inode the inode
   * @return the in memory percentage
   */
  private int getInMemoryPercentage(Inode<?> inode) {
    if (!inode.isFile()) {
      return 0;
    }
    InodeFile inodeFile = (InodeFile) inode;

    long length = inodeFile.getLength();
    if (length == 0) {
      return 100;
    }

    long inMemoryLength = 0;
    for (BlockInfo info : mBlockMaster.getBlockInfoList(inodeFile.getBlockIds())) {
      if (isInTopStorageTier(info)) {
        inMemoryLength += info.getLength();
      }
    }
    return (int) (inMemoryLength * 100 / length);
  }

  /**
   * @return true if the given block is in the top storage level in some worker, false otherwise
   */
  private boolean isInTopStorageTier(BlockInfo blockInfo) {
    for (BlockLocation location : blockInfo.getLocations()) {
      if (mBlockMaster.getGlobalStorageTierAssoc().getOrdinal(location.getTierAlias()) == 0) {
        return true;
      }
    }
    return false;
  }

  /**
   * Creates a directory for a given path.
   * <p>
   * This operation requires the client user to have
   * {@link Mode.Bits#WRITE} permission on the parent of the path.
   *
   * @param path the path of the directory
   * @param options method options
   * @throws InvalidPathException when the path is invalid, please see documentation on
   *         {@link InodeTree#createPath(LockedInodePath, CreatePathOptions)} for more details
   * @throws FileAlreadyExistsException when there is already a file at path
   * @throws IOException if a non-Alluxio related exception occurs
   * @throws AccessControlException if permission checking fails
   * @throws FileDoesNotExistException if the parent of the path does not exist and the recursive
   *         option is false
   */
  public void createDirectory(AlluxioURI path, CreateDirectoryOptions options)
      throws InvalidPathException, FileAlreadyExistsException, IOException, AccessControlException,
      FileDoesNotExistException {
    LOG.debug("createDirectory {} ", path);
    Metrics.CREATE_DIRECTORIES_OPS.inc();
    long flushCounter = AsyncJournalWriter.INVALID_FLUSH_COUNTER;
    try (LockedInodePath inodePath = mInodeTree.lockInodePath(path, InodeTree.LockMode.WRITE)) {
      mPermissionChecker.checkParentPermission(Mode.Bits.WRITE, inodePath);
      mMountTable.checkUnderWritableMountPoint(path);
      flushCounter = createDirectoryAndJournal(inodePath, options);
    } finally {
      // finally runs after resources are closed (unlocked).
      waitForJournalFlush(flushCounter);
    }
  }

  /**
   * Creates a directory for a given path.
   * <p>
   * Writes to the journal.
   *
   * @param inodePath the {@link LockedInodePath} of the directory
   * @param options method options
   * @return the flush counter for journaling
   * @throws FileAlreadyExistsException when there is already a file at path
   * @throws FileDoesNotExistException if the parent of the path does not exist and the recursive
   *         option is false
   * @throws InvalidPathException when the path is invalid, please see documentation on
   *         {@link InodeTree#createPath(LockedInodePath, CreatePathOptions)} for more details
   * @throws AccessControlException if permission checking fails
   * @throws IOException if a non-Alluxio related exception occurs
   */
  private long createDirectoryAndJournal(LockedInodePath inodePath, CreateDirectoryOptions options)
      throws FileAlreadyExistsException, FileDoesNotExistException, InvalidPathException,
      AccessControlException, IOException {
    InodeTree.CreatePathResult createResult = createDirectoryInternal(inodePath, options);
    long counter = journalCreatePathResult(createResult);
    Metrics.DIRECTORIES_CREATED.inc();
    return counter;
  }

  /**
   * Implementation of directory creation for a given path.
   *
   * @param inodePath the path of the directory
   * @param options method options
   * @return an {@link alluxio.master.file.meta.InodeTree.CreatePathResult} representing the
   *         modified inodes and created inodes during path creation
   * @throws InvalidPathException when the path is invalid, please see documentation on
   *         {@link InodeTree#createPath(LockedInodePath, CreatePathOptions)} for more details
   * @throws FileAlreadyExistsException when there is already a file at path
   * @throws IOException if a non-Alluxio related exception occurs
   * @throws AccessControlException if permission checking fails
   */
  private InodeTree.CreatePathResult createDirectoryInternal(LockedInodePath inodePath,
      CreateDirectoryOptions options) throws InvalidPathException, FileAlreadyExistsException,
      IOException, AccessControlException, FileDoesNotExistException {
    try {
      return mInodeTree.createPath(inodePath, options);
    } catch (BlockInfoException e) {
      // Since we are creating a directory, the block size is ignored, no such exception should
      // happen.
      Throwables.propagate(e);
    }
    return null;
  }

  /**
   * Journals the {@link InodeTree.CreatePathResult}. This does not flush the journal.
   * Synchronization is required outside of this method.
   *
   * @param createResult the {@link InodeTree.CreatePathResult} to journal
   * @return the flush counter for journaling
   */
  private long journalCreatePathResult(InodeTree.CreatePathResult createResult) {
    long counter = AsyncJournalWriter.INVALID_FLUSH_COUNTER;
    for (Inode<?> inode : createResult.getModified()) {
      InodeLastModificationTimeEntry inodeLastModificationTime =
          InodeLastModificationTimeEntry.newBuilder()
          .setId(inode.getId())
          .setLastModificationTimeMs(inode.getLastModificationTimeMs())
          .build();
      counter = appendJournalEntry(JournalEntry.newBuilder()
          .setInodeLastModificationTime(inodeLastModificationTime).build());
    }
    boolean createdDir = false;
    for (Inode<?> inode : createResult.getCreated()) {
      counter = appendJournalEntry(inode.toJournalEntry());
      if (inode.isDirectory()) {
        createdDir = true;
      }
    }
    if (createdDir) {
      // At least one directory was created, so journal the state of the directory id generator.
      counter = appendJournalEntry(mDirectoryIdGenerator.toJournalEntry());
    }
    for (Inode<?> inode : createResult.getPersisted()) {
      PersistDirectoryEntry persistDirectory = PersistDirectoryEntry.newBuilder()
          .setId(inode.getId())
          .build();
      counter = appendJournalEntry(
          JournalEntry.newBuilder().setPersistDirectory(persistDirectory).build());
    }
    return counter;
  }

  /**
   * Renames a file to a destination.
   * <p>
   * This operation requires users to have
   * {@link Mode.Bits#WRITE} permission on the parent of the src path, and
   * {@link Mode.Bits#WRITE} permission on the parent of the dst path.
   *
   * @param srcPath the source path to rename
   * @param dstPath the destination path to rename the file to
   * @throws FileDoesNotExistException if a non-existent file is encountered
   * @throws InvalidPathException if an invalid path is encountered
   * @throws IOException if an I/O error occurs
   * @throws AccessControlException if permission checking fails
   * @throws FileAlreadyExistsException if the file already exists
   */
  public void rename(AlluxioURI srcPath, AlluxioURI dstPath) throws FileAlreadyExistsException,
      FileDoesNotExistException, InvalidPathException, IOException, AccessControlException {
    Metrics.RENAME_PATH_OPS.inc();
    long flushCounter = AsyncJournalWriter.INVALID_FLUSH_COUNTER;
    // Both src and dst paths should lock WRITE_PARENT, to modify the parent inodes for both paths.
    try (InodePathPair inodePathPair = mInodeTree
        .lockInodePathPair(srcPath, InodeTree.LockMode.WRITE_PARENT, dstPath,
            InodeTree.LockMode.WRITE_PARENT)) {
      LockedInodePath srcInodePath = inodePathPair.getFirst();
      LockedInodePath dstInodePath = inodePathPair.getSecond();
      mPermissionChecker.checkParentPermission(Mode.Bits.WRITE, srcInodePath);
      mPermissionChecker.checkParentPermission(Mode.Bits.WRITE, dstInodePath);
      mMountTable.checkUnderWritableMountPoint(srcPath);
      mMountTable.checkUnderWritableMountPoint(dstPath);
      flushCounter = renameAndJournal(srcInodePath, dstInodePath);
      LOG.debug("Renamed {} to {}", srcPath, dstPath);
    } finally {
      // finally runs after resources are closed (unlocked).
      waitForJournalFlush(flushCounter);
    }
  }

  /**
   * Renames a file to a destination.
   * <p>
   * Writes to the journal.
   *
   * @param srcInodePath the source path to rename
   * @param dstInodePath the destination path to rename the file to
   * @return the flush counter for journaling
   * @throws InvalidPathException if an invalid path is encountered
   * @throws FileDoesNotExistException if a non-existent file is encountered
   * @throws FileAlreadyExistsException if the file already exists
   * @throws IOException if an I/O error occurs
   */
  private long renameAndJournal(LockedInodePath srcInodePath, LockedInodePath dstInodePath)
      throws InvalidPathException, FileDoesNotExistException, FileAlreadyExistsException,
      IOException {
    if (!srcInodePath.fullPathExists()) {
      throw new FileDoesNotExistException(
          ExceptionMessage.PATH_DOES_NOT_EXIST.getMessage(srcInodePath.getUri()));
    }

    Inode<?> srcInode = srcInodePath.getInode();
    // Renaming path to itself is a no-op.
    if (srcInodePath.getUri().equals(dstInodePath.getUri())) {
      return AsyncJournalWriter.INVALID_FLUSH_COUNTER;
    }
    // Renaming the root is not allowed.
    if (srcInodePath.getUri().isRoot()) {
      throw new InvalidPathException(ExceptionMessage.ROOT_CANNOT_BE_RENAMED.getMessage());
    }
    if (dstInodePath.getUri().isRoot()) {
      throw new InvalidPathException(ExceptionMessage.RENAME_CANNOT_BE_TO_ROOT.getMessage());
    }
    // Renaming across mount points is not allowed.
    String srcMount = mMountTable.getMountPoint(srcInodePath.getUri());
    String dstMount = mMountTable.getMountPoint(dstInodePath.getUri());
    if ((srcMount == null && dstMount != null) || (srcMount != null && dstMount == null)
        || (srcMount != null && dstMount != null && !srcMount.equals(dstMount))) {
      throw new InvalidPathException(ExceptionMessage.RENAME_CANNOT_BE_ACROSS_MOUNTS.getMessage(
          srcInodePath.getUri(), dstInodePath.getUri()));
    }
    // Renaming onto a mount point is not allowed.
    if (mMountTable.isMountPoint(dstInodePath.getUri())) {
      throw new InvalidPathException(
          ExceptionMessage.RENAME_CANNOT_BE_ONTO_MOUNT_POINT.getMessage(dstInodePath.getUri()));
    }
    // Renaming a path to one of its subpaths is not allowed. Check for that, by making sure
    // srcComponents isn't a prefix of dstComponents.
    if (PathUtils.hasPrefix(dstInodePath.getUri().getPath(), srcInodePath.getUri().getPath())) {
      throw new InvalidPathException(ExceptionMessage.RENAME_CANNOT_BE_TO_SUBDIRECTORY.getMessage(
          srcInodePath.getUri(), dstInodePath.getUri()));
    }

    // Get the inodes of the src and dst parents.
    Inode<?> srcParentInode = srcInodePath.getParentInodeDirectory();
    if (!srcParentInode.isDirectory()) {
      throw new InvalidPathException(
          ExceptionMessage.PATH_MUST_HAVE_VALID_PARENT.getMessage(srcInodePath.getUri()));
    }
    Inode<?> dstParentInode = dstInodePath.getParentInodeDirectory();
    if (!dstParentInode.isDirectory()) {
      throw new InvalidPathException(
          ExceptionMessage.PATH_MUST_HAVE_VALID_PARENT.getMessage(dstInodePath.getUri()));
    }

    // Make sure destination path does not exist
    if (dstInodePath.fullPathExists()) {
      throw new FileAlreadyExistsException(
          ExceptionMessage.FILE_ALREADY_EXISTS.getMessage(dstInodePath.getUri()));
    }

    // Now we remove srcInode from its parent and insert it into dstPath's parent
    long opTimeMs = System.currentTimeMillis();
    renameInternal(srcInodePath, dstInodePath, false, opTimeMs);
    List<Inode<?>> persistedInodes = propagatePersistedInternal(srcInodePath, false);
    journalPersistedInodes(persistedInodes);

    RenameEntry rename = RenameEntry.newBuilder()
        .setId(srcInode.getId())
        .setDstPath(dstInodePath.getUri().getPath())
        .setOpTimeMs(opTimeMs)
        .build();
    return appendJournalEntry(JournalEntry.newBuilder().setRename(rename).build());
  }

  /**
   * Implements renaming.
   *
   * @param srcInodePath the path of the rename source
   * @param dstInodePath the path to the rename destination
   * @param replayed whether the operation is a result of replaying the journal
   * @param opTimeMs the time of the operation
   * @throws FileDoesNotExistException if a non-existent file is encountered
   * @throws InvalidPathException if an invalid path is encountered
   * @throws IOException if an I/O error is encountered
   */
  void renameInternal(LockedInodePath srcInodePath, LockedInodePath dstInodePath, boolean replayed,
      long opTimeMs) throws FileDoesNotExistException, InvalidPathException, IOException {
    Inode<?> srcInode = srcInodePath.getInode();
    AlluxioURI srcPath = srcInodePath.getUri();
    AlluxioURI dstPath = dstInodePath.getUri();
    LOG.debug("Renaming {} to {}", srcPath, dstPath);
    InodeDirectory srcParentInode = srcInodePath.getParentInodeDirectory();

    // If the source file is persisted, rename it in the UFS.
    if (!replayed && srcInode.isPersisted()) {
      MountTable.Resolution resolution = mMountTable.resolve(srcPath);

      String ufsSrcUri = resolution.getUri().toString();
      UnderFileSystem ufs = resolution.getUfs();
      String ufsDstUri = mMountTable.resolve(dstPath).getUri().toString();
      String parentUri = new AlluxioURI(ufsDstUri).getParent().toString();
      if (!ufs.exists(parentUri)) {
        Permission parentPerm = new Permission(srcParentInode.getOwner(), srcParentInode.getGroup(),
            srcParentInode.getMode());
        MkdirsOptions parentMkdirsOptions = new MkdirsOptions().setCreateParent(true)
            .setPermission(parentPerm);
        if (!ufs.mkdirs(parentUri, parentMkdirsOptions)) {
          throw new IOException(ExceptionMessage.FAILED_UFS_CREATE.getMessage(parentUri));
        }
      }
      if (!ufs.rename(ufsSrcUri, ufsDstUri)) {
        throw new IOException(
            ExceptionMessage.FAILED_UFS_RENAME.getMessage(ufsSrcUri, ufsDstUri));
      }
    }

    // TODO(jiri): A crash between now and the time the rename operation is journaled will result in
    // an inconsistency between Alluxio and UFS.
    InodeDirectory dstParentInode = dstInodePath.getParentInodeDirectory();
    srcParentInode.removeChild(srcInode);
    srcParentInode.setLastModificationTimeMs(opTimeMs);
    srcInode.setParentId(dstParentInode.getId());
    srcInode.setName(dstPath.getName());
    dstParentInode.addChild(srcInode);
    dstParentInode.setLastModificationTimeMs(opTimeMs);
    Metrics.PATHS_RENAMED.inc();
  }

  /**
   * @param entry the entry to use
   */
  private void renameFromEntry(RenameEntry entry) {
    Metrics.RENAME_PATH_OPS.inc();
    // Determine the srcPath and dstPath
    AlluxioURI srcPath;
    try (LockedInodePath inodePath = mInodeTree
        .lockFullInodePath(entry.getId(), InodeTree.LockMode.READ)) {
      srcPath = inodePath.getUri();
    } catch (Exception e) {
      throw new RuntimeException(e);
    }
    AlluxioURI dstPath = new AlluxioURI(entry.getDstPath());

    // Both src and dst paths should lock WRITE_PARENT, to modify the parent inodes for both paths.
    try (InodePathPair inodePathPair = mInodeTree
        .lockInodePathPair(srcPath, InodeTree.LockMode.WRITE_PARENT, dstPath,
            InodeTree.LockMode.WRITE_PARENT)) {
      LockedInodePath srcInodePath = inodePathPair.getFirst();
      LockedInodePath dstInodePath = inodePathPair.getSecond();
      renameInternal(srcInodePath, dstInodePath, true, entry.getOpTimeMs());
    } catch (Exception e) {
      throw new RuntimeException(e);
    }
  }

  /**
   * Propagates the persisted status to all parents of the given inode in the same mount partition.
   *
   * @param inodePath the inode to start the propagation at
   * @param replayed whether the invocation is a result of replaying the journal
   * @return list of inodes which were marked as persisted
   * @throws FileDoesNotExistException if a non-existent file is encountered
   */
  private List<Inode<?>> propagatePersistedInternal(LockedInodePath inodePath, boolean replayed)
      throws FileDoesNotExistException {
    Inode<?> inode = inodePath.getInode();
    if (!inode.isPersisted()) {
      return Collections.emptyList();
    }

    List<Inode<?>> inodes = inodePath.getInodeList();
    // Traverse the inodes from target inode to the root.
    Collections.reverse(inodes);
    // Skip the first, to not examine the target inode itself.
    inodes = inodes.subList(1, inodes.size());

    List<Inode<?>> persistedInodes = new ArrayList<>();
    for (Inode<?> handle : inodes) {
      // the path is already locked.
      AlluxioURI path = mInodeTree.getPath(handle);
      if (mMountTable.isMountPoint(path)) {
        // Stop propagating the persisted status at mount points.
        break;
      }
      if (handle.isPersisted()) {
        // Stop if a persisted directory is encountered.
        break;
      }
      handle.setPersistenceState(PersistenceState.PERSISTED);
      if (!replayed) {
        persistedInodes.add(inode);
      }
    }
    return persistedInodes;
  }

  /**
   * Journals the list of persisted inodes returned from
   * {@link #propagatePersistedInternal(LockedInodePath, boolean)}. This does not flush the journal.
   *
   * @param persistedInodes the list of persisted inodes to journal
   * @return the flush counter for journaling
   */
  private long journalPersistedInodes(List<Inode<?>> persistedInodes) {
    long counter = AsyncJournalWriter.INVALID_FLUSH_COUNTER;
    for (Inode<?> inode : persistedInodes) {
      PersistDirectoryEntry persistDirectory =
          PersistDirectoryEntry.newBuilder().setId(inode.getId()).build();
      counter = appendJournalEntry(
          JournalEntry.newBuilder().setPersistDirectory(persistDirectory).build());
    }
    return counter;
  }

  /**
   * Frees or evicts all of the blocks of the file from alluxio storage. If the given file is a
   * directory, and the 'recursive' flag is enabled, all descendant files will also be freed.
   * <p>
   * This operation requires users to have {@link Mode.Bits#READ} permission on the path.
   *
   * @param path the path to free
   * @param recursive if true, and the file is a directory, all descendants will be freed
   * @return true if the file was freed
   * @throws FileDoesNotExistException if the file does not exist
   * @throws AccessControlException if permission checking fails
   * @throws InvalidPathException if the given path is invalid
   */
  public boolean free(AlluxioURI path, boolean recursive)
      throws FileDoesNotExistException, InvalidPathException, AccessControlException {
    Metrics.FREE_FILE_OPS.inc();
    try (LockedInodePath inodePath = mInodeTree.lockFullInodePath(path, InodeTree.LockMode.READ)) {
      mPermissionChecker.checkPermission(Mode.Bits.READ, inodePath);
      return freeInternal(inodePath, recursive);
    }
  }

  /**
   * Implements free operation.
   *
   * @param inodePath inode of the path to free
   * @param recursive if true, and the file is a directory, all descendants will be freed
   * @return true if the file was freed
   */
  private boolean freeInternal(LockedInodePath inodePath, boolean recursive)
      throws FileDoesNotExistException {
    Inode<?> inode = inodePath.getInode();
    if (inode.isDirectory() && !recursive && ((InodeDirectory) inode).getNumberOfChildren() > 0) {
      // inode is nonempty, and we don't want to free a nonempty directory unless recursive is
      // true
      return false;
    }

    List<Inode<?>> freeInodes = new ArrayList<>();
    freeInodes.add(inode);

    try (InodeLockList lockList = mInodeTree.lockDescendants(inodePath, InodeTree.LockMode.READ)) {
      freeInodes.addAll(lockList.getInodes());

      // We go through each inode.
      for (int i = freeInodes.size() - 1; i >= 0; i--) {
        Inode<?> freeInode = freeInodes.get(i);

        if (freeInode.isFile()) {
          // Remove corresponding blocks from workers.
          mBlockMaster.removeBlocks(((InodeFile) freeInode).getBlockIds(), false /* delete */);
        }
      }
    }

    Metrics.FILES_FREED.inc(freeInodes.size());
    return true;
  }

  /**
   * Gets the path of a file with the given id.
   *
   * @param fileId the id of the file to look up
   * @return the path of the file
   * @throws FileDoesNotExistException raise if the file does not exist
   */
  // Currently used by Lineage Master
  // TODO(binfan): Add permission checking for internal APIs
  public AlluxioURI getPath(long fileId) throws FileDoesNotExistException {
    try (
        LockedInodePath inodePath = mInodeTree.lockFullInodePath(fileId, InodeTree.LockMode.READ)) {
      // the path is already locked.
      return mInodeTree.getPath(inodePath.getInode());
    }
  }

  /**
   * @return the set of inode ids which are pinned
   */
  public Set<Long> getPinIdList() {
    return mInodeTree.getPinIdSet();
  }

  /**
   * @return the ufs address for this master
   */
  public String getUfsAddress() {
    return Configuration.get(PropertyKey.UNDERFS_ADDRESS);
  }

  /**
   * @return the white list
   */
  public List<String> getWhiteList() {
    return mWhitelist.getList();
  }

  /**
   * @return all the files lost on the workers
   */
  public List<Long> getLostFiles() {
    Set<Long> lostFiles = new HashSet<>();
    for (long blockId : mBlockMaster.getLostBlocks()) {
      // the file id is the container id of the block id
      long containerId = BlockId.getContainerId(blockId);
      long fileId = IdUtils.createFileId(containerId);
      lostFiles.add(fileId);
    }
    return new ArrayList<>(lostFiles);
  }

  /**
   * Reports a file as lost.
   *
   * @param fileId the id of the file
   * @throws FileDoesNotExistException if the file does not exist
   */
  // Currently used by Lineage Master
  // TODO(binfan): Add permission checking for internal APIs
  public void reportLostFile(long fileId) throws FileDoesNotExistException {
    try (
        LockedInodePath inodePath = mInodeTree.lockFullInodePath(fileId, InodeTree.LockMode.READ)) {
      Inode<?> inode = inodePath.getInode();
      if (inode.isDirectory()) {
        LOG.warn("Reported file is a directory {}", inode);
        return;
      }

      List<Long> blockIds = new ArrayList<>();
      try {
        for (FileBlockInfo fileBlockInfo : getFileBlockInfoListInternal(inodePath)) {
          blockIds.add(fileBlockInfo.getBlockInfo().getBlockId());
        }
      } catch (InvalidPathException e) {
        LOG.info("Failed to get file info {}", fileId, e);
      }
      mBlockMaster.reportLostBlocks(blockIds);
      LOG.info("Reported file loss of blocks {}. Alluxio will recompute it: {}", blockIds, fileId);
    }
  }

  /**
   * Loads metadata for the object identified by the given path from UFS into Alluxio.
   * <p>
   * This operation requires users to have {@link Mode.Bits#WRITE} permission on the path
   * and its parent path if path is a file, or {@link Mode.Bits#WRITE} permission on the
   * parent path if path is a directory.
   *
   * @param path the path for which metadata should be loaded
   * @param options the load metadata options
   * @return the file id of the loaded path
   * @throws BlockInfoException if an invalid block size is encountered
   * @throws FileDoesNotExistException if there is no UFS path
   * @throws InvalidPathException if invalid path is encountered
   * @throws InvalidFileSizeException if invalid file size is encountered
   * @throws FileAlreadyCompletedException if the file is already completed
   * @throws IOException if an I/O error occurs
   * @throws AccessControlException if permission checking fails
   */
  public long loadMetadata(AlluxioURI path, LoadMetadataOptions options)
      throws BlockInfoException, FileDoesNotExistException, InvalidPathException,
      InvalidFileSizeException, FileAlreadyCompletedException, IOException, AccessControlException {
    long flushCounter = AsyncJournalWriter.INVALID_FLUSH_COUNTER;
    try (LockedInodePath inodePath = mInodeTree.lockInodePath(path, InodeTree.LockMode.WRITE)) {
      mPermissionChecker.checkParentPermission(Mode.Bits.WRITE, inodePath);
      flushCounter = loadMetadataAndJournal(inodePath, options);
      return inodePath.getInode().getId();
    } finally {
      // finally runs after resources are closed (unlocked).
      waitForJournalFlush(flushCounter);
    }
  }

  /**
   * Loads metadata for the object identified by the given path from UFS into Alluxio.
   * <p>
   * Writes to the journal.
   *
   * @param inodePath the path for which metadata should be loaded
   * @param options the load metadata options
   * @return the flush counter for journaling
   * @throws InvalidPathException if invalid path is encountered
   * @throws FileDoesNotExistException if there is no UFS path
   * @throws BlockInfoException if an invalid block size is encountered
   * @throws FileAlreadyCompletedException if the file is already completed
   * @throws InvalidFileSizeException if invalid file size is encountered
   * @throws AccessControlException if permission checking fails
   * @throws IOException if an I/O error occurs
   */
  private long loadMetadataAndJournal(LockedInodePath inodePath, LoadMetadataOptions options)
      throws InvalidPathException, FileDoesNotExistException, BlockInfoException,
      FileAlreadyCompletedException, InvalidFileSizeException,
      AccessControlException, IOException {
    AlluxioURI path = inodePath.getUri();
    MountTable.Resolution resolution = mMountTable.resolve(path);
    AlluxioURI ufsUri = resolution.getUri();
    UnderFileSystem ufs = resolution.getUfs();
    try {
      if (!ufs.exists(ufsUri.toString())) {
        InodeDirectory inode = (InodeDirectory) inodePath.getInode();
        inode.setDirectChildrenLoaded(true);
        return AsyncJournalWriter.INVALID_FLUSH_COUNTER;
      }
      if (ufs.isFile(ufsUri.toString())) {
        return loadFileMetadataAndJournal(inodePath, resolution, options);
      } else {
        long counter = loadDirectoryMetadataAndJournal(inodePath, options);
        InodeDirectory inode = (InodeDirectory) inodePath.getInode();

        if (options.isLoadDirectChildren()) {
          String[] files = ufs.list(ufsUri.getPath());
          LoadMetadataOptions loadMetadataOptions = LoadMetadataOptions.defaults();
          loadMetadataOptions.setLoadDirectChildren(false).setCreateAncestors(false);

          for (String file : files) {
            if (PathUtils.isTemporaryFileName(file) || inode.getChild(file) != null) {
              continue;
            }
            TempInodePathForChild tempInodePath = new TempInodePathForChild(inodePath, file);
            counter = loadMetadataAndJournal(tempInodePath, loadMetadataOptions);
          }
          inode.setDirectChildrenLoaded(true);
        }
        return counter;
      }
    } catch (IOException e) {
      LOG.error(ExceptionUtils.getStackTrace(e));
      throw e;
    }
  }

  /**
   * Loads metadata for the file identified by the given path from UFS into Alluxio.
   *
   * @param inodePath the path for which metadata should be loaded
   * @param resolution the UFS resolution of path
   * @param options the load metadata options
   * @return the file id of the loaded file
   * @throws BlockInfoException if an invalid block size is encountered
   * @throws FileDoesNotExistException if there is no UFS path
   * @throws InvalidPathException if invalid path is encountered
   * @throws AccessControlException if permission checking fails or permission setting fails
   * @throws FileAlreadyCompletedException if the file is already completed
   * @throws InvalidFileSizeException if invalid file size is encountered
   * @throws IOException if an I/O error occurs
   */
  private long loadFileMetadataAndJournal(LockedInodePath inodePath,
      MountTable.Resolution resolution, LoadMetadataOptions options)
      throws IOException, BlockInfoException, FileDoesNotExistException, InvalidPathException,
      AccessControlException, FileAlreadyCompletedException, InvalidFileSizeException, IOException {
    if (inodePath.fullPathExists()) {
      return AsyncJournalWriter.INVALID_FLUSH_COUNTER;
    }
    AlluxioURI ufsUri = resolution.getUri();
    UnderFileSystem ufs = resolution.getUfs();

    long ufsBlockSizeByte = ufs.getBlockSizeByte(ufsUri.toString());
    long ufsLength = ufs.getFileSize(ufsUri.toString());
    // Metadata loaded from UFS has no TTL set.
    CreateFileOptions createFileOptions =
        CreateFileOptions.defaults().setBlockSizeBytes(ufsBlockSizeByte)
            .setRecursive(options.isCreateAncestors()).setMetadataLoad(true).setPersisted(true);
    String ufsOwner = ufs.getOwner(ufsUri.toString());
    String ufsGroup = ufs.getGroup(ufsUri.toString());
    short ufsMode = ufs.getMode(ufsUri.toString());
    Permission permission = new Permission(ufsOwner, ufsGroup, ufsMode);
    if (resolution.getShared()) {
      Mode mode = permission.getMode();
      mode.setOtherBits(mode.getOtherBits().or(mode.getOwnerBits()));
    }
    createFileOptions = createFileOptions.setPermission(permission);

    try {
      long counter = createFileAndJournal(inodePath, createFileOptions);
      CompleteFileOptions completeOptions = CompleteFileOptions.defaults().setUfsLength(ufsLength);
      counter = AsyncJournalWriter
          .getFlushCounter(counter, completeFileAndJournal(inodePath, completeOptions));
      return counter;
    } catch (FileAlreadyExistsException e) {
      LOG.error("FileAlreadyExistsException seen unexpectedly.", e);
      throw new RuntimeException(e);
    }
  }

  /**
   * Loads metadata for the directory identified by the given path from UFS into Alluxio. This does
   * not actually require looking at the UFS path.
   * It is a no-op if the directory exists and is persisted.
   *
   * @param inodePath the path for which metadata should be loaded
   * @param options the load metadata options
   * @return the flush counter for journaling
   * @throws InvalidPathException if invalid path is encountered
   * @throws IOException if an I/O error occurs
   * @throws AccessControlException if permission checking fails
   * @throws FileDoesNotExistException if the path does not exist
   */

  private long loadDirectoryMetadataAndJournal(LockedInodePath inodePath,
      LoadMetadataOptions options)
      throws FileDoesNotExistException, InvalidPathException, AccessControlException, IOException {
    if (inodePath.fullPathExists()) {
      if (inodePath.getInode().isPersisted()) {
        return AsyncJournalWriter.INVALID_FLUSH_COUNTER;
      }
    }
    CreateDirectoryOptions createDirectoryOptions = CreateDirectoryOptions.defaults()
            .setMountPoint(mMountTable.isMountPoint(inodePath.getUri()))
            .setPersisted(true).setRecursive(options.isCreateAncestors()).setMetadataLoad(true)
            .setAllowExists(true);
    MountTable.Resolution resolution = mMountTable.resolve(inodePath.getUri());
    AlluxioURI ufsUri = resolution.getUri();
    UnderFileSystem ufs = resolution.getUfs();
    String ufsOwner = ufs.getOwner(ufsUri.toString());
    String ufsGroup = ufs.getGroup(ufsUri.toString());
    short ufsMode = ufs.getMode(ufsUri.toString());
    Permission permission = new Permission(ufsOwner, ufsGroup, ufsMode);
    if (resolution.getShared()) {
      Mode mode = permission.getMode();
      mode.setOtherBits(mode.getOtherBits().or(mode.getOwnerBits()));
    }
    createDirectoryOptions = createDirectoryOptions.setPermission(permission);

    try {
      return createDirectoryAndJournal(inodePath, createDirectoryOptions);
    } catch (FileAlreadyExistsException e) {
      // This should not happen.
      throw new RuntimeException(e);
    }
  }

  /**
   * Loads metadata for the path if it is (non-existing || load direct children is set).
   *
   * @param inodePath the {@link LockedInodePath} to load the metadata for
   * @param options the load metadata options
   */
  private long loadMetadataIfNotExistAndJournal(LockedInodePath inodePath,
      LoadMetadataOptions options) {
    boolean inodeExists = inodePath.fullPathExists();
    boolean loadDirectChildren = false;
    if (inodeExists) {
      try {
        Inode<?> inode = inodePath.getInode();
        loadDirectChildren = inode.isDirectory() && options.isLoadDirectChildren();
      } catch (FileDoesNotExistException e) {
        // This should never happen.
        throw new RuntimeException(e);
      }
    }
    if (!inodeExists || loadDirectChildren) {
      try {
        return loadMetadataAndJournal(inodePath, options);
      } catch (Exception e) {
        // NOTE, this may be expected when client tries to get info (e.g. exisits()) for a file
        // existing neither in Alluxio nor UFS.
        LOG.debug("Failed to load metadata for path from UFS: {}", inodePath.getUri());
      }
    }
    return AsyncJournalWriter.INVALID_FLUSH_COUNTER;
  }

  /**
   * Mounts a UFS path onto an Alluxio path.
   * <p>
   * This operation requires users to have {@link Mode.Bits#WRITE} permission on the parent
   * of the Alluxio path.
   *
   * @param alluxioPath the Alluxio path to mount to
   * @param ufsPath the UFS path to mount
   * @param options the mount options
   * @throws FileAlreadyExistsException if the path to be mounted to already exists
   * @throws FileDoesNotExistException if the parent of the path to be mounted to does not exist
   * @throws InvalidPathException if an invalid path is encountered
   * @throws IOException if an I/O error occurs
   * @throws AccessControlException if the permission check fails
   */
  public void mount(AlluxioURI alluxioPath, AlluxioURI ufsPath, MountOptions options)
      throws FileAlreadyExistsException, FileDoesNotExistException, InvalidPathException,
      IOException, AccessControlException {
    Metrics.MOUNT_OPS.inc();
    long flushCounter = AsyncJournalWriter.INVALID_FLUSH_COUNTER;
    try (LockedInodePath inodePath = mInodeTree
        .lockInodePath(alluxioPath, InodeTree.LockMode.WRITE)) {
      mPermissionChecker.checkParentPermission(Mode.Bits.WRITE, inodePath);
      mMountTable.checkUnderWritableMountPoint(alluxioPath);
      flushCounter = mountAndJournal(inodePath, ufsPath, options);
      Metrics.PATHS_MOUNTED.inc();
    } finally {
      // finally runs after resources are closed (unlocked).
      waitForJournalFlush(flushCounter);
    }
  }

  /**
   * Mounts a UFS path onto an Alluxio path.
   * <p>
   * Writes to the journal.
   *
   * @param inodePath the Alluxio path to mount to
   * @param ufsPath the UFS path to mount
   * @param options the mount options
   * @return the flush counter for journaling
   * @throws InvalidPathException if an invalid path is encountered
   * @throws FileAlreadyExistsException if the path to be mounted to already exists
   * @throws FileDoesNotExistException if the parent of the path to be mounted to does not exist
   * @throws IOException if an I/O error occurs
   * @throws AccessControlException if the permission check fails
   */
  private long mountAndJournal(LockedInodePath inodePath, AlluxioURI ufsPath, MountOptions options)
      throws InvalidPathException, FileAlreadyExistsException, FileDoesNotExistException,
      IOException, AccessControlException {
    // Check that the Alluxio Path does not exist
    if (inodePath.fullPathExists()) {
      // TODO(calvin): Add a test to validate this (ALLUXIO-1831)
      throw new InvalidPathException(
          ExceptionMessage.MOUNT_POINT_ALREADY_EXISTS.getMessage(inodePath.getUri()));
    }

    mountInternal(inodePath, ufsPath, false /* not replayed */, options);
    boolean loadMetadataSucceeded = false;
    try {
      // This will create the directory at alluxioPath
      loadDirectoryMetadataAndJournal(inodePath,
          LoadMetadataOptions.defaults().setCreateAncestors(false));
      loadMetadataSucceeded = true;
    } finally {
      if (!loadMetadataSucceeded) {
        unmountInternal(inodePath.getUri());
      }
    }

    // For proto, build a list of String pairs representing the properties map.
    Map<String, String> properties = options.getProperties();
    List<StringPairEntry> protoProperties = new ArrayList<>(properties.size());
    for (Map.Entry<String, String> entry : properties.entrySet()) {
      protoProperties.add(StringPairEntry.newBuilder()
          .setKey(entry.getKey())
          .setValue(entry.getValue())
          .build());
    }

    AddMountPointEntry addMountPoint =
        AddMountPointEntry.newBuilder().setAlluxioPath(inodePath.getUri().toString())
            .setUfsPath(ufsPath.toString()).setReadOnly(options.isReadOnly())
            .addAllProperties(protoProperties).setShared(options.isShared()).build();
    return appendJournalEntry(JournalEntry.newBuilder().setAddMountPoint(addMountPoint).build());
  }

  /**
   * @param entry the entry to use
   * @throws FileAlreadyExistsException if the mount point already exists
   * @throws InvalidPathException if an invalid path is encountered
   * @throws IOException if an I/O exception occurs
   */
  private void mountFromEntry(AddMountPointEntry entry)
      throws FileAlreadyExistsException, InvalidPathException, IOException {
    AlluxioURI alluxioURI = new AlluxioURI(entry.getAlluxioPath());
    AlluxioURI ufsURI = new AlluxioURI(entry.getUfsPath());
    try (LockedInodePath inodePath = mInodeTree
        .lockInodePath(alluxioURI, InodeTree.LockMode.WRITE)) {
      mountInternal(inodePath, ufsURI, true /* replayed */, new MountOptions(entry));
    }
  }

  /**
   * Updates the mount table with the specified mount point. The mount options may be updated during
   * this method.
   *
   * @param inodePath the Alluxio mount point
   * @param ufsPath the UFS endpoint to mount
   * @param replayed whether the operation is a result of replaying the journal
   * @param options the mount options (may be updated)
   * @throws FileAlreadyExistsException if the mount point already exists
   * @throws InvalidPathException if an invalid path is encountered
   * @throws IOException if an I/O exception occurs
   */
  private void mountInternal(LockedInodePath inodePath, AlluxioURI ufsPath, boolean replayed,
      MountOptions options)
      throws FileAlreadyExistsException, InvalidPathException, IOException {
    AlluxioURI alluxioPath = inodePath.getUri();

    if (!replayed) {
      // Check that the ufsPath exists and is a directory
      UnderFileSystem ufs = UnderFileSystem.get(ufsPath.toString());
      ufs.setProperties(options.getProperties());
      if (!ufs.exists(ufsPath.toString())) {
        throw new IOException(
            ExceptionMessage.UFS_PATH_DOES_NOT_EXIST.getMessage(ufsPath.getPath()));
      }
      if (ufs.isFile(ufsPath.toString())) {
        throw new IOException(
            ExceptionMessage.PATH_MUST_BE_DIRECTORY.getMessage(ufsPath.getPath()));
      }
      // Check that the alluxioPath we're creating doesn't shadow a path in the default UFS
      String defaultUfsPath = Configuration.get(PropertyKey.UNDERFS_ADDRESS);
      UnderFileSystem defaultUfs = UnderFileSystem.get(defaultUfsPath);
      if (defaultUfs.exists(PathUtils.concatPath(defaultUfsPath, alluxioPath.getPath()))) {
        throw new IOException(
            ExceptionMessage.MOUNT_PATH_SHADOWS_DEFAULT_UFS.getMessage(alluxioPath));
      }

      // Configure the ufs properties, and update the mount options with the configured properties.
      ufs.configureProperties();
      options.setProperties(ufs.getProperties());
    }

    // Add the mount point. This will only succeed if we are not mounting a prefix of an existing
    // mount and no existing mount is a prefix of this mount.
    mMountTable.add(alluxioPath, ufsPath, options);
  }

  /**
   * Unmounts a UFS path previously mounted onto an Alluxio path.
   * <p>
   * This operation requires users to have {@link Mode.Bits#WRITE} permission on the parent
   * of the Alluxio path.
   *
   * @param alluxioPath the Alluxio path to unmount, must be a mount point
   * @return true if the UFS path was successfully unmounted, false otherwise
   * @throws FileDoesNotExistException if the path to be mounted does not exist
   * @throws InvalidPathException if an invalid path is encountered
   * @throws IOException if an I/O error occurs
   * @throws AccessControlException if the permission check fails
   */
  public boolean unmount(AlluxioURI alluxioPath)
      throws FileDoesNotExistException, InvalidPathException, IOException, AccessControlException {
    Metrics.UNMOUNT_OPS.inc();
    long flushCounter = AsyncJournalWriter.INVALID_FLUSH_COUNTER;
    try (
        LockedInodePath inodePath = mInodeTree
            .lockFullInodePath(alluxioPath, InodeTree.LockMode.WRITE)) {
      mPermissionChecker.checkParentPermission(Mode.Bits.WRITE, inodePath);
      flushCounter = unmountAndJournal(inodePath);
      if (flushCounter != AsyncJournalWriter.INVALID_FLUSH_COUNTER) {
        Metrics.PATHS_UNMOUNTED.inc();
        return true;
      }
      return false;
    } finally {
      // finally runs after resources are closed (unlocked).
      waitForJournalFlush(flushCounter);
    }
  }

  /**
   * Unmounts a UFS path previously mounted onto an Alluxio path.
   * <p>
   * Writes to the journal.
   *
   * @param inodePath the Alluxio path to unmount, must be a mount point
   * @return the flush counter for journaling
   * @throws InvalidPathException if an invalid path is encountered
   * @throws FileDoesNotExistException if the path to be mounted does not exist
   * @throws IOException if an I/O error occurs
   */
  private long unmountAndJournal(LockedInodePath inodePath)
      throws InvalidPathException, FileDoesNotExistException, IOException {
    if (unmountInternal(inodePath.getUri())) {
      Inode<?> inode = inodePath.getInode();
      // Use the internal delete API, setting {@code replayed} to true to prevent the delete
      // operations from being persisted in the UFS.
      long fileId = inode.getId();
      long opTimeMs = System.currentTimeMillis();
      deleteRecursiveInternal(inodePath, true /* replayed */, opTimeMs);
      DeleteFileEntry deleteFile =
          DeleteFileEntry.newBuilder().setId(fileId).setRecursive(true).setOpTimeMs(opTimeMs)
              .build();
      appendJournalEntry(JournalEntry.newBuilder().setDeleteFile(deleteFile).build());
      DeleteMountPointEntry deleteMountPoint =
          DeleteMountPointEntry.newBuilder().setAlluxioPath(inodePath.getUri().toString()).build();
      return appendJournalEntry(
          JournalEntry.newBuilder().setDeleteMountPoint(deleteMountPoint).build());
    }
    return AsyncJournalWriter.INVALID_FLUSH_COUNTER;
  }

  /**
   * @param entry the entry to use
   * @throws InvalidPathException if an invalid path is encountered
   */
  private void unmountFromEntry(DeleteMountPointEntry entry) throws InvalidPathException {
    AlluxioURI alluxioURI = new AlluxioURI(entry.getAlluxioPath());
    if (!unmountInternal(alluxioURI)) {
      LOG.error("Failed to unmount {}", alluxioURI);
    }
  }

  /**
   * @param uri the Alluxio mount point to remove from the mount table
   * @return true if successful, false otherwise
   * @throws InvalidPathException if an invalid path is encountered
   */
  private boolean unmountInternal(AlluxioURI uri) throws InvalidPathException {
    return mMountTable.delete(uri);
  }

  /**
   * Resets a file. It first free the whole file, and then reinitializes it.
   *
   * @param fileId the id of the file
   * @throws FileDoesNotExistException if the file does not exist
   * @throws AccessControlException if permission checking fails
   * @throws InvalidPathException if the path is invalid for the id of the file
   */
  // Currently used by Lineage Master
  // TODO(binfan): Add permission checking for internal APIs
  public void resetFile(long fileId)
      throws FileDoesNotExistException, InvalidPathException, AccessControlException {
    // TODO(yupeng) check the file is not persisted
    try (LockedInodePath inodePath = mInodeTree
        .lockFullInodePath(fileId, InodeTree.LockMode.WRITE)) {
      // free the file first
      InodeFile inodeFile = inodePath.getInodeFile();
      freeInternal(inodePath, false);
      inodeFile.reset();
    }
  }

  /**
   * Sets the file attribute.
   * <p>
   * This operation requires users to have {@link Mode.Bits#WRITE} permission on the path. In
   * addition, the client user must be a super user when setting the owner, and must be a super user
   * or the owner when setting the group or permission.
   *
   * @param path the path to set attribute for
   * @param options attributes to be set, see {@link SetAttributeOptions}
   * @throws FileDoesNotExistException if the file does not exist
   * @throws AccessControlException if permission checking fails
   * @throws InvalidPathException if the given path is invalid
   */
  public void setAttribute(AlluxioURI path, SetAttributeOptions options)
      throws FileDoesNotExistException, AccessControlException, InvalidPathException {
    Metrics.SET_ATTRIBUTE_OPS.inc();
    // for chown
    boolean rootRequired = options.getOwner() != null;
    // for chgrp, chmod
    boolean ownerRequired =
        (options.getGroup() != null) || (options.getMode() != Constants.INVALID_MODE);
    long flushCounter = AsyncJournalWriter.INVALID_FLUSH_COUNTER;
    try (LockedInodePath inodePath = mInodeTree.lockFullInodePath(path, InodeTree.LockMode.WRITE)) {
      mPermissionChecker.checkSetAttributePermission(inodePath, rootRequired, ownerRequired);
      flushCounter = setAttributeAndJournal(inodePath, options, rootRequired, ownerRequired);
    } finally {
      // finally runs after resources are closed (unlocked).
      waitForJournalFlush(flushCounter);
    }
  }

  /**
   * Sets the file attribute.
   * <p>
   * Writes to the journal.
   *
   * @param inodePath the {@link LockedInodePath} to set attribute for
   * @param options attributes to be set, see {@link SetAttributeOptions}
   * @param rootRequired indicates whether it requires to be the superuser
   * @param ownerRequired indicates whether it requires to be the owner of this path
   * @throws InvalidPathException if the given path is invalid
   * @throws FileDoesNotExistException if the file does not exist
   * @throws AccessControlException if permission checking fails
   */
  private long setAttributeAndJournal(LockedInodePath inodePath, SetAttributeOptions options,
      boolean rootRequired, boolean ownerRequired)
      throws InvalidPathException, FileDoesNotExistException, AccessControlException {
    Inode<?> targetInode = inodePath.getInode();
    long opTimeMs = System.currentTimeMillis();
    if (options.isRecursive() && targetInode.isDirectory()) {
      try (InodeLockList lockList = mInodeTree
          .lockDescendants(inodePath, InodeTree.LockMode.WRITE)) {
        List<Inode<?>> inodeChildren = lockList.getInodes();
        for (Inode<?> inode : inodeChildren) {
          // the path to inode for getPath should already be locked.
          try (LockedInodePath childPath = mInodeTree.lockFullInodePath(mInodeTree.getPath(inode),
              InodeTree.LockMode.READ)) {
            // TODO(gpang): a better way to check permissions
            mPermissionChecker
                .checkSetAttributePermission(childPath, rootRequired, ownerRequired);
          }
        }
        TempInodePathForDescendant tempInodePath = new TempInodePathForDescendant(inodePath);
        for (Inode<?> inode : inodeChildren) {
          // the path to inode for getPath should already be locked.
          tempInodePath.setDescendant(inode, mInodeTree.getPath(inode));
          List<Inode<?>> persistedInodes = setAttributeInternal(tempInodePath, opTimeMs, options);
          journalPersistedInodes(persistedInodes);
          journalSetAttribute(tempInodePath, opTimeMs, options);
        }
      }
    }
    List<Inode<?>> persistedInodes = setAttributeInternal(inodePath, opTimeMs, options);
    journalPersistedInodes(persistedInodes);
    return journalSetAttribute(inodePath, opTimeMs, options);
  }

  /**
   * @param inodePath the file path to use
   * @param opTimeMs the operation time (in milliseconds)
   * @param options the method options
   * @return the flush counter for journaling
   * @throws FileDoesNotExistException if path does not exist
   */
  private long journalSetAttribute(LockedInodePath inodePath, long opTimeMs,
      SetAttributeOptions options) throws FileDoesNotExistException {
    SetAttributeEntry.Builder builder =
        SetAttributeEntry.newBuilder().setId(inodePath.getInode().getId()).setOpTimeMs(opTimeMs);
    if (options.getPinned() != null) {
      builder.setPinned(options.getPinned());
    }
    if (options.getTtl() != null) {
      builder.setTtl(options.getTtl());
    }
    if (options.getPersisted() != null) {
      builder.setPersisted(options.getPersisted());
    }
    if (options.getOwner() != null) {
      builder.setOwner(options.getOwner());
    }
    if (options.getGroup() != null) {
      builder.setGroup(options.getGroup());
    }
    if (options.getMode() != Constants.INVALID_MODE) {
      builder.setPermission(options.getMode());
    }
    return appendJournalEntry(JournalEntry.newBuilder().setSetAttribute(builder).build());
  }

  /**
   * Schedules a file for async persistence.
   *
   * @param path the path of the file for persistence
   * @throws AlluxioException if scheduling fails
   */
  public void scheduleAsyncPersistence(AlluxioURI path) throws AlluxioException {
    long flushCounter = AsyncJournalWriter.INVALID_FLUSH_COUNTER;
    try (LockedInodePath inodePath = mInodeTree.lockFullInodePath(path, InodeTree.LockMode.WRITE)) {
      flushCounter = scheduleAsyncPersistenceAndJournal(inodePath);
    } finally {
      // finally runs after resources are closed (unlocked).
      waitForJournalFlush(flushCounter);
    }
    // NOTE: persistence is asynchronous so there is no guarantee the path will still exist
    mAsyncPersistHandler.scheduleAsyncPersistence(path);
  }

  /**
   * Schedules a file for async persistence.
   * <p>
   * Writes to the journal.
   *
   * @param inodePath the {@link LockedInodePath} of the file for persistence
   * @return the flush counter for journaling
   * @throws AlluxioException if scheduling fails
   */
  private long scheduleAsyncPersistenceAndJournal(LockedInodePath inodePath)
      throws AlluxioException {
    long fileId = inodePath.getInode().getId();
    scheduleAsyncPersistenceInternal(inodePath);
    // write to journal
    AsyncPersistRequestEntry asyncPersistRequestEntry =
        AsyncPersistRequestEntry.newBuilder().setFileId(fileId).build();
    return appendJournalEntry(
        JournalEntry.newBuilder().setAsyncPersistRequest(asyncPersistRequestEntry).build());
  }

  /**
   * @param inodePath the {@link LockedInodePath} of the file to schedule asynchronous
   *                  persistence for
   * @throws AlluxioException if scheduling fails
   */
  private void scheduleAsyncPersistenceInternal(LockedInodePath inodePath) throws AlluxioException {
    inodePath.getInode().setPersistenceState(PersistenceState.IN_PROGRESS);
  }

  /**
   * Instructs a worker to persist the files.
   * <p>
   * Needs {@link Mode.Bits#WRITE} permission on the list of files.
   *
   * @param workerId the id of the worker that heartbeats
   * @param persistedFiles the files that persisted on the worker
   * @return the command for persisting the blocks of a file
   * @throws FileDoesNotExistException if the file does not exist
   * @throws InvalidPathException if the file path corresponding to the file id is invalid
   * @throws AccessControlException if permission checking fails
   */
  public FileSystemCommand workerHeartbeat(long workerId, List<Long> persistedFiles)
      throws FileDoesNotExistException, InvalidPathException, AccessControlException {
    for (long fileId : persistedFiles) {
      // Permission checking for each file is performed inside setAttribute
      setAttribute(getPath(fileId), SetAttributeOptions.defaults().setPersisted(true));
    }

    // get the files for the given worker to persist
    List<PersistFile> filesToPersist = mAsyncPersistHandler.pollFilesToPersist(workerId);
    if (!filesToPersist.isEmpty()) {
      LOG.debug("Sent files {} to worker {} to persist", filesToPersist, workerId);
    }
    FileSystemCommandOptions options = new FileSystemCommandOptions();
    options.setPersistOptions(new PersistCommandOptions(filesToPersist));
    return new FileSystemCommand(CommandType.Persist, options);
  }

  /**
   * @param inodePath the {@link LockedInodePath} to use
   * @param opTimeMs the operation time (in milliseconds)
   * @param options the method options
   * @return list of inodes which were marked as persisted
   * @throws FileDoesNotExistException if the file does not exist
   * @throws InvalidPathException if the file path corresponding to the file id is invalid
   * @throws AccessControlException if failed to set permission
   */
  private List<Inode<?>> setAttributeInternal(LockedInodePath inodePath, long opTimeMs,
      SetAttributeOptions options)
      throws FileDoesNotExistException, InvalidPathException, AccessControlException {
    List<Inode<?>> persistedInodes = Collections.emptyList();
    Inode<?> inode = inodePath.getInode();
    if (options.getPinned() != null) {
      mInodeTree.setPinned(inodePath, options.getPinned(), opTimeMs);
      inode.setLastModificationTimeMs(opTimeMs);
    }
    if (options.getTtl() != null) {
      Preconditions.checkArgument(inode.isFile(), PreconditionMessage.TTL_ONLY_FOR_FILE);
      long ttl = options.getTtl();
      InodeFile file = (InodeFile) inode;
      if (file.getTtl() != ttl) {
        mTtlBuckets.remove(file);
        file.setTtl(ttl);
        mTtlBuckets.insert(file);
        file.setLastModificationTimeMs(opTimeMs);
      }
    }
    if (options.getPersisted() != null) {
      Preconditions.checkArgument(inode.isFile(), PreconditionMessage.PERSIST_ONLY_FOR_FILE);
      Preconditions.checkArgument(((InodeFile) inode).isCompleted(),
          PreconditionMessage.FILE_TO_PERSIST_MUST_BE_COMPLETE);
      InodeFile file = (InodeFile) inode;
      // TODO(manugoyal) figure out valid behavior in the un-persist case
      Preconditions.checkArgument(options.getPersisted(),
          PreconditionMessage.ERR_SET_STATE_UNPERSIST);
      if (!file.isPersisted()) {
        file.setPersistenceState(PersistenceState.PERSISTED);
        persistedInodes = propagatePersistedInternal(inodePath, false);
        file.setLastModificationTimeMs(opTimeMs);
        Metrics.FILES_PERSISTED.inc();
      }
    }
    boolean ownerGroupChanged = false;
    boolean permissionChanged = false;
    if (options.getOwner() != null) {
      inode.setOwner(options.getOwner());
      ownerGroupChanged = true;
    }
    if (options.getGroup() != null) {
      inode.setGroup(options.getGroup());
      ownerGroupChanged = true;
    }
    if (options.getMode() != Constants.INVALID_MODE) {
      inode.setPermission(options.getMode());
      permissionChanged = true;
    }
    // If the file is persisted in UFS, also update corresponding owner/group/permission.
    if ((ownerGroupChanged || permissionChanged) && inode.isPersisted()) {
      if ((inode instanceof InodeFile) && !((InodeFile) inode).isCompleted()) {
        LOG.debug("Alluxio does not propagate chown/chgrp/chmod to UFS for incomplete files.");
      } else {
        MountTable.Resolution resolution = mMountTable.resolve(inodePath.getUri());
        String ufsUri = resolution.getUri().toString();
        if (CommonUtils.isUfsObjectStorage(ufsUri)) {
          LOG.warn("setOwner/setMode is not supported to object storage UFS via Alluxio. "
              + "UFS: " + ufsUri + ". This has no effect on the underlying object.");
        } else {
          UnderFileSystem ufs = resolution.getUfs();
          if (ownerGroupChanged) {
            try {
              ufs.setOwner(ufsUri, inode.getOwner(), inode.getGroup());
            } catch (IOException e) {
              throw new AccessControlException("Could not setOwner for UFS file " + ufsUri, e);
            }
          }
          if (permissionChanged) {
            try {
              ufs.setMode(ufsUri, inode.getMode());
            } catch (IOException e) {
              throw new AccessControlException("Could not setMode for UFS file " + ufsUri, e);
            }
          }
        }
      }
    }
    return persistedInodes;
  }

  /**
   * @param entry the entry to use
   * @throws FileDoesNotExistException if the file does not exist
   * @throws InvalidPathException if the file path corresponding to the file id is invalid
   * @throws AccessControlException if failed to set permission
   */
  private void setAttributeFromEntry(SetAttributeEntry entry)
      throws FileDoesNotExistException, InvalidPathException, AccessControlException {
    SetAttributeOptions options = SetAttributeOptions.defaults();
    if (entry.hasPinned()) {
      options.setPinned(entry.getPinned());
    }
    if (entry.hasTtl()) {
      options.setTtl(entry.getTtl());
    }
    if (entry.hasPersisted()) {
      options.setPersisted(entry.getPersisted());
    }
    if (entry.hasOwner()) {
      options.setOwner(entry.getOwner());
    }
    if (entry.hasGroup()) {
      options.setGroup(entry.getGroup());
    }
    if (entry.hasPermission()) {
      options.setMode((short) entry.getPermission());
    }
    try (LockedInodePath inodePath = mInodeTree
        .lockFullInodePath(entry.getId(), InodeTree.LockMode.WRITE)) {
      setAttributeInternal(inodePath, entry.getOpTimeMs(), options);
      // Intentionally not journaling the persisted inodes from setAttributeInternal
    }
  }

  /**
   * @return a list of {@link WorkerInfo} objects representing the workers in Alluxio
   */
  public List<WorkerInfo> getWorkerInfoList() {
    return mBlockMaster.getWorkerInfoList();
  }

  /**
   * This class represents the executor for periodic inode ttl check.
   */
  private final class MasterInodeTtlCheckExecutor implements HeartbeatExecutor {

    /**
     * Constructs a new {@link MasterInodeTtlCheckExecutor}.
     */
    public MasterInodeTtlCheckExecutor() {}

    @Override
    public void heartbeat() {
      Set<TtlBucket> expiredBuckets = mTtlBuckets.getExpiredBuckets(System.currentTimeMillis());
      for (TtlBucket bucket : expiredBuckets) {
        for (InodeFile file : bucket.getFiles()) {
          AlluxioURI path = null;
          try (LockedInodePath inodePath = mInodeTree
              .lockFullInodePath(file.getId(), InodeTree.LockMode.READ)) {
            path = inodePath.getUri();
          } catch (Exception e) {
            LOG.error("Exception trying to clean up {} for ttl check: {}", file.toString(),
                e.toString());
          }
          if (path != null) {
            try {
              // public delete method will lock the path, and check WRITE permission required at
              // parent of file
              delete(path, false);
            } catch (Exception e) {
              LOG.error("Exception trying to clean up {} for ttl check: {}", file.toString(),
                  e.toString());
            }
          }
        }
      }
      mTtlBuckets.removeBuckets(expiredBuckets);
    }

    @Override
    public void close() {
      // Nothing to clean up
    }
  }

  /**
   * Lost files periodic check.
   */
  private final class LostFilesDetectionHeartbeatExecutor implements HeartbeatExecutor {

    /**
     * Constructs a new {@link LostFilesDetectionHeartbeatExecutor}.
     */
    public LostFilesDetectionHeartbeatExecutor() {}

    @Override
    public void heartbeat() {
      for (long fileId : getLostFiles()) {
        // update the state
        try (LockedInodePath inodePath = mInodeTree
            .lockFullInodePath(fileId, InodeTree.LockMode.WRITE)) {
          Inode<?> inode = inodePath.getInode();
          if (inode.getPersistenceState() != PersistenceState.PERSISTED) {
            inode.setPersistenceState(PersistenceState.LOST);
          }
        } catch (FileDoesNotExistException e) {
          LOG.error("Exception trying to get inode from inode tree: {}", e.toString());
        }
      }
    }

    @Override
    public void close() {
      // Nothing to clean up
    }
  }

  /**
   * Class that contains metrics for FileSystemMaster.
   * This class is public because the counter names are referenced in
   * {@link alluxio.web.WebInterfaceMasterMetricsServlet}.
   */
  public static final class Metrics {
    private static final Counter DIRECTORIES_CREATED =
        MetricsSystem.masterCounter("DirectoriesCreated");
    private static final Counter FILE_BLOCK_INFOS_GOT =
        MetricsSystem.masterCounter("FileBlockInfosGot");
    private static final Counter FILE_INFOS_GOT = MetricsSystem.masterCounter("FileInfosGot");
    private static final Counter FILES_COMPLETED = MetricsSystem.masterCounter("FilesCompleted");
    private static final Counter FILES_CREATED = MetricsSystem.masterCounter("FilesCreated");
    private static final Counter FILES_FREED = MetricsSystem.masterCounter("FilesFreed");
    private static final Counter FILES_PERSISTED = MetricsSystem.masterCounter("FilesPersisted");
    private static final Counter NEW_BLOCKS_GOT = MetricsSystem.masterCounter("NewBlocksGot");
    private static final Counter PATHS_DELETED = MetricsSystem.masterCounter("PathsDeleted");
    private static final Counter PATHS_MOUNTED = MetricsSystem.masterCounter("PathsMounted");
    private static final Counter PATHS_RENAMED = MetricsSystem.masterCounter("PathsRenamed");
    private static final Counter PATHS_UNMOUNTED = MetricsSystem.masterCounter("PathsUnmounted");

    // TODO(peis): Increment the RPCs OPs at the place where we receive the RPCs.
    private static final Counter COMPLETE_FILE_OPS = MetricsSystem.masterCounter("CompleteFileOps");
    private static final Counter CREATE_DIRECTORIES_OPS =
        MetricsSystem.masterCounter("CreateDirectoryOps");
    private static final Counter CREATE_FILES_OPS = MetricsSystem.masterCounter("CreateFileOps");
    private static final Counter DELETE_PATHS_OPS = MetricsSystem.masterCounter("DeletePathOps");
    private static final Counter FREE_FILE_OPS = MetricsSystem.masterCounter("FreeFileOps");
    private static final Counter GET_FILE_BLOCK_INFO_OPS =
        MetricsSystem.masterCounter("GetFileBlockInfoOps");
    private static final Counter GET_FILE_INFO_OPS = MetricsSystem.masterCounter("GetFileInfoOps");
    private static final Counter GET_NEW_BLOCK_OPS = MetricsSystem.masterCounter("GetNewBlockOps");
    private static final Counter MOUNT_OPS = MetricsSystem.masterCounter("MountOps");
    private static final Counter RENAME_PATH_OPS = MetricsSystem.masterCounter("RenamePathOps");
    private static final Counter SET_ATTRIBUTE_OPS = MetricsSystem.masterCounter("SetAttributeOps");
    private static final Counter UNMOUNT_OPS = MetricsSystem.masterCounter("UnmountOps");

    public static final String FILES_PINNED = "FilesPinned";
    public static final String UFS_CAPACITY_TOTAL = "UfsCapacityTotal";
    public static final String UFS_CAPACITY_USED = "UfsCapacityUsed";
    public static final String UFS_CAPACITY_FREE = "UfsCapacityFree";

    /**
     * Register some file system master related gauges.
     */
    private static void registerGauges(final FileSystemMaster master) {
      MetricsSystem.registerGaugeIfAbsent(MetricsSystem.getMasterMetricName(FILES_PINNED),
          new Gauge<Integer>() {
            @Override
            public Integer getValue() {
              return master.getNumberOfPinnedFiles();
            }
          });
      MetricsSystem.registerGaugeIfAbsent(MetricsSystem.getMasterMetricName("PathsTotal"),
          new Gauge<Integer>() {
            @Override
            public Integer getValue() {
              return master.getNumberOfPaths();
            }
          });

      final String ufsDataFolder = Configuration.get(PropertyKey.UNDERFS_ADDRESS);
      final UnderFileSystem ufs = UnderFileSystem.get(ufsDataFolder);

      MetricsSystem.registerGaugeIfAbsent(MetricsSystem.getMasterMetricName(UFS_CAPACITY_TOTAL),
          new Gauge<Long>() {
            @Override
            public Long getValue() {
              long ret = 0L;
              try {
                ret = ufs.getSpace(ufsDataFolder, UnderFileSystem.SpaceType.SPACE_TOTAL);
              } catch (IOException e) {
                LOG.error(e.getMessage(), e);
              }
              return ret;
            }
          });
      MetricsSystem.registerGaugeIfAbsent(MetricsSystem.getMasterMetricName(UFS_CAPACITY_USED),
          new Gauge<Long>() {
            @Override
            public Long getValue() {
              long ret = 0L;
              try {
                ret = ufs.getSpace(ufsDataFolder, UnderFileSystem.SpaceType.SPACE_USED);
              } catch (IOException e) {
                LOG.error(e.getMessage(), e);
              }
              return ret;
            }
          });
      MetricsSystem.registerGaugeIfAbsent(MetricsSystem.getMasterMetricName(UFS_CAPACITY_FREE),
          new Gauge<Long>() {
            @Override
            public Long getValue() {
              long ret = 0L;
              try {
                ret = ufs.getSpace(ufsDataFolder, UnderFileSystem.SpaceType.SPACE_FREE);
              } catch (IOException e) {
                LOG.error(e.getMessage(), e);
              }
              return ret;
            }
          });
    }

    private Metrics() {} // prevent instantiation
  }
}<|MERGE_RESOLUTION|>--- conflicted
+++ resolved
@@ -252,20 +252,14 @@
    * @param blockMaster the {@link BlockMaster} to use
    * @param journal the journal to use for tracking master operations
    */
-<<<<<<< HEAD
-  public FileSystemMaster(MasterContext masterContext, BlockMaster blockMaster, Journal journal) {
+  public FileSystemMaster(BlockMaster blockMaster, Journal journal) {
     // ENTERPRISE REPLACE
-    // this(masterContext, blockMaster, journal,
+    // this(blockMaster, journal,
     //     Executors.newFixedThreadPool(2, ThreadFactoryUtils.build("FileSystemMaster-%d", true)));
     // ENTERPRISE WITH
-    this(masterContext, blockMaster, journal,
+    this(blockMaster, journal,
         Executors.newFixedThreadPool(3, ThreadFactoryUtils.build("FileSystemMaster-%d", true)));
     // ENTERPRISE END
-=======
-  public FileSystemMaster(BlockMaster blockMaster, Journal journal) {
-    this(blockMaster, journal,
-        Executors.newFixedThreadPool(2, ThreadFactoryUtils.build("FileSystemMaster-%d", true)));
->>>>>>> eeee17c1
   }
 
   /**
