/*
 * The Alluxio Open Foundation licenses this work under the Apache License, version 2.0
 * (the "License"). You may not use this work except in compliance with the License, which is
 * available at www.apache.org/licenses/LICENSE-2.0
 *
 * This software is distributed on an "AS IS" basis, WITHOUT WARRANTIES OR CONDITIONS OF ANY KIND,
 * either express or implied, as more fully set forth in the License.
 *
 * See the NOTICE file distributed with this work for information regarding copyright ownership.
 */

package alluxio.master.file.meta;

import alluxio.AlluxioURI;
import alluxio.Constants;
import alluxio.collections.ConcurrentHashSet;
import alluxio.collections.FieldIndex;
import alluxio.collections.IndexDefinition;
import alluxio.collections.UniqueFieldIndex;
import alluxio.exception.AccessControlException;
import alluxio.exception.BlockInfoException;
import alluxio.exception.ExceptionMessage;
import alluxio.exception.FileAlreadyExistsException;
import alluxio.exception.FileDoesNotExistException;
import alluxio.exception.InvalidPathException;
import alluxio.exception.PreconditionMessage;
import alluxio.master.block.ContainerIdGenerable;
import alluxio.master.file.options.CreateDirectoryOptions;
import alluxio.master.file.options.CreateFileOptions;
import alluxio.master.file.options.CreatePathOptions;
import alluxio.master.journal.JournalCheckpointStreamable;
import alluxio.master.journal.JournalOutputStream;
import alluxio.proto.journal.File.InodeFileEntry;
import alluxio.proto.journal.File.InodeDirectoryEntry;
import alluxio.security.authorization.Permission;
import alluxio.underfs.UnderFileSystem;
import alluxio.underfs.options.MkdirsOptions;
import alluxio.util.SecurityUtils;
import alluxio.util.io.PathUtils;
import alluxio.wire.TtlAction;

import com.google.common.base.Objects;
import com.google.common.base.Preconditions;
import org.slf4j.Logger;
import org.slf4j.LoggerFactory;

import java.io.IOException;
import java.util.ArrayList;
import java.util.HashSet;
import java.util.LinkedList;
import java.util.List;
import java.util.Queue;
import java.util.Set;

import javax.annotation.concurrent.NotThreadSafe;

/**
 * Represents the tree of Inode's.
 */
@NotThreadSafe
// TODO(jiri): Make this class thread-safe.
public class InodeTree implements JournalCheckpointStreamable {
  /** Value to be used for an inode with no parent. */
  public static final long NO_PARENT = -1;

  private static final IndexDefinition<Inode<?>> ID_INDEX = new IndexDefinition<Inode<?>>(true) {
    @Override
    public Object getFieldValue(Inode<?> o) {
      return o.getId();
    }
  };

  /**
   * The type of lock to lock inode paths with.
   */
  public enum LockMode {
    /** Read lock the entire path. */
    READ,
    /**
     * Read lock the entire path, but write lock the target inode. If the target inode does not
     * exist, the last found inode is write locked.
     */
    WRITE,
    /**
     * Read lock the entire path, but write lock the target inode and the parent of the target.
     * If the target inode does not exist, this mode behaves like WRITE.
     */
    WRITE_PARENT,
  }

  private static final Logger LOG = LoggerFactory.getLogger(Constants.LOGGER_TYPE);
  /** Only the root inode should have the empty string as its name. */
  private static final String ROOT_INODE_NAME = "";
  /** Number of retries when trying to lock a path, from a given id. */
  private static final int PATH_TRAVERSAL_RETRIES = 1000;

  /** The root of the entire file system. */
  private InodeDirectory mRoot = null;

  /** Mount table manages the file system mount points. */
  private final MountTable mMountTable;

  /** Use UniqueFieldIndex directly for ID index rather than using IndexedSet. */
  private final FieldIndex<Inode<?>> mInodes = new UniqueFieldIndex<>(ID_INDEX);
  /** A set of inode ids representing pinned inode files. */
  private final Set<Long> mPinnedInodeFileIds = new ConcurrentHashSet<>(64, 0.90f, 64);
  // ALLUXIO CS ADD
  /** A set of inode ids whose replication max value is non-default. */
  private final Set<Long> mReplicationLimitedFileIds = new ConcurrentHashSet<>(64, 0.90f, 64);
  // ALLUXIO CS END

  /**
   * Inode id management. Inode ids are essentially block ids.
   *
   * inode files: Each file id will be composed of a unique block container id, with the maximum
   * sequence number.
   *
   * inode directories: Each directory id will be a unique block id, in order to avoid any collision
   * with file ids.
   */
  private final ContainerIdGenerable mContainerIdGenerator;
  private final InodeDirectoryIdGenerator mDirectoryIdGenerator;

  /**
   * This is only used for adding inodes from the journal, to prevent repeated lookups of the same
   * inode.
   */
  private InodeDirectory mCachedInode;

  /**
   * @param containerIdGenerator the container id generator to use to get new container ids
   * @param directoryIdGenerator the directory id generator to use to get new directory ids
   * @param mountTable the mount table to manage the file system mount points
   */
  public InodeTree(ContainerIdGenerable containerIdGenerator,
      InodeDirectoryIdGenerator directoryIdGenerator, MountTable mountTable) {
    mContainerIdGenerator = containerIdGenerator;
    mDirectoryIdGenerator = directoryIdGenerator;
    mMountTable = mountTable;
  }

  /**
   * Initializes the root of the inode tree.
   *
   * @param permission the root {@link Permission}
   */
  public void initializeRoot(Permission permission) {
    if (mRoot == null) {
      mRoot = InodeDirectory
          .create(mDirectoryIdGenerator.getNewDirectoryId(), NO_PARENT, ROOT_INODE_NAME,
              CreateDirectoryOptions.defaults().setPermission(permission));
      mRoot.setPersistenceState(PersistenceState.PERSISTED);
      mInodes.add(mRoot);
      mCachedInode = mRoot;
    }
  }

  /**
   * @return username of root of inode tree, null if the inode tree is not initialized
   */
  public String getRootUserName() {
    if (mRoot == null) {
      return null;
    }
    return mRoot.getOwner();
  }

  /**
   * @return the number of total inodes
   */
  public int getSize() {
    return mInodes.size();
  }

  /**
   * @return the number of pinned inodes
   */
  public int getPinnedSize() {
    return mPinnedInodeFileIds.size();
  }

  /**
   * @param id the id to get the inode for
   * @return whether the inode exists
   */
  public boolean inodeIdExists(long id) {
    return mInodes.containsField(id);
  }

  /**
   * @param uri the uri to get the inode for
   * @return whether the inode exists
   */
  public boolean inodePathExists(AlluxioURI uri) {
    try {
      TraversalResult traversalResult =
          traverseToInode(PathUtils.getPathComponents(uri.getPath()), LockMode.READ, null);
      traversalResult.getInodeLockList().close();
      return traversalResult.isFound();
    } catch (InvalidPathException e) {
      return false;
    }
  }

  /**
   * Locks existing inodes on the specified path, in the specified {@link LockMode}. The target
   * inode is not required to exist.
   *
   * @param path the path to lock
   * @param lockMode the {@link LockMode} to lock the inodes with
   * @return the {@link LockedInodePath} representing the locked path of inodes
   * @throws InvalidPathException if the path is invalid
   */
  public LockedInodePath lockInodePath(AlluxioURI path, LockMode lockMode)
      throws InvalidPathException {
    TraversalResult traversalResult =
        traverseToInode(PathUtils.getPathComponents(path.getPath()), lockMode, null);
    return new MutableLockedInodePath(path, traversalResult.getInodes(),
        traversalResult.getInodeLockList());
  }

  /**
   * Locks existing inodes on the two specified paths. The two paths will be locked in the
   * correct order. The target inodes are not required to exist.
   *
   * @param path1 the first path to lock
   * @param lockMode1 the {@link LockMode} of the first path
   * @param path2 the second path to lock
   * @param lockMode2 the {@link LockMode} of the second path
   * @return a {@link InodePathPair} representing the two locked paths
   * @throws InvalidPathException if a path is invalid
   */
  public InodePathPair lockInodePathPair(AlluxioURI path1, LockMode lockMode1, AlluxioURI path2,
      LockMode lockMode2) throws InvalidPathException {
    String[] pathComponents1 = PathUtils.getPathComponents(path1.getPath());
    String[] pathComponents2 = PathUtils.getPathComponents(path2.getPath());
    List<LockMode> lockHints = new ArrayList<>();

    int minLength = Math.min(pathComponents1.length, pathComponents2.length);
    for (int i = 0; i < minLength; i++) {
      if (pathComponents1[i].equals(pathComponents2[i])) {
        // The two paths share a common path prefix.
        LockMode mode1 = getLockModeForComponent(i, pathComponents1.length, lockMode1, null);
        LockMode mode2 = getLockModeForComponent(i, pathComponents2.length, lockMode2, null);
        // If either of the modes are WRITE, lock both components as WRITE to prevent deadlock.
        // TODO(gpang): consider a combine helper method
        if (mode1 == LockMode.READ && mode2 == LockMode.READ) {
          lockHints.add(LockMode.READ);
        } else {
          lockHints.add(LockMode.WRITE);
        }
      } else {
        // The two paths no longer share a common prefix.
        break;
      }
    }

    TraversalResult traversalResult1 = null;
    TraversalResult traversalResult2 = null;
    boolean valid = false;
    try {
      // Lock paths in a deterministic order.
      if (path1.compareTo(path2) > 0) {
        traversalResult2 = traverseToInode(pathComponents2, lockMode2, lockHints);
        traversalResult1 = traverseToInode(pathComponents1, lockMode1, lockHints);
      } else {
        traversalResult1 = traverseToInode(pathComponents1, lockMode1, lockHints);
        traversalResult2 = traverseToInode(pathComponents2, lockMode2, lockHints);
      }

      LockedInodePath inodePath1 = new MutableLockedInodePath(path1, traversalResult1.getInodes(),
          traversalResult1.getInodeLockList());
      LockedInodePath inodePath2 = new MutableLockedInodePath(path2, traversalResult2.getInodes(),
          traversalResult2.getInodeLockList());
      valid = true;
      return new InodePathPair(inodePath1, inodePath2);
    } finally {
      if (!valid) {
        if (traversalResult1 != null) {
          traversalResult1.getInodeLockList().close();
        }
        if (traversalResult2 != null) {
          traversalResult2.getInodeLockList().close();
        }
      }
    }
  }

  /**
   * Returns the lock mode for a particular index into the path components.
   *
   * @param index the index into the path components
   * @param length the length of path components
   * @param lockMode the specified {@link LockMode}
   * @param lockHints the list of lock hints for each index; this can be null, or incomplete
   * @return the {@link LockMode} to lock this particular inode at this index with
   */
  private LockMode getLockModeForComponent(int index, int length, LockMode lockMode,
      List<LockMode> lockHints) {
    if (lockHints != null && index < lockHints.size()) {
      // Use the lock hint if it exists.
      return lockHints.get(index);
    }
    if (lockMode == LockMode.READ) {
      return LockMode.READ;
    }
    boolean isTarget = (index == length - 1);
    boolean isTargetOrParent = (index >= length - 2);

    if (isTargetOrParent && lockMode == LockMode.WRITE_PARENT
        || isTarget && lockMode == LockMode.WRITE) {
      return LockMode.WRITE;
    }
    return LockMode.READ;
  }

  /**
   * Locks existing inodes on the specified path, in the specified {@link LockMode}. The target
   * inode must exist.
   *
   * @param path the {@link AlluxioURI} path to lock
   * @param lockMode the {@link LockMode} to lock the inodes with
   * @return the {@link LockedInodePath} representing the locked path of inodes
   * @throws InvalidPathException if the path is invalid
   * @throws FileDoesNotExistException if the target inode does not exist
   */
  public LockedInodePath lockFullInodePath(AlluxioURI path, LockMode lockMode)
      throws InvalidPathException, FileDoesNotExistException {
    TraversalResult traversalResult =
        traverseToInode(PathUtils.getPathComponents(path.getPath()), lockMode, null);
    if (!traversalResult.isFound()) {
      traversalResult.getInodeLockList().close();
      throw new FileDoesNotExistException(ExceptionMessage.PATH_DOES_NOT_EXIST.getMessage(path));
    }
    return new MutableLockedInodePath(path, traversalResult.getInodes(),
        traversalResult.getInodeLockList());
  }

  /**
   * Locks existing inodes on the path to the inode specified by an id, in the specified
   * {@link LockMode}. The target inode must exist. This may require multiple traversals of the
   * tree, so may be inefficient.
   *
   * @param id the inode id
   * @param lockMode the {@link LockMode} to lock the inodes with
   * @return the {@link LockedInodePath} representing the locked path of inodes
   * @throws FileDoesNotExistException if the target inode does not exist
   */
  public LockedInodePath lockFullInodePath(long id, LockMode lockMode)
      throws FileDoesNotExistException {
    int count = 0;
    while (true) {
      Inode<?> inode = mInodes.getFirst(id);
      if (inode == null) {
        throw new FileDoesNotExistException(ExceptionMessage.INODE_DOES_NOT_EXIST.getMessage(id));
      }
      // Compute the path given the target inode.
      StringBuilder builder = new StringBuilder();
      computePathForInode(inode, builder);
      AlluxioURI uri = new AlluxioURI(builder.toString());

      boolean valid = false;
      LockedInodePath inodePath = null;
      try {
        inodePath = lockFullInodePath(uri, lockMode);
        if (inodePath.getInode().getId() == id) {
          // Set to true, so the path is not unlocked before returning.
          valid = true;
          return inodePath;
        }
        // The path does not end up at the target inode id. Repeat the traversal.
      } catch (InvalidPathException e) {
        // ignore and repeat the loop
        LOG.warn("Inode lookup id {} computed path {} mismatch id. Repeating.", id, uri);
      } finally {
        if (!valid && inodePath != null) {
          inodePath.close();
        }
      }
      count++;
      if (count > PATH_TRAVERSAL_RETRIES) {
        throw new FileDoesNotExistException(
            ExceptionMessage.INODE_DOES_NOT_EXIST_RETRIES.getMessage(id));
      }
    }
  }

  /**
   * Attempts to extend an existing {@link LockedInodePath} to reach the target inode (the last
   * inode for the full path). If the target inode does not exist, an exception will be thrown.
   *
   * @param inodePath the {@link LockedInodePath} to extend to the target inode
   * @param lockMode the {@link LockMode} to lock the inodes with
   * @throws InvalidPathException if the path is invalid
   * @throws FileDoesNotExistException if the target inode does not exist
   */
  public void ensureFullInodePath(LockedInodePath inodePath, LockMode lockMode)
      throws InvalidPathException, FileDoesNotExistException {
    if (inodePath.fullPathExists()) {
      return;
    }
    TraversalResult traversalResult = traverseToInode(inodePath, lockMode);
    if (!traversalResult.isFound()) {
      throw new FileDoesNotExistException(
          ExceptionMessage.PATH_DOES_NOT_EXIST.getMessage(inodePath.getUri()));
    }
  }

  /**
   * Appends components of the path from a given inode.
   *
   * @param inode the {@link Inode} to compute the path for
   * @param builder a {@link StringBuilder} that is updated with the path components
   * @throws FileDoesNotExistException if an inode in the path does not exist
   */
  private void computePathForInode(Inode<?> inode, StringBuilder builder)
      throws FileDoesNotExistException {
    inode.lockRead();
    long id = inode.getId();
    long parentId = inode.getParentId();
    String name = inode.getName();
    inode.unlockRead();

    if (isRootId(id)) {
      builder.append(AlluxioURI.SEPARATOR);
    } else if (isRootId(parentId)) {
      builder.append(AlluxioURI.SEPARATOR);
      builder.append(name);
    } else {
      Inode<?> parentInode = mInodes.getFirst(parentId);
      if (parentInode == null) {
        throw new FileDoesNotExistException(
            ExceptionMessage.INODE_DOES_NOT_EXIST.getMessage(parentId));
      }

      computePathForInode(parentInode, builder);
      builder.append(AlluxioURI.SEPARATOR);
      builder.append(name);
    }
  }

  /**
   * Returns the path for a particular inode. The inode and the path to the inode must already be
   * locked.
   *
   * @param inode the inode to get the path for
   * @return the {@link AlluxioURI} for the path of the inode
   * @throws FileDoesNotExistException if the path does not exist
   */
  public AlluxioURI getPath(Inode<?> inode) throws FileDoesNotExistException {
    Preconditions.checkState(inode.isWriteLocked() || inode.isReadLocked());
    StringBuilder builder = new StringBuilder();
    computePathForInode(inode, builder);
    return new AlluxioURI(builder.toString());
  }

  /**
   * @return the root inode
   */
  public InodeDirectory getRoot() {
    return mRoot;
  }

  /**
   * Creates a file or directory at path.
   *
   * @param inodePath the path
   * @param options method options
   * @return a {@link CreatePathResult} representing the modified inodes and created inodes during
   *         path creation
   * @throws FileAlreadyExistsException when there is already a file at path if we want to create a
   *         directory there
   * @throws BlockInfoException when blockSizeBytes is invalid
   * @throws InvalidPathException when path is invalid, for example, (1) when there is nonexistent
   *         necessary parent directories and recursive is false, (2) when one of the necessary
   *         parent directories is actually a file
   * @throws IOException if creating the path fails
   * @throws FileDoesNotExistException if the parent of the path does not exist and the recursive
   *         option is false
   */
  public CreatePathResult createPath(LockedInodePath inodePath, CreatePathOptions<?> options)
      throws FileAlreadyExistsException, BlockInfoException, InvalidPathException, IOException,
      FileDoesNotExistException {
    AlluxioURI path = inodePath.getUri();
    if (path.isRoot()) {
      String errorMessage = ExceptionMessage.FILE_ALREADY_EXISTS.getMessage(path);
      LOG.error(errorMessage);
      throw new FileAlreadyExistsException(errorMessage);
    }
    if (options instanceof CreateFileOptions) {
      CreateFileOptions fileOptions = (CreateFileOptions) options;
      if (fileOptions.getBlockSizeBytes() < 1) {
        throw new BlockInfoException("Invalid block size " + fileOptions.getBlockSizeBytes());
      }
    }

    if (!(inodePath instanceof MutableLockedInodePath)) {
      throw new InvalidPathException(
          ExceptionMessage.NOT_MUTABLE_INODE_PATH.getMessage(inodePath.getUri()));
    }

    LOG.debug("createPath {}", path);

    TraversalResult traversalResult = traverseToInode(inodePath, LockMode.WRITE_PARENT);
    InodeLockList lockList = traversalResult.getInodeLockList();

    MutableLockedInodePath extensibleInodePath = (MutableLockedInodePath) inodePath;
    String[] pathComponents = extensibleInodePath.getPathComponents();
    String name = path.getName();

    // pathIndex is the index into pathComponents where we start filling in the path from the inode.
    int pathIndex = extensibleInodePath.getInodes().size();
    if (pathIndex < pathComponents.length - 1) {
      // The immediate parent was not found. If it's not recursive, we throw an exception here.
      // Otherwise we add the remaining path components to the list of components to create.
      if (!options.isRecursive()) {
        final String msg = new StringBuilder().append("File ").append(path)
            .append(" creation failed. Component ")
            .append(pathIndex).append("(")
            .append(pathComponents[pathIndex])
            .append(") does not exist").toString();
        LOG.error("FileDoesNotExistException: {}", msg);
        throw new FileDoesNotExistException(msg);
      }
    }
    // The ancestor inode (parent or ancestor) of the target path.
    Inode<?> ancestorInode = extensibleInodePath.getAncestorInode();
    if (!ancestorInode.isDirectory()) {
      throw new InvalidPathException("Could not traverse to parent directory of path " + path
          + ". Component " + pathComponents[pathIndex - 1] + " is not a directory.");
    }
    InodeDirectory currentInodeDirectory = (InodeDirectory) ancestorInode;

    List<Inode<?>> createdInodes = new ArrayList<>();
    List<Inode<?>> modifiedInodes = new ArrayList<>();
    // These are inodes that already exist, that should be journaled as persisted.
    List<Inode<?>> existingNonPersisted = new ArrayList<>();
    // These are inodes to mark as persisted at the end of this method.
    List<Inode<?>> toPersistDirectories = new ArrayList<>();
    if (options.isPersisted()) {
      // Directory persistence will not happen until the end of this method.
      toPersistDirectories.addAll(traversalResult.getNonPersisted());
      existingNonPersisted.addAll(traversalResult.getNonPersisted());
    }
    if (pathIndex < (pathComponents.length - 1) || currentInodeDirectory.getChild(name) == null) {
      // (1) There are components in parent paths that need to be created. Or
      // (2) The last component of the path needs to be created.
      // In these two cases, the last traversed Inode will be modified.
      modifiedInodes.add(currentInodeDirectory);
    }

    // TODO(gpang): We may not have to lock the newly created inodes if the last inode is write
    // locked. This could improve performance. Further investigation is needed.

    // Fill in the ancestor directories that were missing.
    // NOTE, we set the mode of missing ancestor directories to be the default value, rather
    // than inheriting the option of the final file to create, because it may not have
    // "execute" permission.
    CreateDirectoryOptions missingDirOptions = CreateDirectoryOptions.defaults()
        .setMountPoint(false)
        .setPersisted(options.isPersisted())
        .setPermission(options.getPermission())
        .setDefaultMode(true);
    for (int k = pathIndex; k < (pathComponents.length - 1); k++) {
      InodeDirectory dir =
          InodeDirectory.create(mDirectoryIdGenerator.getNewDirectoryId(),
              currentInodeDirectory.getId(), pathComponents[k], missingDirOptions);
      // Lock the newly created inode before subsequent operations, and add it to the lock group.
      lockList.lockWriteAndCheckNameAndParent(dir, currentInodeDirectory, pathComponents[k]);

      dir.setPinned(currentInodeDirectory.isPinned());
      currentInodeDirectory.addChild(dir);
      currentInodeDirectory.setLastModificationTimeMs(options.getOperationTimeMs());
      if (options.isPersisted()) {
        toPersistDirectories.add(dir);
      }
      createdInodes.add(dir);
      mInodes.add(dir);
      currentInodeDirectory = dir;
    }

    // Create the final path component. First we need to make sure that there isn't already a file
    // here with that name. If there is an existing file that is a directory and we're creating a
    // directory, update persistence property of the directories if needed, otherwise, throw
    // FileAlreadyExistsException unless options.allowExists is true.
    Inode<?> lastInode = currentInodeDirectory.getChild(name);
    if (lastInode != null) {
      // Lock the last inode before subsequent operations, and add it to the lock group.
      lockList.lockWriteAndCheckNameAndParent(lastInode, currentInodeDirectory, name);

      if (lastInode.isDirectory() && options instanceof CreateDirectoryOptions && !lastInode
          .isPersisted() && options.isPersisted()) {
        // The final path component already exists and is not persisted, so it should be added
        // to the non-persisted Inodes of traversalResult.
        existingNonPersisted.add(lastInode);
        toPersistDirectories.add(lastInode);
      } else if (!lastInode.isDirectory() || !(options instanceof CreateDirectoryOptions
          && ((CreateDirectoryOptions) options).isAllowExists())) {
        String errorMessage = ExceptionMessage.FILE_ALREADY_EXISTS.getMessage(path);
        LOG.error(errorMessage);
        throw new FileAlreadyExistsException(errorMessage);
      }
    } else {
      if (options instanceof CreateDirectoryOptions) {
        CreateDirectoryOptions directoryOptions = (CreateDirectoryOptions) options;
        lastInode = InodeDirectory.create(mDirectoryIdGenerator.getNewDirectoryId(),
            currentInodeDirectory.getId(), name, directoryOptions);
        // Lock the created inode before subsequent operations, and add it to the lock group.
        lockList.lockWriteAndCheckNameAndParent(lastInode, currentInodeDirectory, name);
        if (directoryOptions.isPersisted()) {
          toPersistDirectories.add(lastInode);
        }
        lastInode.setPinned(currentInodeDirectory.isPinned());
      } else if (options instanceof CreateFileOptions) {
        CreateFileOptions fileOptions = (CreateFileOptions) options;
        lastInode = InodeFile.create(mContainerIdGenerator.getNewContainerId(),
            currentInodeDirectory.getId(), name, System.currentTimeMillis(), fileOptions);
        // Lock the created inode before subsequent operations, and add it to the lock group.
        lockList.lockWriteAndCheckNameAndParent(lastInode, currentInodeDirectory, name);
        if (currentInodeDirectory.isPinned()) {
          // Update set of pinned file ids.
          // ALLUXIO CS REPLACE
          // mPinnedInodeFileIds.add(lastInode.getId());
          // ALLUXIO CS WITH
          // Create a file inside of a pinned directory, if its min replication inferred from its
          // CreateFileOptions is zero (default value), we bump it to one to reflect its state of
          // being pinned; and adjust the max replication if it is smaller than the min replication.
          InodeFile inodeFile = (InodeFile) lastInode;
          if (inodeFile.getReplicationMin() == 0) {
            inodeFile.setReplicationMin(1);
            if (inodeFile.getReplicationMax() < inodeFile.getReplicationMin()) {
              // adjust replication upper limit in case it is smaller than 1
              inodeFile.setReplicationMax(Constants.REPLICATION_MAX_INFINITY);
            }
          }
          // ALLUXIO CS END
        }
        lastInode.setPinned(currentInodeDirectory.isPinned());
        // ALLUXIO CS ADD
        if (((InodeFile) lastInode).getReplicationMin() > 0) {
          mPinnedInodeFileIds.add(lastInode.getId());
          lastInode.setPinned(true);
        }
        if (((InodeFile) lastInode).getReplicationMax() != Constants.REPLICATION_MAX_INFINITY) {
          mReplicationLimitedFileIds.add(lastInode.getId());
        }
        // ALLUXIO CS END
      }

      createdInodes.add(lastInode);
      mInodes.add(lastInode);
      currentInodeDirectory.addChild(lastInode);
      currentInodeDirectory.setLastModificationTimeMs(options.getOperationTimeMs());
    }

    // Persists all directories one by one rather than recursively creating necessary parent
    // directories, because different ufs may have different semantics in the ACL permission of
    // those recursively created directories. Even if the directory already exists in the ufs,
    // we mark it as persisted.
    for (Inode<?> inode : toPersistDirectories) {
      MountTable.Resolution resolution = mMountTable.resolve(getPath(inode));
      String ufsUri = resolution.getUri().toString();
      UnderFileSystem ufs = resolution.getUfs();
      Permission permission = new Permission(inode.getOwner(), inode.getGroup(), inode.getMode());
      MkdirsOptions mkdirsOptions = MkdirsOptions.defaults().setCreateParent(false)
          .setPermission(permission);
      if (ufs.isDirectory(ufsUri) || ufs.mkdirs(ufsUri, mkdirsOptions)) {
        inode.setPersistenceState(PersistenceState.PERSISTED);
      }
    }

    // Extend the inodePath with the created inodes.
    extensibleInodePath.getInodes().addAll(createdInodes);
    LOG.debug("createFile: File Created: {} parent: {}", lastInode, currentInodeDirectory);
    return new CreatePathResult(modifiedInodes, createdInodes, existingNonPersisted);
  }

  /**
   * Reinitializes the block size and TTL of an existing open file.
   *
   * @param inodePath the path to the file
   * @param blockSizeBytes the new block size
   * @param ttl the ttl
   * @param ttlAction action to perform after TTL expiry
   * @return the file id
   * @throws InvalidPathException if the path is invalid
   * @throws FileDoesNotExistException if the path does not exist
   */
  public long reinitializeFile(LockedInodePath inodePath, long blockSizeBytes, long ttl,
      TtlAction ttlAction)
      throws InvalidPathException, FileDoesNotExistException {
    InodeFile file = inodePath.getInodeFile();
    file.setBlockSizeBytes(blockSizeBytes);
    file.setTtl(ttl);
    file.setTtlAction(ttlAction);
    return file.getId();
  }

  /**
   * Locks all descendants of a particular {@link LockedInodePath}. Any directory inode
   * precedes its descendants in the list.
   *
   * @param inodePath the root {@link LockedInodePath} to retrieve all descendants from
   * @param lockMode the lock type to use
   * @return an {@link InodeLockList} representing the list of all descendants
   * @throws FileDoesNotExistException if inode does not exist
   */
  public InodeLockList lockDescendants(LockedInodePath inodePath, LockMode lockMode)
      throws FileDoesNotExistException {
    Inode<?> inode = inodePath.getInode();
    InodeLockList inodeGroup = new InodeLockList();
    if (!inode.isDirectory()) {
      return inodeGroup;
    }
    return lockDescendantsInternal((InodeDirectory) inode, lockMode, inodeGroup);
  }

  private InodeLockList lockDescendantsInternal(InodeDirectory inodeDirectory,
      LockMode lockMode, InodeLockList inodeGroup) {
    for (Inode<?> child : inodeDirectory.getChildren()) {
      if (lockMode == LockMode.READ) {
        try {
          inodeGroup.lockReadAndCheckParent(child, inodeDirectory);
        } catch (InvalidPathException e) {
          // Inode is no longer a child, continue.
          continue;
        }
      } else {
        try {
          inodeGroup.lockWriteAndCheckParent(child, inodeDirectory);
        } catch (InvalidPathException e) {
          // Inode is no longer a child, continue.
          continue;
        }
      }
      if (child.isDirectory()) {
        lockDescendantsInternal((InodeDirectory) child, lockMode, inodeGroup);
      }
    }
    return inodeGroup;
  }

  /**
   * Deletes a single inode from the inode tree by removing it from the parent inode.
   *
   * @param inodePath The {@link LockedInodePath} to delete
   * @param opTimeMs The operation time
   * @throws FileDoesNotExistException if the Inode cannot be retrieved
   */
  public void deleteInode(LockedInodePath inodePath, long opTimeMs)
      throws FileDoesNotExistException {
    Inode<?> inode = inodePath.getInode();
    InodeDirectory parent = (InodeDirectory) mInodes.getFirst(inode.getParentId());
    if (parent == null) {
      throw new FileDoesNotExistException(
          ExceptionMessage.INODE_DOES_NOT_EXIST.getMessage(inode.getParentId()));
    }
    parent.removeChild(inode);
    parent.setLastModificationTimeMs(opTimeMs);

    mInodes.remove(inode);
    mPinnedInodeFileIds.remove(inode.getId());
    // ALLUXIO CS ADD
    mReplicationLimitedFileIds.remove(inode.getId());
    // ALLUXIO CS END
    inode.setDeleted(true);
  }

  /**
   * Deletes a single inode from the inode tree by removing it from the parent inode.
   *
   * @param inodePath The {@link LockedInodePath} to delete
   * @throws FileDoesNotExistException if the Inode cannot be retrieved
   */
  public void deleteInode(LockedInodePath inodePath) throws FileDoesNotExistException {
    deleteInode(inodePath, System.currentTimeMillis());
  }

  /**
   * Sets the pinned state of an inode. If the inode is a directory, the pinned state will be set
   * recursively.
   *
   * @param inodePath the {@link LockedInodePath} to set the pinned state for
   * @param pinned the pinned state to set for the inode (and possible descendants)
   * @param opTimeMs the operation time
   * @throws FileDoesNotExistException if inode does not exist
   */
  public void setPinned(LockedInodePath inodePath, boolean pinned, long opTimeMs)
      throws FileDoesNotExistException {
    Inode<?> inode = inodePath.getInode();
    inode.setPinned(pinned);
    inode.setLastModificationTimeMs(opTimeMs);

    if (inode.isFile()) {
      InodeFile inodeFile = (InodeFile) inode;
      if (inodeFile.isPinned()) {
        mPinnedInodeFileIds.add(inodeFile.getId());
        // ALLUXIO CS ADD
        // when we pin a file with default min replication (zero), we bump the min replication
        // to one in addition to setting pinned flag, and adjust the max replication if it is
        // smaller than min replication.
        if (inodeFile.getReplicationMin() == 0) {
          inodeFile.setReplicationMin(1);
          if (inodeFile.getReplicationMax() == 0) {
            inodeFile.setReplicationMax(Constants.REPLICATION_MAX_INFINITY);
          }
        }
        // ALLUXIO CS END
      } else {
        mPinnedInodeFileIds.remove(inodeFile.getId());
        // ALLUXIO CS ADD
        // when we unpin a file, set the min replication to zero too.
        inodeFile.setReplicationMin(0);
        // ALLUXIO CS END
      }
    } else {
      assert inode instanceof InodeDirectory;
      // inode is a directory. Set the pinned state for all children.
      TempInodePathForDescendant tempInodePath = new TempInodePathForDescendant(inodePath);
      for (Inode<?> child : ((InodeDirectory) inode).getChildren()) {
        try {
          child.lockWriteAndCheckParent(inode);
        } catch (InvalidPathException e) {
          // Inode is no longer a child of the directory, continue.
          continue;
        }
        try {
          tempInodePath.setDescendant(child, getPath(child));
          setPinned(tempInodePath, pinned, opTimeMs);
        } finally {
          child.unlockWrite();
        }
      }
    }
  }

  /**
   * Sets the pinned state of an inode. If the inode is a directory, the pinned state will be set
   * recursively.
   *
   * @param inodePath the {@link LockedInodePath} to set the pinned state for
   * @param pinned the pinned state to set for the inode (and possible descendants)
   * @throws FileDoesNotExistException if inode does not exist
   */
  public void setPinned(LockedInodePath inodePath, boolean pinned)
      throws FileDoesNotExistException {
    setPinned(inodePath, pinned, System.currentTimeMillis());
  }

  // ALLUXIO CS ADD
  /**
   * Sets the min and/or max replication level of an inode. If the inode is a directory, the state
   * will be set recursively. Arguments replicationMax and replicationMin can be null if they are
   * not meant to be set.
   *
   * @param inodePath the {@link LockedInodePath} to set the pinned state for
   * @param replicationMax the max replication level to set for the inode (and possible descendants)
   * @param replicationMin the min replication level to set for the inode (and possible descendants)
   * @param opTimeMs the operation time
   * @throws FileDoesNotExistException if inode does not exist
   */
  public void setReplication(LockedInodePath inodePath, Integer replicationMax,
      Integer replicationMin, long opTimeMs) throws FileDoesNotExistException {
    Preconditions.checkArgument(replicationMin != null || replicationMax != null,
        PreconditionMessage.INVALID_REPLICATION_MAX_MIN_VALUE_NULL);
    Preconditions.checkArgument(replicationMin == null || replicationMin >= 0,
        PreconditionMessage.INVALID_REPLICATION_MIN_VALUE);

    Inode<?> inode = inodePath.getInode();

    if (inode.isFile()) {
      InodeFile inodeFile = (InodeFile) inode;
      int newMax = (replicationMax == null) ? inodeFile.getReplicationMax() : replicationMax;
      int newMin = (replicationMin == null) ? inodeFile.getReplicationMin() : replicationMin;

      Preconditions.checkArgument(newMax == Constants.REPLICATION_MAX_INFINITY || newMax >= newMin,
          PreconditionMessage.INVALID_REPLICATION_MAX_SMALLER_THAN_MIN.toString(),
          replicationMax, replicationMax);
      inodeFile.setReplicationMax(newMax);
      inodeFile.setReplicationMin(newMin);
      if (newMax == Constants.REPLICATION_MAX_INFINITY) {
        mReplicationLimitedFileIds.remove(inodeFile.getId());
      } else {
        mReplicationLimitedFileIds.add(inodeFile.getId());
      }
      if (newMin > 0) {
        inodeFile.setPinned(true);
        mPinnedInodeFileIds.add(inodeFile.getId());
      } else {
        inodeFile.setPinned(false);
        mPinnedInodeFileIds.remove(inodeFile.getId());
      }
    } else {
      TempInodePathForDescendant tempInodePath = new TempInodePathForDescendant(inodePath);
      for (Inode<?> child : ((InodeDirectory) inode).getChildren()) {
        child.lockWrite();
        try {
          tempInodePath.setDescendant(child, getPath(child));
          setReplication(tempInodePath, replicationMax, replicationMin, opTimeMs);
        } finally {
          child.unlockWrite();
        }
      }
    }
    inode.setLastModificationTimeMs(opTimeMs);
  }

  /**
   * @return the set of file ids whose replication max is not infinity
   */
  public Set<Long> getReplicationLimitedFileIds() {
    return java.util.Collections.unmodifiableSet(mReplicationLimitedFileIds);
  }

  // ALLUXIO CS END
  /**
   * @return the set of file ids which are pinned
   */
  public Set<Long> getPinIdSet() {
    return new HashSet<>(mPinnedInodeFileIds);
  }

  /**
   * @param fileId the file id to check
   * @return true if the given file id is the root id
   */
  public boolean isRootId(long fileId) {
    Preconditions.checkNotNull(mRoot, PreconditionMessage.INODE_TREE_UNINITIALIZED_IS_ROOT_ID);
    return fileId == mRoot.getId();
  }

  @Override
  public void streamToJournalCheckpoint(JournalOutputStream outputStream) throws IOException {
    // Write tree via breadth-first traversal, so that during deserialization, it may be more
    // efficient than depth-first during deserialization due to parent directory's locality.
    Queue<Inode<?>> inodes = new LinkedList<>();
    inodes.add(mRoot);
    while (!inodes.isEmpty()) {
      Inode<?> inode = inodes.poll();
      outputStream.writeEntry(inode.toJournalEntry());
      if (inode.isDirectory()) {
        inodes.addAll(((InodeDirectory) inode).getChildren());
      }
    }
  }

  /**
   * Adds the file represented by the entry parameter into the inode tree.
   *
   * @param entry the journal entry representing an inode
   */
  public void addInodeFileFromJournal(InodeFileEntry entry) {
    InodeFile file = InodeFile.fromJournalEntry(entry);
    addInodeFromJournalInternal(file);
  }

  /**
   * Adds the directory represented by the entry parameter into the inode tree. If the inode entry
   * represents the root inode, the tree is "reset", and all state is cleared.
   *
   * @param entry the journal entry representing an inode
   * @throws AccessControlException when owner of mRoot is not the owner of root journal entry
   */
<<<<<<< HEAD
  public void addInodeFromJournal(JournalEntry entry) throws AccessControlException {
    Message innerEntry = JournalProtoUtils.unwrap(entry);
    if (innerEntry instanceof InodeFileEntry) {
      InodeFile file = InodeFile.fromJournalEntry((InodeFileEntry) innerEntry);
      addInodeFromJournalInternal(file);
    } else if (innerEntry instanceof InodeDirectoryEntry) {
      InodeDirectory directory = InodeDirectory.fromJournalEntry((InodeDirectoryEntry) innerEntry);

      if (directory.getName().equals(ROOT_INODE_NAME)) {
        // This is the root inode. Clear all the state, and set the root.
        // For backwards-compatibility:
        // Empty owner in journal entry indicates that previous journal has no security. In this
        // case, the journal is allowed to be applied to the new inode with security turned on.
        if (SecurityUtils.isSecurityEnabled() && mRoot != null && !directory.getOwner().isEmpty()
            && !mRoot.getOwner().equals(directory.getOwner())) {
          // user is not the owner of journal root entry
          throw new AccessControlException(
              ExceptionMessage.PERMISSION_DENIED.getMessage("Unauthorized user on root"));
        }
        mInodes.clear();
        mPinnedInodeFileIds.clear();
        // ALLUXIO CS ADD
        mReplicationLimitedFileIds.clear();
        // ALLUXIO CS END
        mRoot = directory;
        // If journal entry has no security enabled, change the replayed inode permission to be 0777
        // for backwards-compatibility.
        if (SecurityUtils.isSecurityEnabled() && mRoot != null && mRoot.getOwner().isEmpty()
            && mRoot.getGroup().isEmpty()) {
          mRoot.setPermission(Constants.DEFAULT_FILE_SYSTEM_MODE);
        }
        mCachedInode = mRoot;
        mInodes.add(mRoot);
      } else {
        addInodeFromJournalInternal(directory);
=======
  public void addInodeDirectoryFromJournal(InodeDirectoryEntry entry)
      throws AccessControlException {
    InodeDirectory directory = InodeDirectory.fromJournalEntry(entry);
    if (directory.getName().equals(ROOT_INODE_NAME)) {
      // This is the root inode. Clear all the state, and set the root.
      // For backwards-compatibility:
      // Empty owner in journal entry indicates that previous journal has no security. In this
      // case, the journal is allowed to be applied to the new inode with security turned on.
      if (SecurityUtils.isSecurityEnabled() && mRoot != null && !directory.getOwner().isEmpty()
          && !mRoot.getOwner().equals(directory.getOwner())) {
        // user is not the owner of journal root entry
        throw new AccessControlException(
            ExceptionMessage.PERMISSION_DENIED.getMessage("Unauthorized user on root"));
>>>>>>> f3a04f89
      }
      mInodes.clear();
      mPinnedInodeFileIds.clear();
      // ALLUXIO CS ADD
      mReplicationLimitedFileIds.clear();
      // ALLUXIO CS END
      mRoot = directory;
      // If journal entry has no security enabled, change the replayed inode permission to be 0777
      // for backwards-compatibility.
      if (SecurityUtils.isSecurityEnabled() && mRoot != null && mRoot.getOwner().isEmpty() && mRoot
          .getGroup().isEmpty()) {
        mRoot.setPermission(Constants.DEFAULT_FILE_SYSTEM_MODE);
      }
      mCachedInode = mRoot;
      mInodes.add(mRoot);
    } else {
      addInodeFromJournalInternal(directory);
    }
  }

  /**
   * Adds a given inode into the inode tree, by adding the inode to its parent. Also updates the
   * appropriate inode indexes.
   *
   * @param inode the inode to add to the inode tree
   */
  private void addInodeFromJournalInternal(Inode<?> inode) {
    InodeDirectory parentDirectory = mCachedInode;
    if (inode.getParentId() != mCachedInode.getId()) {
      parentDirectory = (InodeDirectory) mInodes.getFirst(inode.getParentId());
      mCachedInode = parentDirectory;
    }
    parentDirectory.addChild(inode);
    mInodes.add(inode);
    // If journal entry has no security enabled, change the replayed inode permission to be 0777
    // for backwards-compatibility.
    if (SecurityUtils.isSecurityEnabled() && inode != null && inode.getOwner().isEmpty()
        && inode.getGroup().isEmpty()) {
      inode.setPermission(Constants.DEFAULT_FILE_SYSTEM_MODE);
    }
    // Update indexes.
    // ALLUXIO CS REPLACE
    // if (inode.isFile() && inode.isPinned()) {
    //   mPinnedInodeFileIds.add(inode.getId());
    // }
    // ALLUXIO CS WITH
    if (inode.isFile()) {
      InodeFile inodeFile = (InodeFile) inode;
      if (inodeFile.isPinned()) {
        mPinnedInodeFileIds.add(inodeFile.getId());
      }
      if (inodeFile.getReplicationMax() >= 0) {
        mReplicationLimitedFileIds.add(inodeFile.getId());
      }
    }
    // ALLUXIO CS END
  }

  @Override
  public int hashCode() {
    return Objects.hashCode(mRoot, mInodes, mPinnedInodeFileIds, mContainerIdGenerator,
        // ALLUXIO CS ADD
        mReplicationLimitedFileIds,
        // ALLUXIO CS END
        mDirectoryIdGenerator, mCachedInode);
  }

  @Override
  public boolean equals(Object o) {
    if (this == o) {
      return true;
    }
    if (!(o instanceof InodeTree)) {
      return false;
    }
    InodeTree that = (InodeTree) o;
    return Objects.equal(mRoot, that.mRoot)
        && Objects.equal(mInodes, that.mInodes)
        && Objects.equal(mPinnedInodeFileIds, that.mPinnedInodeFileIds)
        // ALLUXIO CS ADD
        && Objects.equal(mReplicationLimitedFileIds, that.mReplicationLimitedFileIds)
        // ALLUXIO CS END
        && Objects.equal(mContainerIdGenerator, that.mContainerIdGenerator)
        && Objects.equal(mDirectoryIdGenerator, that.mDirectoryIdGenerator)
        && Objects.equal(mCachedInode, that.mCachedInode);
  }

  /**
   * Traverses the tree to find the given path components. Hints for the lock mode at each path
   * component can be specified.
   *
   * @param pathComponents the components of the path to traverse
   * @param lockMode the {@link LockMode} for the path
   * @param lockHints optional {@link List} to specify the lock type for each path component; this
   *                  can be shorter than pathComponents
   * @return the {@link TraversalResult} for this traversal
   * @throws InvalidPathException if the path is invalid
   */
  private TraversalResult traverseToInode(String[] pathComponents, LockMode lockMode,
      List<LockMode> lockHints)
      throws InvalidPathException {
    List<Inode<?>> nonPersistedInodes = new ArrayList<>();
    List<Inode<?>> inodes = new ArrayList<>();
    InodeLockList lockList = new InodeLockList();

    // This must be set to true before returning a valid value, otherwise all the inodes will be
    // unlocked.
    boolean valid = false;
    try {
      if (pathComponents == null) {
        throw new InvalidPathException(ExceptionMessage.PATH_COMPONENTS_INVALID.getMessage("null"));
      } else if (pathComponents.length == 0) {
        throw new InvalidPathException(
            ExceptionMessage.PATH_COMPONENTS_INVALID.getMessage("empty"));
      } else if (pathComponents.length == 1) {
        if (pathComponents[0].equals("")) {
          if (getLockModeForComponent(0, pathComponents.length, lockMode, lockHints)
              == LockMode.READ) {
            lockList.lockRead(mRoot);
          } else {
            lockList.lockWrite(mRoot);
          }
          inodes.add(mRoot);
          valid = true;
          return TraversalResult.createFoundResult(nonPersistedInodes, inodes, lockList);
        } else {
          throw new InvalidPathException(
              ExceptionMessage.PATH_COMPONENTS_INVALID_START.getMessage(pathComponents[0]));
        }
      }

      if (getLockModeForComponent(0, pathComponents.length, lockMode, lockHints) == LockMode.READ) {
        lockList.lockRead(mRoot);
      } else {
        lockList.lockWrite(mRoot);
      }
      inodes.add(mRoot);
      TraversalResult result =
          traverseToInodeInternal(pathComponents, inodes, nonPersistedInodes, lockList, lockMode,
              lockHints);
      valid = true;
      return result;
    } finally {
      if (!valid) {
        lockList.close();
      }
    }
  }

  /**
   * Traverses the tree to find the rest of the given {@link LockedInodePath}. Hints for the lock
   * mode at each path.
   *
   * @param inodePath the {@link LockedInodePath} to start the traversal from
   * @param lockMode the {@link LockMode} for the path
   * @return the {@link TraversalResult} for this traversal
   * @throws InvalidPathException if the path is invalid
   */
  private TraversalResult traverseToInode(LockedInodePath inodePath, LockMode lockMode)
      throws InvalidPathException {
    // the inodePath is guaranteed to already include at least the root inode.
    if (!(inodePath instanceof MutableLockedInodePath)) {
      throw new InvalidPathException(
          ExceptionMessage.NOT_MUTABLE_INODE_PATH.getMessage(inodePath.getUri()));
    }
    MutableLockedInodePath extensibleInodePath = (MutableLockedInodePath) inodePath;
    List<Inode<?>> inodes = extensibleInodePath.getInodes();
    InodeLockList lockList = extensibleInodePath.getLockList();
    List<Inode<?>> nonPersistedInodes = new ArrayList<>();
    for (Inode<?> inode : inodes) {
      if (!inode.isPersisted()) {
        nonPersistedInodes.add(inode);
      }
    }
    return traverseToInodeInternal(extensibleInodePath.getPathComponents(), inodes,
        nonPersistedInodes, lockList, lockMode, null);
  }

  private TraversalResult traverseToInodeInternal(String[] pathComponents, List<Inode<?>> inodes,
      List<Inode<?>> nonPersistedInodes, InodeLockList lockList, LockMode lockMode,
      List<LockMode> lockHints)
      throws InvalidPathException {
    Inode<?> current = inodes.get(inodes.size() - 1);
    for (int i = inodes.size(); i < pathComponents.length; i++) {
      Inode<?> next = ((InodeDirectory) current).getChild(pathComponents[i]);
      if (next == null) {
        // true if the lock is allowed to be upgraded.
        boolean upgradeAllowed = true;
        if (lockHints != null && i - 1 < lockHints.size()
            && lockHints.get(i - 1) == LockMode.READ) {
          // If the hint is READ, the lock must be locked as READ and cannot be upgraded.
          upgradeAllowed = false;
        }
        if (lockMode != LockMode.READ
            && getLockModeForComponent(i - 1, pathComponents.length, lockMode, lockHints)
            == LockMode.READ && upgradeAllowed) {
          // The target lock mode is one of the WRITE modes, but READ lock is already held. The
          // READ lock cannot be upgraded atomically, it needs be released first before WRITE
          // lock can be acquired. As a consequence, we need to recheck if the child we are
          // looking for has not been created in the meantime.
          lockList.unlockLast();
          if (inodes.size() == 1) {
            lockList.lockWrite(current);
          } else {
            lockList.lockWriteAndCheckNameAndParent(current, inodes.get(inodes.size() - 2),
                pathComponents[(i - 1)]);
          }
          Inode<?> recheckNext = ((InodeDirectory) current).getChild(pathComponents[i]);
          if (recheckNext != null) {
            // When releasing the lock and reacquiring the lock, another thread inserted the node we
            // are looking for. Use this existing next node.
            next = recheckNext;
          }
        }
        // next has to be rechecked, since it could have been concurrently reinserted.
        if (next == null) {
          // The user might want to create the nonexistent directories, so return the traversal
          // result current inode with the last Inode taken, and the index of the first path
          // component that couldn't be found.
          return TraversalResult.createNotFoundResult(i, nonPersistedInodes, inodes, lockList);
        }
      }
      // Lock the existing next inode before proceeding.
      if (getLockModeForComponent(i, pathComponents.length, lockMode, lockHints)
          == LockMode.READ) {
        lockList.lockReadAndCheckNameAndParent(next, current, pathComponents[i]);
      } else {
        lockList.lockWriteAndCheckNameAndParent(next, current, pathComponents[i]);
      }
      if (next.isFile()) {
        // The inode can't have any children. If this is the last path component, we're good.
        // Otherwise, we can't traverse further, so we clean up and throw an exception.
        if (i == pathComponents.length - 1) {
          inodes.add(next);
          return TraversalResult.createFoundResult(nonPersistedInodes, inodes, lockList);
        } else {
          throw new InvalidPathException(
              "Traversal failed. Component " + i + "(" + next.getName() + ") is a file");
        }
      } else {
        inodes.add(next);
        if (!next.isPersisted()) {
          // next is a directory and not persisted
          nonPersistedInodes.add(next);
        }
        current = next;
      }
    }
    return TraversalResult.createFoundResult(nonPersistedInodes, inodes, lockList);
  }

  private static final class TraversalResult {
    /** True if the traversal found the target inode, false otherwise. */
    private final boolean mFound;

    /** The list of non-persisted inodes encountered during the traversal. */
    private final List<Inode<?>> mNonPersisted;

    /** The list of all inodes encountered during the traversal. */
    private final List<Inode<?>> mInodes;

    /** The {@link InodeLockList} managing the locks for the inodes. */
    private final InodeLockList mLockList;

    // TODO(gpang): consider a builder paradigm to iteratively build the traversal result.
    static TraversalResult createFoundResult(List<Inode<?>> nonPersisted, List<Inode<?>> inodes,
        InodeLockList lockList) {
      return new TraversalResult(true, nonPersisted, inodes, lockList);
    }

    static TraversalResult createNotFoundResult(int index, List<Inode<?>> nonPersisted,
        List<Inode<?>> inodes, InodeLockList lockList) {
      return new TraversalResult(false, nonPersisted, inodes, lockList);
    }

    private TraversalResult(boolean found, List<Inode<?>> nonPersisted,
        List<Inode<?>> inodes, InodeLockList lockList) {
      mFound = found;
      mNonPersisted = nonPersisted;
      mInodes = inodes;
      mLockList = lockList;
    }

    /**
     * @return true if target inode was found, false otherwise
     */
    boolean isFound() {
      return mFound;
    }

    /**
     * @return the list of non-persisted inodes encountered during the traversal
     */
    List<Inode<?>> getNonPersisted() {
      return mNonPersisted;
    }

    /**
     * @return the list of all inodes encountered during the traversal
     */
    List<Inode<?>> getInodes() {
      return mInodes;
    }

    /**
     * @return the {@link InodeLockList} managing the locks for all the inodes
     */
    InodeLockList getInodeLockList() {
      return mLockList;
    }
  }

  /**
   * Represents the results of creating a path in the inode tree. This keeps track of inodes which
   * were modified, and inodes which were newly created during the path creation.
   *
   * In particular, a {@link CreatePathResult} consists of an ordered list of modified inodes and an
   * ordered list of created inodes. Appending the latter to the former produces a list of inodes
   * starting with the root inode and ending in the inode corresponding to the created path.
   */
  public static final class CreatePathResult {
    private final List<Inode<?>> mModified;
    private final List<Inode<?>> mCreated;
    private final List<Inode<?>> mPersisted;

    /**
     * Constructs the results of modified, created, and persisted inodes when creating a path.
     *
     * @param modified a list of modified inodes
     * @param created a list of created inodes
     * @param persisted a list of persisted inodes
     */
    CreatePathResult(List<Inode<?>> modified, List<Inode<?>> created, List<Inode<?>> persisted) {
      mModified = Preconditions.checkNotNull(modified);
      mCreated = Preconditions.checkNotNull(created);
      mPersisted = Preconditions.checkNotNull(persisted);
    }

    /**
     * @return the list of inodes modified during path creation
     */
    public List<Inode<?>> getModified() {
      return mModified;
    }

    /**
     * @return the list of inodes created during path creation
     */
    public List<Inode<?>> getCreated() {
      return mCreated;
    }

    /**
     * @return the list of existing inodes that were persisted during path creation
     */
    public List<Inode<?>> getPersisted() {
      return mPersisted;
    }
  }
}<|MERGE_RESOLUTION|>--- conflicted
+++ resolved
@@ -961,43 +961,6 @@
    * @param entry the journal entry representing an inode
    * @throws AccessControlException when owner of mRoot is not the owner of root journal entry
    */
-<<<<<<< HEAD
-  public void addInodeFromJournal(JournalEntry entry) throws AccessControlException {
-    Message innerEntry = JournalProtoUtils.unwrap(entry);
-    if (innerEntry instanceof InodeFileEntry) {
-      InodeFile file = InodeFile.fromJournalEntry((InodeFileEntry) innerEntry);
-      addInodeFromJournalInternal(file);
-    } else if (innerEntry instanceof InodeDirectoryEntry) {
-      InodeDirectory directory = InodeDirectory.fromJournalEntry((InodeDirectoryEntry) innerEntry);
-
-      if (directory.getName().equals(ROOT_INODE_NAME)) {
-        // This is the root inode. Clear all the state, and set the root.
-        // For backwards-compatibility:
-        // Empty owner in journal entry indicates that previous journal has no security. In this
-        // case, the journal is allowed to be applied to the new inode with security turned on.
-        if (SecurityUtils.isSecurityEnabled() && mRoot != null && !directory.getOwner().isEmpty()
-            && !mRoot.getOwner().equals(directory.getOwner())) {
-          // user is not the owner of journal root entry
-          throw new AccessControlException(
-              ExceptionMessage.PERMISSION_DENIED.getMessage("Unauthorized user on root"));
-        }
-        mInodes.clear();
-        mPinnedInodeFileIds.clear();
-        // ALLUXIO CS ADD
-        mReplicationLimitedFileIds.clear();
-        // ALLUXIO CS END
-        mRoot = directory;
-        // If journal entry has no security enabled, change the replayed inode permission to be 0777
-        // for backwards-compatibility.
-        if (SecurityUtils.isSecurityEnabled() && mRoot != null && mRoot.getOwner().isEmpty()
-            && mRoot.getGroup().isEmpty()) {
-          mRoot.setPermission(Constants.DEFAULT_FILE_SYSTEM_MODE);
-        }
-        mCachedInode = mRoot;
-        mInodes.add(mRoot);
-      } else {
-        addInodeFromJournalInternal(directory);
-=======
   public void addInodeDirectoryFromJournal(InodeDirectoryEntry entry)
       throws AccessControlException {
     InodeDirectory directory = InodeDirectory.fromJournalEntry(entry);
@@ -1011,7 +974,6 @@
         // user is not the owner of journal root entry
         throw new AccessControlException(
             ExceptionMessage.PERMISSION_DENIED.getMessage("Unauthorized user on root"));
->>>>>>> f3a04f89
       }
       mInodes.clear();
       mPinnedInodeFileIds.clear();
