--- conflicted
+++ resolved
@@ -33,18 +33,7 @@
  */
 @NotThreadSafe
 public final class InodeDirectory extends Inode<InodeDirectory> {
-<<<<<<< HEAD
-  private final IndexDefinition<Inode<?>> mIdIndex = new IndexDefinition<Inode<?>>(true) {
-    @Override
-    public Object getFieldValue(Inode<?> o) {
-      return o.getId();
-    }
-  };
-
   private final IndexDefinition<Inode<?>> mNameIndex = new IndexDefinition<Inode<?>>(true) {
-=======
-  private IndexedSet.FieldIndex<Inode<?>> mNameIndex = new IndexedSet.FieldIndex<Inode<?>>() {
->>>>>>> f5c9ee1e
     @Override
     public Object getFieldValue(Inode<?> o) {
       return o.getName();
