/*
 * The Alluxio Open Foundation licenses this work under the Apache License, version 2.0
 * (the "License"). You may not use this work except in compliance with the License, which is
 * available at www.apache.org/licenses/LICENSE-2.0
 *
 * This software is distributed on an "AS IS" basis, WITHOUT WARRANTIES OR CONDITIONS OF ANY KIND,
 * either express or implied, as more fully set forth in the License.
 *
 * See the NOTICE file distributed with this work for information regarding copyright ownership.
 */

package alluxio.master.file.options;

import alluxio.Configuration;
import alluxio.Constants;
import alluxio.PropertyKey;
import alluxio.security.authorization.Permission;
import alluxio.thrift.CreateFileTOptions;
import alluxio.wire.ThriftUtils;
import alluxio.wire.TtlAction;

import com.google.common.base.Objects;

import java.io.IOException;

import javax.annotation.concurrent.NotThreadSafe;

/**
 * Method options for creating a file.
 */
@NotThreadSafe
public final class CreateFileOptions extends CreatePathOptions<CreateFileOptions> {
  private long mBlockSizeBytes;
  // ALLUXIO CS ADD
  private int mReplicationMax;
  private int mReplicationMin;
  // ALLUXIO CS END
  private long mTtl;
  private TtlAction mTtlAction;

  /**
   * @return the default {@link CreateFileOptions}
   */
  public static CreateFileOptions defaults() {
    return new CreateFileOptions();
  }

  /**
   * Constructs an instance of {@link CreateFileOptions} from {@link CreateFileTOptions}. The option
   * of permission is constructed with the username obtained from thrift transport.
   *
   * @param options the {@link CreateFileTOptions} to use
   * @throws IOException if it failed to retrieve users or groups from thrift transport
   */
  public CreateFileOptions(CreateFileTOptions options) throws IOException {
    super();
    mBlockSizeBytes = options.getBlockSizeBytes();
    mPersisted = options.isPersisted();
    mRecursive = options.isRecursive();
    // ALLUXIO CS ADD
    mReplicationMax = options.getReplicationMax();
    mReplicationMin = options.getReplicationMin();
    // ALLUXIO CS END
    mTtl = options.getTtl();
    mTtlAction = ThriftUtils.fromThrift(options.getTtlAction());
    mPermission = Permission.defaults().setOwnerFromThriftClient();
  }

  private CreateFileOptions() {
    super();
    mBlockSizeBytes = Configuration.getBytes(PropertyKey.USER_BLOCK_SIZE_BYTES_DEFAULT);
    // ALLUXIO CS ADD
    mReplicationMax = Configuration.getInt(PropertyKey.USER_FILE_REPLICATION_MAX);
    mReplicationMin = Configuration.getInt(PropertyKey.USER_FILE_REPLICATION_MIN);
    // ALLUXIO CS END
    mTtl = Constants.NO_TTL;
    mTtlAction = TtlAction.DELETE;
  }

  /**
   * @return the block size
   */
  public long getBlockSizeBytes() {
    return mBlockSizeBytes;
  }

  // ALLUXIO CS ADD
  /**
   * @return the maximum number of block replication
   */
  public int getReplicationMax() {
    return mReplicationMax;
  }

  /**
   * @return the minimum number of block replication
   */
  public int getReplicationMin() {
    return mReplicationMin;
  }

  // ALLUXIO CS END
  /**
   * @return the TTL (time to live) value; it identifies duration (in seconds) the created file
   *         should be kept around before it is automatically deleted
   */
  public long getTtl() {
    return mTtl;
  }

  /**
   * @return the {@link TtlAction}
   */
  public TtlAction getTtlAction() {
    return mTtlAction;
  }

  /**
   * @param blockSizeBytes the block size to use
   * @return the updated options object
   */
  public CreateFileOptions setBlockSizeBytes(long blockSizeBytes) {
    mBlockSizeBytes = blockSizeBytes;
    return this;
  }

  // ALLUXIO CS ADD
  /**
   * @param replicationMax the maximum number of block replication
   * @return the updated options object
   */
  public CreateFileOptions setReplicationMax(int replicationMax) {
    mReplicationMax = replicationMax;
    return this;
  }

  /**
   * @param replicationMin the minimum number of block replication
   * @return the updated options object
   */
  public CreateFileOptions setReplicationMin(int replicationMin) {
    mReplicationMin = replicationMin;
    return this;
  }

  // ALLUXIO CS END
  /**
   * @param ttl the TTL (time to live) value to use; it identifies duration (in milliseconds) the
   *        created file should be kept around before it is automatically deleted
   * @return the updated options object
   */
  public CreateFileOptions setTtl(long ttl) {
    mTtl = ttl;
    return getThis();
  }

  /**
   * @param ttlAction the {@link TtlAction}; It informs the action to take when Ttl is expired;
   * @return the updated options object
   */
  public CreateFileOptions setTtlAction(TtlAction ttlAction) {
    mTtlAction = ttlAction;
    return getThis();
  }

  @Override
  protected CreateFileOptions getThis() {
    return this;
  }

  @Override
  public boolean equals(Object o) {
    if (this == o) {
      return true;
    }
    if (!(o instanceof CreateFileOptions)) {
      return false;
    }
    if (!(super.equals(o))) {
      return false;
    }
    CreateFileOptions that = (CreateFileOptions) o;
<<<<<<< HEAD
    return Objects.equal(mBlockSizeBytes, that.mBlockSizeBytes)
        // ALLUXIO CS ADD
        && Objects.equal(mReplicationMax, that.mReplicationMax)
        && Objects.equal(mReplicationMin, that.mReplicationMin)
        // ALLUXIO CS END
        && Objects.equal(mTtl, that.mTtl);
=======
    return Objects.equal(mBlockSizeBytes, that.mBlockSizeBytes) && Objects.equal(mTtl, that.mTtl)
        && Objects.equal(mTtlAction, that.mTtlAction);
>>>>>>> 06baa753
  }

  @Override
  public int hashCode() {
    return super.hashCode() + Objects.hashCode(mBlockSizeBytes, mTtl, mTtlAction);
  }

  @Override
  public String toString() {
<<<<<<< HEAD
    return toStringHelper()
        .add("blockSizeBytes", mBlockSizeBytes)
        // ALLUXIO CS ADD
        .add("replicationMax", mReplicationMax)
        .add("replicationMin", mReplicationMin)
        // ALLUXIO CS END
        .add("ttl", mTtl)
        .toString();
=======
    return toStringHelper().add("blockSizeBytes", mBlockSizeBytes).add("ttl", mTtl)
        .add("ttlAction", mTtlAction).toString();
>>>>>>> 06baa753
  }
}<|MERGE_RESOLUTION|>--- conflicted
+++ resolved
@@ -180,17 +180,12 @@
       return false;
     }
     CreateFileOptions that = (CreateFileOptions) o;
-<<<<<<< HEAD
-    return Objects.equal(mBlockSizeBytes, that.mBlockSizeBytes)
+    return Objects.equal(mBlockSizeBytes, that.mBlockSizeBytes) && Objects.equal(mTtl, that.mTtl)
         // ALLUXIO CS ADD
         && Objects.equal(mReplicationMax, that.mReplicationMax)
         && Objects.equal(mReplicationMin, that.mReplicationMin)
         // ALLUXIO CS END
-        && Objects.equal(mTtl, that.mTtl);
-=======
-    return Objects.equal(mBlockSizeBytes, that.mBlockSizeBytes) && Objects.equal(mTtl, that.mTtl)
         && Objects.equal(mTtlAction, that.mTtlAction);
->>>>>>> 06baa753
   }
 
   @Override
@@ -200,18 +195,11 @@
 
   @Override
   public String toString() {
-<<<<<<< HEAD
-    return toStringHelper()
-        .add("blockSizeBytes", mBlockSizeBytes)
+    return toStringHelper().add("blockSizeBytes", mBlockSizeBytes).add("ttl", mTtl)
         // ALLUXIO CS ADD
         .add("replicationMax", mReplicationMax)
         .add("replicationMin", mReplicationMin)
         // ALLUXIO CS END
-        .add("ttl", mTtl)
-        .toString();
-=======
-    return toStringHelper().add("blockSizeBytes", mBlockSizeBytes).add("ttl", mTtl)
         .add("ttlAction", mTtlAction).toString();
->>>>>>> 06baa753
   }
 }