/*
 * The Alluxio Open Foundation licenses this work under the Apache License, version 2.0
 * (the "License"). You may not use this work except in compliance with the License, which is
 * available at www.apache.org/licenses/LICENSE-2.0
 *
 * This software is distributed on an "AS IS" basis, WITHOUT WARRANTIES OR CONDITIONS OF ANY KIND,
 * either express or implied, as more fully set forth in the License.
 *
 * See the NOTICE file distributed with this work for information regarding copyright ownership.
 */

package alluxio.master.file.options;

import alluxio.Configuration;
import alluxio.Constants;
import alluxio.PropertyKey;
import alluxio.security.authorization.Permission;
import alluxio.thrift.CreateFileTOptions;
import alluxio.wire.ThriftUtils;
import alluxio.wire.TtlAction;

import com.google.common.base.Objects;

import java.io.IOException;

import javax.annotation.concurrent.NotThreadSafe;

/**
 * Method options for creating a file.
 */
@NotThreadSafe
public final class CreateFileOptions extends CreatePathOptions<CreateFileOptions> {
  private long mBlockSizeBytes;
  // ALLUXIO CS ADD
<<<<<<< HEAD
=======
  private int mReplicationDurable;
>>>>>>> 012f7d89
  private int mReplicationMax;
  private int mReplicationMin;
  // ALLUXIO CS END
  private long mTtl;
  private TtlAction mTtlAction;

  /**
   * @return the default {@link CreateFileOptions}
   */
  public static CreateFileOptions defaults() {
    return new CreateFileOptions();
  }

  /**
   * Constructs an instance of {@link CreateFileOptions} from {@link CreateFileTOptions}. The option
   * of permission is constructed with the username obtained from thrift transport.
   *
   * @param options the {@link CreateFileTOptions} to use
   * @throws IOException if it failed to retrieve users or groups from thrift transport
   */
  public CreateFileOptions(CreateFileTOptions options) throws IOException {
    super();
    mBlockSizeBytes = options.getBlockSizeBytes();
    mPersisted = options.isPersisted();
    mRecursive = options.isRecursive();
    // ALLUXIO CS ADD
<<<<<<< HEAD
=======
    mReplicationDurable = options.getReplicationDurable();
>>>>>>> 012f7d89
    mReplicationMax = options.getReplicationMax();
    mReplicationMin = options.getReplicationMin();
    // ALLUXIO CS END
    mTtl = options.getTtl();
    mTtlAction = ThriftUtils.fromThrift(options.getTtlAction());
    mPermission = Permission.defaults().setOwnerFromThriftClient();
    if (options.isSetMode()) {
      mDefaultMode = false;
      mPermission.setMode(options.getMode());
    }
  }

  private CreateFileOptions() {
    super();
    mBlockSizeBytes = Configuration.getBytes(PropertyKey.USER_BLOCK_SIZE_BYTES_DEFAULT);
    // ALLUXIO CS ADD
<<<<<<< HEAD
=======
    mReplicationDurable = Configuration.getInt(PropertyKey.USER_FILE_REPLICATION_DURABLE);
>>>>>>> 012f7d89
    mReplicationMax = Configuration.getInt(PropertyKey.USER_FILE_REPLICATION_MAX);
    mReplicationMin = Configuration.getInt(PropertyKey.USER_FILE_REPLICATION_MIN);
    // ALLUXIO CS END
    mTtl = Constants.NO_TTL;
    mTtlAction = TtlAction.DELETE;
  }

  /**
   * @return the block size
   */
  public long getBlockSizeBytes() {
    return mBlockSizeBytes;
  }

  // ALLUXIO CS ADD
  /**
<<<<<<< HEAD
=======
   * @return the number of block replication for durable write
   */
  public int getReplicationDurable() {
    return mReplicationDurable;
  }

  /**
>>>>>>> 012f7d89
   * @return the maximum number of block replication
   */
  public int getReplicationMax() {
    return mReplicationMax;
  }

  /**
   * @return the minimum number of block replication
   */
  public int getReplicationMin() {
    return mReplicationMin;
  }

  // ALLUXIO CS END
  /**
   * @return the TTL (time to live) value; it identifies duration (in seconds) the created file
   *         should be kept around before it is automatically deleted
   */
  public long getTtl() {
    return mTtl;
  }

  /**
   * @return the {@link TtlAction}
   */
  public TtlAction getTtlAction() {
    return mTtlAction;
  }

  /**
   * @param blockSizeBytes the block size to use
   * @return the updated options object
   */
  public CreateFileOptions setBlockSizeBytes(long blockSizeBytes) {
    mBlockSizeBytes = blockSizeBytes;
    return this;
  }

  // ALLUXIO CS ADD
  /**
<<<<<<< HEAD
=======
   * @param replicationDurable the number of block replication for durable write
   * @return the updated options object
   */
  public CreateFileOptions setReplicationDurable(int replicationDurable) {
    mReplicationDurable = replicationDurable;
    return this;
  }

  /**
>>>>>>> 012f7d89
   * @param replicationMax the maximum number of block replication
   * @return the updated options object
   */
  public CreateFileOptions setReplicationMax(int replicationMax) {
    mReplicationMax = replicationMax;
    return this;
  }

  /**
   * @param replicationMin the minimum number of block replication
   * @return the updated options object
   */
  public CreateFileOptions setReplicationMin(int replicationMin) {
    mReplicationMin = replicationMin;
    return this;
  }

  // ALLUXIO CS END
  /**
   * @param ttl the TTL (time to live) value to use; it identifies duration (in milliseconds) the
   *        created file should be kept around before it is automatically deleted
   * @return the updated options object
   */
  public CreateFileOptions setTtl(long ttl) {
    mTtl = ttl;
    return getThis();
  }

  /**
   * @param ttlAction the {@link TtlAction}; It informs the action to take when Ttl is expired;
   * @return the updated options object
   */
  public CreateFileOptions setTtlAction(TtlAction ttlAction) {
    mTtlAction = ttlAction;
    return getThis();
  }

  @Override
  protected CreateFileOptions getThis() {
    return this;
  }

  @Override
  public boolean equals(Object o) {
    if (this == o) {
      return true;
    }
    if (!(o instanceof CreateFileOptions)) {
      return false;
    }
    if (!(super.equals(o))) {
      return false;
    }
    CreateFileOptions that = (CreateFileOptions) o;
    return Objects.equal(mBlockSizeBytes, that.mBlockSizeBytes) && Objects.equal(mTtl, that.mTtl)
        // ALLUXIO CS ADD
<<<<<<< HEAD
=======
        && Objects.equal(mReplicationDurable, that.mReplicationDurable)
>>>>>>> 012f7d89
        && Objects.equal(mReplicationMax, that.mReplicationMax)
        && Objects.equal(mReplicationMin, that.mReplicationMin)
        // ALLUXIO CS END
        && Objects.equal(mTtlAction, that.mTtlAction);
  }

  @Override
  public int hashCode() {
    // ALLUXIO CS REPLACE
    // return super.hashCode() + Objects.hashCode(mBlockSizeBytes, mTtl, mTtlAction);
    // ALLUXIO CS WITH
    return super.hashCode() + Objects.hashCode(mBlockSizeBytes, mReplicationDurable,
        mReplicationMax, mReplicationMin, mTtl, mTtlAction);
    // ALLUXIO CS END
  }

  @Override
  public String toString() {
    return toStringHelper().add("blockSizeBytes", mBlockSizeBytes).add("ttl", mTtl)
        // ALLUXIO CS ADD
<<<<<<< HEAD
=======
        .add("replicationDurable", mReplicationDurable)
>>>>>>> 012f7d89
        .add("replicationMax", mReplicationMax)
        .add("replicationMin", mReplicationMin)
        // ALLUXIO CS END
        .add("ttlAction", mTtlAction).toString();
  }
}<|MERGE_RESOLUTION|>--- conflicted
+++ resolved
@@ -32,10 +32,7 @@
 public final class CreateFileOptions extends CreatePathOptions<CreateFileOptions> {
   private long mBlockSizeBytes;
   // ALLUXIO CS ADD
-<<<<<<< HEAD
-=======
   private int mReplicationDurable;
->>>>>>> 012f7d89
   private int mReplicationMax;
   private int mReplicationMin;
   // ALLUXIO CS END
@@ -62,10 +59,7 @@
     mPersisted = options.isPersisted();
     mRecursive = options.isRecursive();
     // ALLUXIO CS ADD
-<<<<<<< HEAD
-=======
     mReplicationDurable = options.getReplicationDurable();
->>>>>>> 012f7d89
     mReplicationMax = options.getReplicationMax();
     mReplicationMin = options.getReplicationMin();
     // ALLUXIO CS END
@@ -82,10 +76,7 @@
     super();
     mBlockSizeBytes = Configuration.getBytes(PropertyKey.USER_BLOCK_SIZE_BYTES_DEFAULT);
     // ALLUXIO CS ADD
-<<<<<<< HEAD
-=======
     mReplicationDurable = Configuration.getInt(PropertyKey.USER_FILE_REPLICATION_DURABLE);
->>>>>>> 012f7d89
     mReplicationMax = Configuration.getInt(PropertyKey.USER_FILE_REPLICATION_MAX);
     mReplicationMin = Configuration.getInt(PropertyKey.USER_FILE_REPLICATION_MIN);
     // ALLUXIO CS END
@@ -102,8 +93,6 @@
 
   // ALLUXIO CS ADD
   /**
-<<<<<<< HEAD
-=======
    * @return the number of block replication for durable write
    */
   public int getReplicationDurable() {
@@ -111,7 +100,6 @@
   }
 
   /**
->>>>>>> 012f7d89
    * @return the maximum number of block replication
    */
   public int getReplicationMax() {
@@ -152,8 +140,6 @@
 
   // ALLUXIO CS ADD
   /**
-<<<<<<< HEAD
-=======
    * @param replicationDurable the number of block replication for durable write
    * @return the updated options object
    */
@@ -163,7 +149,6 @@
   }
 
   /**
->>>>>>> 012f7d89
    * @param replicationMax the maximum number of block replication
    * @return the updated options object
    */
@@ -220,10 +205,7 @@
     CreateFileOptions that = (CreateFileOptions) o;
     return Objects.equal(mBlockSizeBytes, that.mBlockSizeBytes) && Objects.equal(mTtl, that.mTtl)
         // ALLUXIO CS ADD
-<<<<<<< HEAD
-=======
         && Objects.equal(mReplicationDurable, that.mReplicationDurable)
->>>>>>> 012f7d89
         && Objects.equal(mReplicationMax, that.mReplicationMax)
         && Objects.equal(mReplicationMin, that.mReplicationMin)
         // ALLUXIO CS END
@@ -244,10 +226,7 @@
   public String toString() {
     return toStringHelper().add("blockSizeBytes", mBlockSizeBytes).add("ttl", mTtl)
         // ALLUXIO CS ADD
-<<<<<<< HEAD
-=======
         .add("replicationDurable", mReplicationDurable)
->>>>>>> 012f7d89
         .add("replicationMax", mReplicationMax)
         .add("replicationMin", mReplicationMin)
         // ALLUXIO CS END
