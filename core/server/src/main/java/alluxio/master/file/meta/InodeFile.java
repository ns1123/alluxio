--- conflicted
+++ resolved
@@ -317,14 +317,6 @@
 
   @Override
   public String toString() {
-<<<<<<< HEAD
-    return toStringHelper().add("blocks", mBlocks).add("blockContainerId", mBlockContainerId)
-        .add("blockSizeBytes", mBlockSizeBytes).add("cacheable", mCacheable)
-        // ALLUXIO CS ADD
-        .add("replicationMax", mReplicationMax).add("replicationMin", mReplicationMin)
-        // ALLUXIO CS END
-        .add("completed", mCompleted).add("length", mLength).add("ttl", mTtl).toString();
-=======
     return toStringHelper()
         .add("blocks", mBlocks)
         .add("blockContainerId", mBlockContainerId)
@@ -332,9 +324,12 @@
         .add("cacheable", mCacheable)
         .add("completed", mCompleted)
         .add("length", mLength)
+        // ALLUXIO CS ADD
+        .add("replicationMax", mReplicationMax)
+        .add("replicationMin", mReplicationMin)
+        // ALLUXIO CS END
         .add("ttl", mTtl)
         .add("ttlAction", mTtlAction).toString();
->>>>>>> 06baa753
   }
 
   /**
