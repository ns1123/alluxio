--- conflicted
+++ resolved
@@ -381,15 +381,10 @@
         fileOptions.getReplicationMax() == Constants.REPLICATION_MAX_INFINITY
             || fileOptions.getReplicationMax() >= fileOptions.getReplicationMin());
     // ALLUXIO CS END
-<<<<<<< HEAD
-    Permission permission = new Permission(fileOptions.getPermission()).applyFileUMask();
-
-=======
     Permission permission = new Permission(fileOptions.getPermission());
     if (fileOptions.isDefaultMode()) {
       permission.setMode(Mode.getDefault()).applyFileUMask();
     }
->>>>>>> 685f9c40
     return new InodeFile(blockContainerId)
         .setBlockSizeBytes(fileOptions.getBlockSizeBytes())
         .setCreationTimeMs(creationTimeMs)
