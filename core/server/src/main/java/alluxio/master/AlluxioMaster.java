--- conflicted
+++ resolved
@@ -515,7 +515,7 @@
     // ENTERPRISE REPLACE
     // mMasterServiceServer = new TThreadPoolServer(args);
     // ENTERPRISE WITH
-    mMasterServiceServer = new AuthenticatedThriftServer(MasterContext.getConf(), args);
+    mMasterServiceServer = new AuthenticatedThriftServer(args);
     // ENTERPRISE END
 
     // start thrift rpc server
@@ -567,19 +567,11 @@
   }
 
   private void connectToUFS() throws IOException {
-<<<<<<< HEAD
-    Configuration conf = MasterContext.getConf();
-    String ufsAddress = conf.get(Constants.UNDERFS_ADDRESS);
-    UnderFileSystem ufs = UnderFileSystem.get(ufsAddress, conf);
-    // ENTERPRISE REMOVE
-    // ufs.connectFromMaster(conf, NetworkAddressUtils.getConnectHost(ServiceType.MASTER_RPC,
-    //     conf));
-    // ENTERPRISE END
-=======
     String ufsAddress = Configuration.get(Constants.UNDERFS_ADDRESS);
     UnderFileSystem ufs = UnderFileSystem.get(ufsAddress);
-    ufs.connectFromMaster(NetworkAddressUtils.getConnectHost(ServiceType.MASTER_RPC));
->>>>>>> 80850297
+    // ENTERPRISE REMOVE
+    // ufs.connectFromMaster(NetworkAddressUtils.getConnectHost(ServiceType.MASTER_RPC));
+    // ENTERPRISE END
   }
 
   /**
