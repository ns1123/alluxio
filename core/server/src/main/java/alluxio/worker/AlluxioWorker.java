/*
 * The Alluxio Open Foundation licenses this work under the Apache License, version 2.0
 * (the "License"). You may not use this work except in compliance with the License, which is
 * available at www.apache.org/licenses/LICENSE-2.0
 *
 * This software is distributed on an "AS IS" basis, WITHOUT WARRANTIES OR CONDITIONS OF ANY KIND,
 * either express or implied, as more fully set forth in the License.
 *
 * See the NOTICE file distributed with this work for information regarding copyright ownership.
 */

package alluxio.worker;

import alluxio.Configuration;
import alluxio.Constants;
import alluxio.RuntimeConstants;
import alluxio.metrics.MetricsSystem;
// ENTERPRISE ADD
import alluxio.security.authentication.AuthenticatedThriftServer;
// ENTERPRISE END
import alluxio.security.authentication.TransportProvider;
import alluxio.util.CommonUtils;
import alluxio.util.ConfigurationUtils;
import alluxio.util.network.NetworkAddressUtils;
import alluxio.util.network.NetworkAddressUtils.ServiceType;
import alluxio.web.UIWebServer;
import alluxio.web.WorkerUIWebServer;
import alluxio.wire.WorkerNetAddress;
import alluxio.worker.block.BlockWorker;
import alluxio.worker.file.FileSystemWorker;

import com.google.common.base.Throwables;
import com.google.common.collect.Lists;
import org.apache.thrift.TMultiplexedProcessor;
import org.apache.thrift.TProcessor;
import org.apache.thrift.protocol.TBinaryProtocol;
import org.apache.thrift.server.TThreadPoolServer;
import org.apache.thrift.transport.TServerSocket;
import org.apache.thrift.transport.TTransportException;
import org.apache.thrift.transport.TTransportFactory;
import org.slf4j.Logger;
import org.slf4j.LoggerFactory;

import java.io.IOException;
import java.net.InetSocketAddress;
import java.util.ArrayList;
import java.util.List;
import java.util.Map;
import java.util.ServiceLoader;

import javax.annotation.concurrent.NotThreadSafe;

/**
 * Entry point for the Alluxio worker program. This class is responsible for initializing the
 * different workers that are configured to run. It also creates the data server which listens
 * for all remote I/O requests for the workers.
 */
@NotThreadSafe
public final class AlluxioWorker {
  private static final Logger LOG = LoggerFactory.getLogger(Constants.LOGGER_TYPE);

  private static AlluxioWorker sAlluxioWorker = null;

  /**
   * Starts the Alluxio worker.
   *
   * A block worker will be started and the Alluxio worker will continue to run until the block
   * worker thread exits.
   *
   * @param args command line arguments, should be empty
   */
  public static void main(String[] args) {
    if (args.length != 0) {
      LOG.info("java -cp {} {}", RuntimeConstants.ALLUXIO_JAR,
          AlluxioWorker.class.getCanonicalName());
      System.exit(-1);
    }

    // validate the configuration
    if (!ConfigurationUtils.validateConf()) {
      LOG.error("Invalid configuration found");
      System.exit(-1);
    }

    AlluxioWorker worker = get();
    try {
      worker.start();
    } catch (Exception e) {
      LOG.error("Uncaught exception while running Alluxio worker, stopping it and exiting.", e);
      try {
        worker.stop();
      } catch (Exception e2) {
        // continue to exit
        LOG.error("Uncaught exception while stopping Alluxio worker, simply exiting.", e2);
      }
      System.exit(-1);
    }
  }

  /**
   * Returns a handle to the Alluxio worker instance.
   *
   * @return Alluxio worker handle
   */
  public static synchronized AlluxioWorker get() {
    if (sAlluxioWorker == null) {
      sAlluxioWorker = new AlluxioWorker();
    }
    return sAlluxioWorker;
  }

  /** The worker serving blocks. */
  private BlockWorker mBlockWorker;

  /** The worker serving file system operations. */
  private FileSystemWorker mFileSystemWorker;

  /** Server for data requests and responses. */
  private DataServer mDataServer;

  /** A list of extra workers to launch based on service loader. */
  private List<Worker> mAdditionalWorkers;

  /** Whether the worker is serving the RPC server. */
  private boolean mIsServingRPC = false;

  /** Worker metrics system. */
  private MetricsSystem mWorkerMetricsSystem;

  /** Worker Web UI server. */
  private UIWebServer mWebServer;

  /** The transport provider to create thrift server transport. */
  private TransportProvider mTransportProvider;

  /** Thread pool for thrift. */
  // ENTERPRISE REPLACE
  // private TThreadPoolServer mThriftServer;
  // ENTERPRISE WITH
  private AuthenticatedThriftServer mThriftServer;
  // ENTERPRISE END

  /** Server socket for thrift. */
  private TServerSocket mThriftServerSocket;

  /** RPC local port for thrift. */
  private int mRPCPort;

  /** The address for the rpc server. */
  private InetSocketAddress mWorkerAddress;

  /** Net address of this worker. */
  private WorkerNetAddress mNetAddress;

  /** Worker start time in milliseconds. */
  private long mStartTimeMs;

  /**
   * Constructor of {@link AlluxioWorker}.
   */
  public AlluxioWorker() {
    try {
      mStartTimeMs = System.currentTimeMillis();
      mBlockWorker = new BlockWorker();
      mFileSystemWorker = new FileSystemWorker(mBlockWorker);

      mAdditionalWorkers = new ArrayList<>();
      List<? extends Worker> workers = Lists.newArrayList(mBlockWorker, mFileSystemWorker);
      // Discover and register the available factories
      // NOTE: ClassLoader is explicitly specified so we don't need to set ContextClassLoader
      ServiceLoader<WorkerFactory> discoveredMasterFactories =
          ServiceLoader.load(WorkerFactory.class, WorkerFactory.class.getClassLoader());
      for (WorkerFactory factory : discoveredMasterFactories) {
        Worker worker = factory.create(workers);
        if (worker != null) {
          mAdditionalWorkers.add(worker);
        }
      }

      // Setup metrics collection system
      mWorkerMetricsSystem = new MetricsSystem("worker");
      WorkerSource workerSource = WorkerContext.getWorkerSource();
      workerSource.registerGauges(mBlockWorker);
      mWorkerMetricsSystem.registerSource(workerSource);

      // Setup web server
      mWebServer = new WorkerUIWebServer(ServiceType.WORKER_WEB,
          NetworkAddressUtils.getBindAddress(ServiceType.WORKER_WEB), this, mBlockWorker,
          NetworkAddressUtils.getConnectAddress(ServiceType.WORKER_RPC), mStartTimeMs);

      // Setup Thrift server
      mTransportProvider = TransportProvider.Factory.create();
      mThriftServerSocket = createThriftServerSocket();
      mRPCPort = NetworkAddressUtils.getThriftPort(mThriftServerSocket);
      // Reset worker RPC port based on assigned port number
      Configuration.set(Constants.WORKER_RPC_PORT, Integer.toString(mRPCPort));
      mThriftServer = createThriftServer();

      // Setup Data server
      mDataServer =
          DataServer.Factory.create(
              NetworkAddressUtils.getBindAddress(ServiceType.WORKER_DATA), this);
      // Reset data server port
      Configuration.set(Constants.WORKER_DATA_PORT, Integer.toString(mDataServer.getPort()));

      mWorkerAddress =
          NetworkAddressUtils.getConnectAddress(NetworkAddressUtils.ServiceType.WORKER_RPC);
    } catch (Exception e) {
      LOG.error("Failed to initialize {}", this.getClass().getName(), e);
      System.exit(-1);
    }
  }

  /**
   * @return the start time of the worker in milliseconds
   */
  public long getStartTimeMs() {
    return mStartTimeMs;
  }

  /**
   * @return the uptime of the worker in milliseconds
   */
  public long getUptimeMs() {
    return System.currentTimeMillis() - mStartTimeMs;
  }

  /**
   * @return the worker RPC service bind host
   */
  public String getRPCBindHost() {
    return NetworkAddressUtils.getThriftSocket(mThriftServerSocket).getInetAddress()
        .getHostAddress();
  }

  /**
   * @return the worker RPC service port
   */
  public int getRPCLocalPort() {
    return mRPCPort;
  }

  /**
   * @return the worker data service bind host (used by unit test only)
   */
  public String getDataBindHost() {
    return mDataServer.getBindHost();
  }

  /**
   * @return the worker data service port (used by unit test only)
   */
  public int getDataLocalPort() {
    return mDataServer.getPort();
  }

  /**
   * @return the worker web service bind host (used by unit test only)
   */
  public String getWebBindHost() {
    return mWebServer.getBindHost();
  }

  /**
   * @return the worker web service port (used by unit test only)
   */
  public int getWebLocalPort() {
    return mWebServer.getLocalPort();
  }

  /**
   * @return the block worker
   */
  public BlockWorker getBlockWorker() {
    return mBlockWorker;
  }

  /**
   * @return the file system worker
   */
  public FileSystemWorker getFileSystemWorker() {
    return mFileSystemWorker;
  }

  /**
   * @return this worker's rpc address
   */
  public InetSocketAddress getWorkerAddress() {
    return mWorkerAddress;
  }

  /**
   * Gets this worker's {@link WorkerNetAddress}, which is the worker's hostname, rpc
   * server port, data server port, and web server port.
   *
   * @return the worker's net address
   */
  public WorkerNetAddress getNetAddress() {
    return mNetAddress;
  }

  /**
   * Starts the Alluxio worker server.
   *
   * @throws Exception if the workers fail to start
   */
  public void start() throws Exception {
    // NOTE: the order to start different services is sensitive. If you change it, do it cautiously.

    // Start serving metrics system, this will not block
    mWorkerMetricsSystem.start();

    // Start serving the web server, this will not block
    // Requirement: metrics system started so we could add the metrics servlet to the web server
    // Consequence: when starting webserver, the webport will be updated.
    mWebServer.addHandler(mWorkerMetricsSystem.getServletHandler());
    mWebServer.startWebServer();

    // Set updated net address for this worker in context
    // Requirement: RPC, web, and dataserver ports are updated
    // Consequence: create a NetAddress object and set it into WorkerContext
    mNetAddress =
        new WorkerNetAddress()
            .setHost(NetworkAddressUtils.getConnectHost(ServiceType.WORKER_RPC))
            .setRpcPort(Configuration.getInt(Constants.WORKER_RPC_PORT))
            .setDataPort(getDataLocalPort())
            .setWebPort(Configuration.getInt(Constants.WORKER_WEB_PORT));
    WorkerContext.setWorkerNetAddress(mNetAddress);

    // Start each worker
    // Requirement: NetAddress set in WorkerContext, so block worker can initialize BlockMasterSync
    // Consequence: worker id is granted
    startWorkers();
    LOG.info("Started Alluxio worker with id {}", WorkerIdRegistry.getWorkerId());

    mIsServingRPC = true;

    // Start serving RPC, this will block
    LOG.info("Alluxio worker version {} started @ {}", RuntimeConstants.VERSION, mWorkerAddress);
    mThriftServer.serve();
    LOG.info("Alluxio worker version {} ended @ {}", RuntimeConstants.VERSION, mWorkerAddress);
  }

  /**
   * Stops the Alluxio worker server.
   *
   * @throws Exception if the workers fail to stop
   */
  public void stop() throws Exception {
    if (mIsServingRPC) {
      LOG.info("Stopping RPC server on Alluxio worker @ {}", mWorkerAddress);
      stopServing();
      stopWorkers();
      mIsServingRPC = false;
    } else {
      LOG.info("Stopping Alluxio worker @ {}", mWorkerAddress);
    }
  }

  private void startWorkers() throws Exception {
    mBlockWorker.start();
    mFileSystemWorker.start();
    // start additional workers
    for (Worker worker : mAdditionalWorkers) {
      worker.start();
    }
  }

  private void stopWorkers() throws Exception {
    // stop additional workers
    for (Worker worker : mAdditionalWorkers) {
      worker.stop();
    }
    mFileSystemWorker.stop();
    mBlockWorker.stop();
  }

  private void stopServing() throws IOException {
    mDataServer.close();
    mThriftServer.stop();
    mThriftServerSocket.close();
    mWorkerMetricsSystem.stop();
    try {
      mWebServer.shutdownWebServer();
    } catch (Exception e) {
      LOG.error("Failed to stop web server", e);
    }
    mWorkerMetricsSystem.stop();

    // TODO(binfan): investigate why we need to close dataserver again. There used to be a comment
    // saying the reason to stop and close again is due to some issues in Thrift.
    while (!mDataServer.isClosed()) {
      mDataServer.close();
      CommonUtils.sleepMs(100);
    }
  }

  private void registerServices(TMultiplexedProcessor processor, Map<String, TProcessor> services) {
    for (Map.Entry<String, TProcessor> service : services.entrySet()) {
      processor.registerProcessor(service.getKey(), service.getValue());
    }
  }

  /**
   // ENTERPRISE REPLACE
   // * Helper method to create a {@link org.apache.thrift.server.TThreadPoolServer} for handling
   // ENTERPRISE WITH
   * Helper method to create a {@link AuthenticatedThriftServer} for handling
   // ENTERPRISE END
   * incoming RPC requests.
   *
   * @return a thrift server
   */
<<<<<<< HEAD
  // ENTERPRISE REPLACE
  // private TThreadPoolServer createThriftServer() {
  // ENTERPRISE WITH
  private AuthenticatedThriftServer createThriftServer() {
  // ENTERPRISE END
    int minWorkerThreads = mConfiguration.getInt(Constants.WORKER_WORKER_BLOCK_THREADS_MIN);
    int maxWorkerThreads = mConfiguration.getInt(Constants.WORKER_WORKER_BLOCK_THREADS_MAX);
=======
  private TThreadPoolServer createThriftServer() {
    int minWorkerThreads = Configuration.getInt(Constants.WORKER_WORKER_BLOCK_THREADS_MIN);
    int maxWorkerThreads = Configuration.getInt(Constants.WORKER_WORKER_BLOCK_THREADS_MAX);
>>>>>>> 80850297
    TMultiplexedProcessor processor = new TMultiplexedProcessor();

    registerServices(processor, mBlockWorker.getServices());
    registerServices(processor, mFileSystemWorker.getServices());
    // register additional workers for RPC service
    for (Worker worker: mAdditionalWorkers) {
      registerServices(processor, worker.getServices());
    }

    // Return a TTransportFactory based on the authentication type
    TTransportFactory tTransportFactory;
    try {
      tTransportFactory = mTransportProvider.getServerTransportFactory();
    } catch (IOException e) {
      throw Throwables.propagate(e);
    }
    TThreadPoolServer.Args args = new TThreadPoolServer.Args(mThriftServerSocket)
        .minWorkerThreads(minWorkerThreads).maxWorkerThreads(maxWorkerThreads).processor(processor)
        .transportFactory(tTransportFactory)
        .protocolFactory(new TBinaryProtocol.Factory(true, true));
    if (Configuration.getBoolean(Constants.IN_TEST_MODE)) {
      args.stopTimeoutVal = 0;
    } else {
      args.stopTimeoutVal = Constants.THRIFT_STOP_TIMEOUT_SECONDS;
    }
    // ENTERPRISE REPLACE
    // return new TThreadPoolServer(args);
    // ENTERPRISE WITH
    return new AuthenticatedThriftServer(mConfiguration, args);
    // ENTERPRISE END
  }

  /**
   * Helper method to create a {@link org.apache.thrift.transport.TServerSocket} for the RPC server.
   *
   * @return a thrift server socket
   */
  private TServerSocket createThriftServerSocket() {
    try {
      return new TServerSocket(NetworkAddressUtils.getBindAddress(ServiceType.WORKER_RPC));
    } catch (TTransportException e) {
      LOG.error(e.getMessage(), e);
      throw Throwables.propagate(e);
    }
  }

  /**
   * @return the worker metric system reference
   */
  public MetricsSystem getWorkerMetricsSystem() {
    return mWorkerMetricsSystem;
  }
}<|MERGE_RESOLUTION|>--- conflicted
+++ resolved
@@ -411,19 +411,13 @@
    *
    * @return a thrift server
    */
-<<<<<<< HEAD
   // ENTERPRISE REPLACE
   // private TThreadPoolServer createThriftServer() {
   // ENTERPRISE WITH
   private AuthenticatedThriftServer createThriftServer() {
   // ENTERPRISE END
-    int minWorkerThreads = mConfiguration.getInt(Constants.WORKER_WORKER_BLOCK_THREADS_MIN);
-    int maxWorkerThreads = mConfiguration.getInt(Constants.WORKER_WORKER_BLOCK_THREADS_MAX);
-=======
-  private TThreadPoolServer createThriftServer() {
     int minWorkerThreads = Configuration.getInt(Constants.WORKER_WORKER_BLOCK_THREADS_MIN);
     int maxWorkerThreads = Configuration.getInt(Constants.WORKER_WORKER_BLOCK_THREADS_MAX);
->>>>>>> 80850297
     TMultiplexedProcessor processor = new TMultiplexedProcessor();
 
     registerServices(processor, mBlockWorker.getServices());
@@ -452,7 +446,7 @@
     // ENTERPRISE REPLACE
     // return new TThreadPoolServer(args);
     // ENTERPRISE WITH
-    return new AuthenticatedThriftServer(mConfiguration, args);
+    return new AuthenticatedThriftServer(args);
     // ENTERPRISE END
   }
 
