--- conflicted
+++ resolved
@@ -273,15 +273,12 @@
    */
   @Override
   public void stop() {
-<<<<<<< HEAD
+    mSessionCleaner.stop();
     // ENTERPRISE ADD
     if (mLicenseCheckerService != null) {
       mLicenseCheckerService.cancel(true);
     }
     // ENTERPRISE END
-=======
-    mSessionCleaner.stop();
->>>>>>> 7294cdcd
     if (mFilePersistenceService != null) {
       mFilePersistenceService.cancel(true);
     }
