/*
 * The Alluxio Open Foundation licenses this work under the Apache License, version 2.0
 * (the "License"). You may not use this work except in compliance with the License, which is
 * available at www.apache.org/licenses/LICENSE-2.0
 *
 * This software is distributed on an "AS IS" basis, WITHOUT WARRANTIES OR CONDITIONS OF ANY KIND,
 * either express or implied, as more fully set forth in the License.
 *
 * See the NOTICE file distributed with this work for information regarding copyright ownership.
 */

package alluxio.worker.file;

import alluxio.AlluxioURI;
import alluxio.Constants;
import alluxio.collections.IndexDefinition;
import alluxio.collections.IndexedSet;
import alluxio.exception.ExceptionMessage;
import alluxio.exception.FileAlreadyExistsException;
import alluxio.exception.FileDoesNotExistException;
import alluxio.exception.PreconditionMessage;
import alluxio.security.authorization.Permission;
import alluxio.underfs.UnderFileSystem;
import alluxio.underfs.gcs.GCSUnderFileSystem;
import alluxio.underfs.options.CreateOptions;
import alluxio.underfs.s3.S3UnderFileSystem;
import alluxio.underfs.s3a.S3AUnderFileSystem;
import alluxio.util.IdUtils;
<<<<<<< HEAD
import alluxio.util.io.PathUtils;
// ALLUXIO CS REMOVE
// import alluxio.util.network.NetworkAddressUtils;
// ALLUXIO CS END
=======
import alluxio.util.network.NetworkAddressUtils;
>>>>>>> a1749cff

import com.google.common.base.Preconditions;
import com.google.common.io.CountingInputStream;
import org.slf4j.Logger;
import org.slf4j.LoggerFactory;

import java.io.IOException;
import java.io.InputStream;
import java.io.OutputStream;
import java.util.HashSet;
import java.util.Set;
import java.util.concurrent.atomic.AtomicLong;

import javax.annotation.concurrent.GuardedBy;
import javax.annotation.concurrent.NotThreadSafe;
import javax.annotation.concurrent.ThreadSafe;

/**
 * Handles writes to the under file system. Manages open output streams to Under File Systems.
 * Individual streams should only be used by one client. Each instance keeps its own state of
 * temporary file ids to open streams.
 */
// TODO(calvin): Consider whether the manager or the agents should contain the execution logic
@ThreadSafe
public final class UnderFileSystemManager {
  private static final Logger LOG = LoggerFactory.getLogger(Constants.LOGGER_TYPE);

  // Input stream agent session index
  private static final IndexDefinition<InputStreamAgent> INPUT_AGENT_SESSION_ID_INDEX =
      new IndexDefinition<InputStreamAgent>(false) {
        @Override
        public Object getFieldValue(InputStreamAgent o) {
          return o.mSessionId;
        }
      };

  // Input stream agent id index
  private static final IndexDefinition<InputStreamAgent> INPUT_AGENT_ID_INDEX =
      new IndexDefinition<InputStreamAgent>(true) {
        @Override
        public Object getFieldValue(InputStreamAgent o) {
          return o.mAgentId;
        }
      };

  // Output stream agent session index
  private static final IndexDefinition<OutputStreamAgent> OUTPUT_AGENT_SESSION_ID_INDEX =
      new IndexDefinition<OutputStreamAgent>(false) {
        @Override
        public Object getFieldValue(OutputStreamAgent o) {
          return o.mSessionId;
        }
      };

  // Output stream agent id index
  private static final IndexDefinition<OutputStreamAgent> OUTPUT_AGENT_ID_INDEX =
      new IndexDefinition<OutputStreamAgent>(true) {
        @Override
        public Object getFieldValue(OutputStreamAgent o) {
          return o.mAgentId;
        }
      };

  /** A random id generator for worker file ids. */
  private final AtomicLong mIdGenerator;
  /** Map of worker file ids to open under file system input streams. */
  @GuardedBy("itself")
  private final IndexedSet<InputStreamAgent> mInputStreamAgents;
  /** Map of worker file ids to open under file system output streams. */
  @GuardedBy("itself")
  private final IndexedSet<OutputStreamAgent> mOutputStreamAgents;

  /**
   * Creates a new under file system manager. Stream ids are unique to each under file system
   * manager.
   */
  public UnderFileSystemManager() {
    mIdGenerator = new AtomicLong(IdUtils.getRandomNonNegativeLong());
    mInputStreamAgents =
        new IndexedSet<>(INPUT_AGENT_ID_INDEX, INPUT_AGENT_SESSION_ID_INDEX);
    mOutputStreamAgents =
        new IndexedSet<>(OUTPUT_AGENT_ID_INDEX, OUTPUT_AGENT_SESSION_ID_INDEX);
  }

  /**
   * An object which generates input streams to under file system files given a position. Input
   * stream agents should be closed after the user is done reading data from the file.
   */
  @ThreadSafe
  private final class InputStreamAgent {
    /** Session this agent belongs to, used as an index. */
    private final long mSessionId;
    /** Id referencing this agent, used as an index. */
    private final long mAgentId;
    /** The length of the file in the under storage. */
    private final long mLength;
    /** The string form of the uri to the file in the under file system. */
    private final String mUri;

    /** The initial position of the stream, only valid if mStream != null. */
    private long mInitPos;
    /** The underlying stream to read data from. */
    private CountingInputStream mStream;

    /**
     * Constructor for an input stream agent for a UFS file. The file must exist when this is
     * called.
     *
     * @param sessionId the session this agent belongs to
     * @param agentId the agentId of the agent
     * @param ufsUri the uri of the file in the UFS
     * @throws FileDoesNotExistException if the file does not exist in the UFS
     * @throws IOException if an error occurs when interacting with the UFS
     */
    private InputStreamAgent(long sessionId, long agentId, AlluxioURI ufsUri)
        throws FileDoesNotExistException, IOException {
      mSessionId = sessionId;
      mAgentId = agentId;
      mUri = ufsUri.toString();
      UnderFileSystem ufs = UnderFileSystem.get(mUri);
      // ALLUXIO CS REMOVE
      // ufs.connectFromWorker(
      //     NetworkAddressUtils.getConnectHost(NetworkAddressUtils.ServiceType.WORKER_RPC));
      // ALLUXIO CS END
      if (!ufs.exists(mUri)) {
        throw new FileDoesNotExistException(
            ExceptionMessage.UFS_PATH_DOES_NOT_EXIST.getMessage(mUri));
      }
      mLength = ufs.getFileSize(mUri);
    }

    /**
     * Closes the internal stream of the input stream agent.
     *
     * @throws IOException if an error occurs when interacting with the UFS
     */
    private void close() throws IOException {
      if (mStream != null) {
        mStream.close();
        mStream = null;
      }
    }

    /**
     * Checks if the current stream can be reused to serve the request. If so, the current stream is
     * updated to the specified position and returned. Otherwise, opens a new input stream to the
     * file this agent references and closes the previous stream. The new stream will be at the
     * specified position when it is returned to the caller. This stream should not be closed by
     * the caller and will be automatically closed by the agent as long as the agent's close
     * method is called.
     *
     * @param position the absolute position in the file to start the stream at
     * @return an input stream to the file starting at the specified position, null if the position
     *         is past the end of the file
     * @throws IOException if an error occurs when interacting with the UFS
     */
    private InputStream openAtPosition(long position) throws IOException {
      if (position >= mLength) { // Position is at EOF
        return null;
      }

      // If no stream has been created or if we need to go backward, make a new stream and cache it.
      if (mStream == null || mInitPos + mStream.getCount() > position) {
        if (mStream != null) { // Close the existing stream if needed
          mStream.close();
        }
        UnderFileSystem ufs = UnderFileSystem.get(mUri);
        // TODO(calvin): Consider making openAtPosition part of the UFS API
        if (ufs instanceof S3AUnderFileSystem) { // Optimization for S3A UFS
          mStream =
              new CountingInputStream(((S3AUnderFileSystem) ufs).openAtPosition(mUri, position));
          mInitPos = position;
        } else if (ufs instanceof S3UnderFileSystem) { // Optimization for S3 UFS
          mStream =
              new CountingInputStream(((S3UnderFileSystem) ufs).openAtPosition(mUri, position));
          mInitPos = position;
        } else if (ufs instanceof GCSUnderFileSystem) { // Optimization for GCS UFS
          mStream =
              new CountingInputStream(((GCSUnderFileSystem) ufs).openAtPosition(mUri, position));
          mInitPos = position;
        } else { // Other UFSs can skip efficiently, so open at start of the file
          mStream = new CountingInputStream(ufs.open(mUri));
          mInitPos = 0;
        }
      }

      // We are guaranteed mStream has been created and the initial position has been set.
      // Guaranteed by the previous code block that currentPos <= position.
      long currentPos = mInitPos + mStream.getCount();
      if (position > currentPos) { // Can skip to next position with the same stream
        long toSkip = position - currentPos;
        if (toSkip != mStream.skip(toSkip)) {
          throw new IOException(ExceptionMessage.FAILED_SKIP.getMessage(toSkip));
        }
      }
      return mStream;
    }
  }

  /**
   * A wrapper around the output stream to the under file system. The output stream provided will be
   * to a temporary file in the UFS. When the stream is closed, the temporary file will attempt to
   * be renamed to the final file path. This agent guarantees the temporary file will be cleaned up
   * when complete or cancel is called. The agent should only be used by one thread at a time.
   *
   * Note that the output stream returned by this agent is expected to live throughout the UFS file
   * write, whereas the input stream agent's input streams may be opened and closed each read call.
   * This is because the UFS may not allow for random writes or reopening a closed output stream, so
   * the output stream cannot be closed with each write.
   */
  // TODO(calvin): This can be defined by the UnderFileSystem
  @NotThreadSafe
  private final class OutputStreamAgent {
    /** Session this agent belongs to, indexed on. */
    private final long mSessionId;
    /** Id referencing this agent, indexed on. */
    private final long mAgentId;
    /** Underlying stream to the under file system file. */
    private final OutputStream mStream;
    /** String form of the final uri to write to in the under file system. */
    private final String mUri;
    /** The permission for the file. */
    private final Permission mPermission;

    /**
     * Creates an output stream agent for the specified UFS uri. The UFS file must not exist when
     * this constructor is called.
     *
     * @param sessionId the agentId of the session that created this object
     * @param agentId the worker specific agentId which references this object
     * @param ufsUri the file to create in the UFS
     * @param perm the permission of the file
     * @throws FileAlreadyExistsException if a file already exists at the uri specified
     * @throws IOException if an error occurs when interacting with the UFS
     */
    private OutputStreamAgent(long sessionId, long agentId, AlluxioURI ufsUri, Permission perm)
        throws FileAlreadyExistsException, IOException {
      mSessionId = sessionId;
      mAgentId = agentId;
      mUri = Preconditions.checkNotNull(ufsUri).toString();
      mPermission = perm;
      UnderFileSystem ufs = UnderFileSystem.get(mUri);
<<<<<<< HEAD
      // ALLUXIO CS REMOVE
      // ufs.connectFromWorker(
      //     NetworkAddressUtils.getConnectHost(NetworkAddressUtils.ServiceType.WORKER_RPC));
      // ALLUXIO CS END
      mStream = ufs.create(mTemporaryUri, new CreateOptions().setPermission(mPermission));
=======
      ufs.connectFromWorker(
          NetworkAddressUtils.getConnectHost(NetworkAddressUtils.ServiceType.WORKER_RPC));
      mStream = ufs.create(mUri, new CreateOptions().setPermission(mPermission));
>>>>>>> a1749cff
    }

    /**
     * Closes the temporary file and deletes it. This object should be discarded after this call.
     *
     * @throws IOException if an error occurs during the under file system operation
     */
    private void cancel() throws IOException {
      mStream.close();
      UnderFileSystem ufs = UnderFileSystem.get(mUri);
      // TODO(calvin): Log a warning if the delete fails
      ufs.delete(mUri, false);
    }

    /**
     * Closes the temporary file and attempts to promote it to the final file path. If the final
     * path already exists, the stream is canceled instead.
     *
     * @param perm the permission of the file
     * @return the length of the completed file
     * @throws IOException if an error occurs during the under file system operation
     */
    private long complete(Permission perm) throws IOException {
      mStream.close();
      UnderFileSystem ufs = UnderFileSystem.get(mUri);
      return ufs.getFileSize(mUri);
    }

    /**
     * @return the wrapped output stream to the under file system file
     */
    private OutputStream getStream() {
      return mStream;
    }
  }

  /**
   * Creates a {@link OutputStreamAgent} for the given file path and adds it to the open streams map
   * keyed with the returned worker file id.
   *
   * @param sessionId the session id of the request
   * @param ufsUri the path to create in the under file system
   * @param perm the permission for the file to be created
   * @return the worker file id which should be used to reference the open stream
   * @throws FileAlreadyExistsException if the under file system path already exists
   * @throws IOException if an error occurs when operating on the under file system
   */
  public long createFile(long sessionId, AlluxioURI ufsUri, Permission perm)
      throws FileAlreadyExistsException, IOException {
    long id = mIdGenerator.getAndIncrement();
    OutputStreamAgent agent = new OutputStreamAgent(sessionId, id, ufsUri, perm);
    synchronized (mOutputStreamAgents) {
      mOutputStreamAgents.add(agent);
    }
    return id;
  }

  /**
   * Cancels the open stream associated with the given worker file id. This will close the open
   * stream.
   *
   * @param sessionId the session id of the request
   * @param tempUfsFileId the worker id referencing an open file in the under file system
   * @throws FileDoesNotExistException if the worker file id is not valid
   * @throws IOException if an error occurs when operating on the under file system
   */
  public void cancelFile(long sessionId, long tempUfsFileId)
      throws FileDoesNotExistException, IOException {
    OutputStreamAgent agent;
    synchronized (mOutputStreamAgents) {
      agent = mOutputStreamAgents.getFirstByField(OUTPUT_AGENT_ID_INDEX, tempUfsFileId);
      if (agent == null) {
        throw new FileDoesNotExistException(
            ExceptionMessage.BAD_WORKER_FILE_ID.getMessage(tempUfsFileId));
      }
      Preconditions.checkArgument(agent.mSessionId == sessionId,
          PreconditionMessage.ERR_UFS_MANAGER_OPERATION_INVALID_SESSION.toString(), "cancel");
      Preconditions.checkState(mOutputStreamAgents.remove(agent),
          PreconditionMessage.ERR_UFS_MANAGER_FAILED_TO_REMOVE_AGENT.toString(), tempUfsFileId);
    }
    agent.cancel();
  }

  /**
   * Cleans up the state of the given session id.
   *
   * @param sessionId the session id to clean up
   */
  public void cleanupSession(long sessionId) {
    Set<InputStreamAgent> toClose;
    synchronized (mInputStreamAgents) {
      toClose =
          new HashSet<>(mInputStreamAgents.getByField(INPUT_AGENT_SESSION_ID_INDEX, sessionId));
      mInputStreamAgents.removeByField(INPUT_AGENT_SESSION_ID_INDEX, sessionId);
    }
    // close is done outside of the synchronized block since it may be expensive
    for (InputStreamAgent agent : toClose) {
      try {
        agent.close();
      } catch (IOException e) {
        LOG.warn("Failed to close input stream agent for file: " + agent.mUri);
      }
    }

    Set<OutputStreamAgent> toCancel;
    synchronized (mOutputStreamAgents) {
      toCancel = new HashSet<>(
          mOutputStreamAgents.getByField(OUTPUT_AGENT_SESSION_ID_INDEX, sessionId));
      mOutputStreamAgents.removeByField(OUTPUT_AGENT_SESSION_ID_INDEX, sessionId);
    }
    // cancel is done outside of the synchronized block since it may be expensive
    for (OutputStreamAgent agent : toCancel) {
      try {
        agent.cancel();
      } catch (IOException e) {
        LOG.warn("Failed to cancel output stream agent for file: " + agent.mUri);
      }
    }
  }

  /**
   * Closes an open input stream associated with the given temporary ufs file id. The temporary
   * ufs file id will be invalid after this is called.
   *
   * @param sessionId the session id of the request
   * @param tempUfsFileId the temporary ufs file id
   * @throws FileDoesNotExistException if the worker is not reading the specified file
   * @throws IOException if an error occurs when operating on the under file system
   */
  public void closeFile(long sessionId, long tempUfsFileId)
      throws FileDoesNotExistException, IOException {
    InputStreamAgent agent;
    synchronized (mInputStreamAgents) {
      agent = mInputStreamAgents.getFirstByField(INPUT_AGENT_ID_INDEX, tempUfsFileId);
      if (agent == null) {
        throw new FileDoesNotExistException(
            ExceptionMessage.BAD_WORKER_FILE_ID.getMessage(tempUfsFileId));
      }
      Preconditions.checkArgument(agent.mSessionId == sessionId,
          PreconditionMessage.ERR_UFS_MANAGER_OPERATION_INVALID_SESSION.toString(), "close");
      Preconditions.checkState(mInputStreamAgents.remove(agent),
          PreconditionMessage.ERR_UFS_MANAGER_FAILED_TO_REMOVE_AGENT.toString(), tempUfsFileId);
    }
    // Close is done outside of the synchronized block since it may be expensive.
    agent.close();
  }

  /**
   * Completes an open stream associated with the given worker file id. This will close the open
   * stream.
   *
   * @param sessionId the session id of the request
   * @param tempUfsFileId the worker id referencing an open file in the under file system
   * @param perm the permission of the file
   * @return the length of the completed file
   * @throws FileDoesNotExistException if the worker file id is not valid
   * @throws IOException if an error occurs when operating on the under file system
   */
  public long completeFile(long sessionId, long tempUfsFileId, Permission perm)
      throws FileDoesNotExistException, IOException {
    OutputStreamAgent agent;
    synchronized (mOutputStreamAgents) {
      agent = mOutputStreamAgents.getFirstByField(OUTPUT_AGENT_ID_INDEX, tempUfsFileId);
      if (agent == null) {
        throw new FileDoesNotExistException(
            ExceptionMessage.BAD_WORKER_FILE_ID.getMessage(tempUfsFileId));
      }
      Preconditions.checkArgument(agent.mSessionId == sessionId,
          PreconditionMessage.ERR_UFS_MANAGER_OPERATION_INVALID_SESSION.toString(), "complete");
      Preconditions.checkState(mOutputStreamAgents.remove(agent),
          PreconditionMessage.ERR_UFS_MANAGER_FAILED_TO_REMOVE_AGENT.toString(), tempUfsFileId);
    }
    return agent.complete(perm);
  }

  /**
   * @param tempUfsFileId the temporary ufs file id
   * @param position the absolute position in the file to start the stream at
   * @return the input stream to read from this file, null if the position is past the end of the
   *         file
   * @throws FileDoesNotExistException if the worker file id not valid
   * @throws IOException if an error occurs when operating on the under file system
   */
  public InputStream getInputStreamAtPosition(long tempUfsFileId, long position)
      throws FileDoesNotExistException, IOException {
    InputStreamAgent agent;
    synchronized (mInputStreamAgents) {
      agent = mInputStreamAgents.getFirstByField(INPUT_AGENT_ID_INDEX, tempUfsFileId);
    }
    if (agent == null) {
      throw new FileDoesNotExistException(
          ExceptionMessage.BAD_WORKER_FILE_ID.getMessage(tempUfsFileId));
    }
    return agent.openAtPosition(position);
  }

  /**
   * @param tempUfsFileId the temporary ufs file id
   * @return the output stream to write to this file
   * @throws FileDoesNotExistException if the worker file id not valid
   */
  public OutputStream getOutputStream(long tempUfsFileId) throws FileDoesNotExistException {
    OutputStreamAgent agent;
    synchronized (mOutputStreamAgents) {
      agent = mOutputStreamAgents.getFirstByField(OUTPUT_AGENT_ID_INDEX, tempUfsFileId);
    }
    if (agent == null) {
      throw new FileDoesNotExistException(
          ExceptionMessage.BAD_WORKER_FILE_ID.getMessage(tempUfsFileId));
    }
    return agent.getStream();
  }

  /**
   * Opens a file from the under file system and associates it with a worker file id.
   *
   * @param sessionId the session id of the request
   * @param ufsUri the path to create in the under file system
   * @return the worker file id which should be used to reference the open stream
   * @throws FileDoesNotExistException if the file does not exist in the under file system
   * @throws IOException if an error occurs when operating on the under file system
   */
  public long openFile(long sessionId, AlluxioURI ufsUri)
      throws FileDoesNotExistException, IOException {
    long id = mIdGenerator.getAndIncrement();
    InputStreamAgent agent = new InputStreamAgent(sessionId, id, ufsUri);
    synchronized (mInputStreamAgents) {
      mInputStreamAgents.add(agent);
    }
    return id;
  }
}<|MERGE_RESOLUTION|>--- conflicted
+++ resolved
@@ -26,14 +26,9 @@
 import alluxio.underfs.s3.S3UnderFileSystem;
 import alluxio.underfs.s3a.S3AUnderFileSystem;
 import alluxio.util.IdUtils;
-<<<<<<< HEAD
-import alluxio.util.io.PathUtils;
 // ALLUXIO CS REMOVE
 // import alluxio.util.network.NetworkAddressUtils;
 // ALLUXIO CS END
-=======
-import alluxio.util.network.NetworkAddressUtils;
->>>>>>> a1749cff
 
 import com.google.common.base.Preconditions;
 import com.google.common.io.CountingInputStream;
@@ -276,17 +271,11 @@
       mUri = Preconditions.checkNotNull(ufsUri).toString();
       mPermission = perm;
       UnderFileSystem ufs = UnderFileSystem.get(mUri);
-<<<<<<< HEAD
       // ALLUXIO CS REMOVE
       // ufs.connectFromWorker(
       //     NetworkAddressUtils.getConnectHost(NetworkAddressUtils.ServiceType.WORKER_RPC));
       // ALLUXIO CS END
-      mStream = ufs.create(mTemporaryUri, new CreateOptions().setPermission(mPermission));
-=======
-      ufs.connectFromWorker(
-          NetworkAddressUtils.getConnectHost(NetworkAddressUtils.ServiceType.WORKER_RPC));
       mStream = ufs.create(mUri, new CreateOptions().setPermission(mPermission));
->>>>>>> a1749cff
     }
 
     /**
