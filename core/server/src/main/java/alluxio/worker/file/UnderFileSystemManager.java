--- conflicted
+++ resolved
@@ -275,21 +275,11 @@
       mTemporaryUri = PathUtils.temporaryFileName(IdUtils.getRandomNonNegativeLong(), mUri);
       mPermission = perm;
       UnderFileSystem ufs = UnderFileSystem.get(mUri);
-<<<<<<< HEAD
       // ALLUXIO CS REMOVE
       // ufs.connectFromWorker(
       //     NetworkAddressUtils.getConnectHost(NetworkAddressUtils.ServiceType.WORKER_RPC));
       // ALLUXIO CS END
-      if (ufs.exists(mUri)) {
-        throw new FileAlreadyExistsException(ExceptionMessage.FAILED_UFS_CREATE.getMessage(mUri));
-      }
-      mStream = ufs.create(mTemporaryUri,
-          new CreateOptions().setPermission(mPermission));
-=======
-      ufs.connectFromWorker(
-          NetworkAddressUtils.getConnectHost(NetworkAddressUtils.ServiceType.WORKER_RPC));
       mStream = ufs.create(mTemporaryUri, new CreateOptions().setPermission(mPermission));
->>>>>>> 9a8e3b69
     }
 
     /**
