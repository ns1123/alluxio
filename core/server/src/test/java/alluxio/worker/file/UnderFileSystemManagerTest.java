--- conflicted
+++ resolved
@@ -167,15 +167,10 @@
   public void openUfsFile() throws Exception {
     Mockito.when(mMockUfs.isFile(mUri.toString())).thenReturn(true);
     mManager.openFile(SESSION_ID, new AlluxioURI(mUri.toString()));
-<<<<<<< HEAD
-    Mockito.verify(mMockUfs).exists(mUri.toString());
+    Mockito.verify(mMockUfs).isFile(mUri.toString());
     // ALLUXIO CS REMOVE
     // Mockito.verify(mMockUfs).connectFromWorker(Mockito.anyString());
     // ALLUXIO CS END
-=======
-    Mockito.verify(mMockUfs).isFile(mUri.toString());
-    Mockito.verify(mMockUfs).connectFromWorker(Mockito.anyString());
->>>>>>> 5303dec1
   }
 
   /**
