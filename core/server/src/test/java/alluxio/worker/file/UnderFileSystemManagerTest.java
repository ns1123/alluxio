/*
 * The Alluxio Open Foundation licenses this work under the Apache License, version 2.0
 * (the "License"). You may not use this work except in compliance with the License, which is
 * available at www.apache.org/licenses/LICENSE-2.0
 *
 * This software is distributed on an "AS IS" basis, WITHOUT WARRANTIES OR CONDITIONS OF ANY KIND,
 * either express or implied, as more fully set forth in the License.
 *
 * See the NOTICE file distributed with this work for information regarding copyright ownership.
 */

package alluxio.worker.file;

import alluxio.AlluxioURI;
import alluxio.Configuration;
import alluxio.Constants;
import alluxio.exception.ExceptionMessage;
import alluxio.exception.FileAlreadyExistsException;
import alluxio.exception.FileDoesNotExistException;
import alluxio.exception.PreconditionMessage;
import alluxio.security.authorization.Mode;
import alluxio.security.authorization.Permission;
import alluxio.underfs.UnderFileSystem;
import alluxio.underfs.options.CreateOptions;
import alluxio.util.io.PathUtils;

import org.junit.Assert;
import org.junit.Before;
import org.junit.Rule;
import org.junit.Test;
import org.junit.rules.ExpectedException;
import org.junit.runner.RunWith;
import org.mockito.BDDMockito;
import org.mockito.Mockito;
import org.mockito.internal.util.reflection.Whitebox;
import org.mockito.invocation.InvocationOnMock;
import org.mockito.stubbing.Answer;
import org.powermock.api.mockito.PowerMockito;
import org.powermock.core.classloader.annotations.PrepareForTest;
import org.powermock.modules.junit4.PowerMockRunner;

import java.io.InputStream;
import java.io.OutputStream;

@RunWith(PowerMockRunner.class)
@PrepareForTest({UnderFileSystem.class})
public final class UnderFileSystemManagerTest {
  /** An invalid session id. */
  private static final long INVALID_SESSION_ID = -1L;
  /** An invalid file id. */
  private static final long INVALID_FILE_ID = -2L;
  /** The testing session id. */
  private static final long SESSION_ID = 1L;
  /** Mock length of the file. */
  private static final long FILE_LENGTH = 1000L;

  /**
   * The exception expected to be thrown.
   */
  @Rule
  public final ExpectedException mThrown = ExpectedException.none();

  /** The manager object to test. */
  private UnderFileSystemManager mManager;
  /** The mock input stream returned whenever a ufs file is read. */
  private InputStream mMockInputStream;
  /** The mock output stream returned whenever a ufs file is created. */
  private OutputStream mMockOutputStream;
  /** The mock under file system client. */
  private UnderFileSystem mMockUfs;
  /** The filename in the under storage. */
  private AlluxioURI mUri;

  @Before
  public void before() throws Exception {
    mManager = new UnderFileSystemManager();
    mMockUfs = Mockito.mock(UnderFileSystem.class);
    mMockOutputStream = Mockito.mock(OutputStream.class);
    mMockInputStream = Mockito.mock(InputStream.class);
    mUri = new AlluxioURI(PathUtils.uniqPath());
    Mockito.when(mMockUfs.create(Mockito.anyString())).thenReturn(mMockOutputStream);
    Mockito.when(mMockUfs.create(Mockito.anyString(),
        Mockito.any(CreateOptions.class))).thenReturn(mMockOutputStream);
    Mockito.when(mMockUfs.open(Mockito.anyString())).thenReturn(mMockInputStream);
    Mockito.when(mMockUfs.rename(Mockito.anyString(), Mockito.anyString())).thenReturn(true);
    Mockito.when(mMockUfs.getFileSize(Mockito.anyString())).thenReturn(FILE_LENGTH);
    PowerMockito.mockStatic(UnderFileSystem.class);
    BDDMockito.given(UnderFileSystem.get(Mockito.anyString(), Mockito.any(Configuration.class)))
        .willReturn(mMockUfs);
    Mockito.when(mMockInputStream.skip(Mockito.anyInt())).thenAnswer(new Answer() {
      public Object answer(InvocationOnMock invocation) {
        Object[] args = invocation.getArguments();
        return args[0];
      }
    });
  }

  /**
   * Tests creating a file with the manager will call {@link UnderFileSystem#create} and
   * {@link UnderFileSystem#connectFromWorker}.
   */
  @Test
  public void createUfsFileTest() throws Exception {
<<<<<<< HEAD
    String uniqPath = PathUtils.uniqPath();
    UnderFileSystemManager manager = new UnderFileSystemManager();
    manager.createFile(SESSION_ID, new AlluxioURI(uniqPath));
    Mockito.verify(mMockUfs).create(Mockito.contains(uniqPath));
    // ENTERPRISE EDIT
    // ENTERPRISE REPLACES
    // Mockito.verify(mMockUfs).connectFromWorker(Mockito.any(Configuration.class),
    //     Mockito.anyString());
    // ENTERPRISE END
=======
    mManager.createFile(SESSION_ID, mUri, Permission.defaults());
    Mockito.verify(mMockUfs).create(Mockito.contains(mUri.toString()),
        Mockito.any(CreateOptions.class));
    Mockito.verify(mMockUfs).connectFromWorker(Mockito.any(Configuration.class),
        Mockito.anyString());
>>>>>>> d4e4571d
  }

  /**
   * Tests creating an already existing file with the manager will throw the appropriate exception.
   */
  @Test
  public void createExistingUfsFileTest() throws Exception {
    Mockito.when(mMockUfs.exists(mUri.toString())).thenReturn(true);
    mThrown.expect(FileAlreadyExistsException.class);
    mThrown.expectMessage(ExceptionMessage.FAILED_UFS_CREATE.getMessage(mUri.toString()));
    mManager.createFile(SESSION_ID, mUri, Permission.defaults());
  }

  /**
   * Tests completing a file with the manager will call {@link UnderFileSystem#rename}.
   */
  @Test
  public void completeUfsFileTest() throws Exception {
    long id = mManager.createFile(SESSION_ID, mUri,
        new Permission("", "", Constants.DEFAULT_FILE_SYSTEM_MODE));
    mManager.completeFile(SESSION_ID, id,
        new Permission("", "", Constants.DEFAULT_FILE_SYSTEM_MODE));
    Mockito.verify(mMockUfs).rename(Mockito.contains(mUri.toString()), Mockito.eq(mUri.toString()));
  }

  /**
   * Tests completing a file with user and group.
   */
  @Test
  public void completeUfsFileWithOwnerTest() throws Exception {
    String user = "User";
    String group = "Group";
    long id = mManager.createFile(SESSION_ID, mUri, Permission.defaults());
    mManager.completeFile(SESSION_ID, id,
        new Permission(user, group, Mode.createFullAccess()));
    Mockito.verify(mMockUfs).setOwner(mUri.toString(), user, group);
  }

  /**
   * Tests completing a non existent file throws the correct exception.
   */
  @Test
  public void completeNonExistentUfsFileTest() throws Exception {
    mThrown.expect(FileDoesNotExistException.class);
    mThrown.expectMessage(ExceptionMessage.BAD_WORKER_FILE_ID.getMessage(INVALID_FILE_ID));
    mManager.completeFile(SESSION_ID, INVALID_FILE_ID, Permission.defaults());
  }

  /**
   * Tests completing a file with an invalid session will fail.
   */
  @Test
  public void completeUfsFileInvalidSessionTest() throws Exception {
    long id = mManager.createFile(SESSION_ID, mUri, Permission.defaults());
    mThrown.expect(IllegalArgumentException.class);
    mThrown.expectMessage(String.format(
        PreconditionMessage.ERR_UFS_MANAGER_OPERATION_INVALID_SESSION.toString(), "complete"));
    mManager.completeFile(INVALID_SESSION_ID, id, Permission.defaults());
  }

  /**
   * Tests canceling a file with the manager will call {@link UnderFileSystem#delete}.
   */
  @Test
  public void cancelUfsFileTest() throws Exception {
    long id = mManager.createFile(SESSION_ID, mUri, Permission.defaults());
    mManager.cancelFile(SESSION_ID, id);
    Mockito.verify(mMockUfs).delete(Mockito.contains(mUri.toString()), Mockito.eq(false));
  }

  /**
   * Tests canceling a non existent file throws the correct exception.
   */
  @Test
  public void cancelNonExistentUfsFileTest() throws Exception {
    mThrown.expect(FileDoesNotExistException.class);
    mThrown.expectMessage(ExceptionMessage.BAD_WORKER_FILE_ID.getMessage(INVALID_FILE_ID));
    mManager.cancelFile(SESSION_ID, INVALID_FILE_ID);
  }

  /**
   * Tests canceling a file with an invalid session fails.
   */
  @Test
  public void cancelUfsFileInvalidSessionTest() throws Exception {
    long id = mManager.createFile(SESSION_ID, mUri, Permission.defaults());
    mThrown.expect(IllegalArgumentException.class);
    mThrown.expectMessage(String.format(
        PreconditionMessage.ERR_UFS_MANAGER_OPERATION_INVALID_SESSION.toString(), "cancel"));
    mManager.cancelFile(INVALID_SESSION_ID, id);
  }

  /**
   * Tests opening a file will call {@link UnderFileSystem#exists} and
   * {@link UnderFileSystem#connectFromWorker}and succeeds when the file exists.
   */
  @Test
  public void openUfsFileTest() throws Exception {
<<<<<<< HEAD
    String uniqPath = PathUtils.uniqPath();
    Mockito.when(mMockUfs.exists(uniqPath)).thenReturn(true);
    UnderFileSystemManager manager = new UnderFileSystemManager();
    manager.openFile(SESSION_ID, new AlluxioURI(uniqPath));
    Mockito.verify(mMockUfs).exists(uniqPath);
    // ENTERPRISE EDIT
    // ENTERPRISE REPLACES
    // Mockito.verify(mMockUfs).connectFromWorker(Mockito.any(Configuration.class),
    //     Mockito.anyString());
    // ENTERPRISE END
=======
    Mockito.when(mMockUfs.exists(mUri.toString())).thenReturn(true);
    mManager.openFile(SESSION_ID, new AlluxioURI(mUri.toString()));
    Mockito.verify(mMockUfs).exists(mUri.toString());
    Mockito.verify(mMockUfs).connectFromWorker(Mockito.any(Configuration.class),
        Mockito.anyString());
>>>>>>> d4e4571d
  }

  /**
   * Tests opening a file fails when the file does not exist.
   */
  @Test
  public void openNonExistentUfsFileTest() throws Exception {
    Mockito.when(mMockUfs.exists(mUri.toString())).thenReturn(false);
    mThrown.expect(FileDoesNotExistException.class);
    mThrown.expectMessage(ExceptionMessage.UFS_PATH_DOES_NOT_EXIST.getMessage(mUri.toString()));
    mManager.openFile(SESSION_ID, mUri);
  }

  /**
   * Tests closing an open file invalidates the id.
   */
  @Test
  public void closeUfsFileTest() throws Exception {
    Mockito.when(mMockUfs.exists(mUri.toString())).thenReturn(true);
    long id = mManager.openFile(SESSION_ID, new AlluxioURI(mUri.toString()));
    mManager.closeFile(SESSION_ID, id);
    mThrown.expect(FileDoesNotExistException.class);
    mThrown.expectMessage(ExceptionMessage.BAD_WORKER_FILE_ID.getMessage(id));
    mManager.closeFile(SESSION_ID, id);
  }

  /**
   * Tests closing an unopened file fails.
   */
  @Test
  public void closeNonExistentUfsFileTest() throws Exception {
    mThrown.expect(FileDoesNotExistException.class);
    mThrown.expectMessage(ExceptionMessage.BAD_WORKER_FILE_ID.getMessage(INVALID_FILE_ID));
    mManager.closeFile(SESSION_ID, INVALID_FILE_ID);
  }

  /**
   * Tests closing an opened file with an invalid session fails.
   */
  @Test
  public void closeUfsFileInvalidSessionTest() throws Exception {
    Mockito.when(mMockUfs.exists(mUri.toString())).thenReturn(true);
    UnderFileSystemManager manager = new UnderFileSystemManager();
    long id = manager.openFile(SESSION_ID, mUri);
    mThrown.expect(IllegalArgumentException.class);
    mThrown.expectMessage(String
        .format(PreconditionMessage.ERR_UFS_MANAGER_OPERATION_INVALID_SESSION.toString(), "close"));
    manager.closeFile(INVALID_SESSION_ID, id);
  }

  /**
   * Tests getting an output stream for a valid file returns the correct output stream.
   */
  @Test
  public void getOutputStreamTest() throws Exception {
    long id = mManager.createFile(SESSION_ID, mUri, Permission.defaults());
    Assert.assertEquals(mMockOutputStream, mManager.getOutputStream(id));
  }

  /**
   * Tests getting an output stream from an invalid file fails.
   */
  @Test
  public void getNonExistentOutputStreamTest() throws Exception {
    mThrown.expect(FileDoesNotExistException.class);
    mThrown.expectMessage(ExceptionMessage.BAD_WORKER_FILE_ID.getMessage(INVALID_FILE_ID));
    mManager.getOutputStream(INVALID_FILE_ID);
  }

  /**
   * Tests getting an input stream to a valid file at the start returns the correct input stream.
   */
  @Test
  public void getInputStreamTest() throws Exception {
    long position = 0L;
    Mockito.when(mMockUfs.exists(mUri.toString())).thenReturn(true);
    long id = mManager.openFile(SESSION_ID, mUri);
    InputStream in = mManager.getInputStreamAtPosition(id, position);
    Assert.assertEquals(mMockInputStream, getInternalInputStream(in));
    Mockito.verify(mMockInputStream, Mockito.never()).skip(position);
    in.close();
  }

  /**
   * Tests getting an input stream to a valid file at a position returns the correct input stream.
   */
  @Test
  public void getInputStreamAtPositionTest() throws Exception {
    long position = FILE_LENGTH - 1;
    Mockito.when(mMockUfs.exists(mUri.toString())).thenReturn(true);
    long id = mManager.openFile(SESSION_ID, mUri);
    InputStream in = mManager.getInputStreamAtPosition(id, position);
    Assert.assertEquals(mMockInputStream, getInternalInputStream(in));
    Mockito.verify(mMockInputStream).skip(position);
    in.close();
  }

  /**
   * Tests getting an input stream returns the cached stream if the cached stream is positioned
   * correctly.
   */
  @Test
  public void getInputStreamAtPositionCacheTest() throws Exception {
    long position = 0;
    long nextPosition = 100;
    Mockito.when(mMockUfs.exists(mUri.toString())).thenReturn(true);
    long id = mManager.openFile(SESSION_ID, mUri);
    InputStream in = mManager.getInputStreamAtPosition(id, position);
    in.skip(nextPosition - position);
    InputStream in2 = mManager.getInputStreamAtPosition(id, nextPosition);
    Assert.assertEquals(in, in2);
    Mockito.verify(mMockInputStream, Mockito.never()).skip(position);
    in.close();
  }

  /**
   * Tests getting an input stream returns a new stream if the cached stream is positioned beyond
   * the requested position.
   */
  @Test
  public void getInputStreamAtPositionInvalidCacheTest() throws Exception {
    long position = 0;
    long nextPosition = 100;
    Mockito.when(mMockUfs.exists(mUri.toString())).thenReturn(true);
    long id = mManager.openFile(SESSION_ID, mUri);
    InputStream in = mManager.getInputStreamAtPosition(id, position);
    in.skip(nextPosition - position);
    InputStream in2 = mManager.getInputStreamAtPosition(id, position);
    Assert.assertNotEquals(in, in2);
    in.close();
    in2.close();
  }

  /**
   * Tests getting an input stream at EOF returns null.
   */
  @Test
  public void getInputStreamAtEOFTest() throws Exception {
    long position = FILE_LENGTH;
    Mockito.when(mMockUfs.exists(mUri.toString())).thenReturn(true);
    long id = mManager.openFile(SESSION_ID, mUri);
    InputStream in = mManager.getInputStreamAtPosition(id, position);
    Assert.assertEquals(null, in);
    Mockito.verify(mMockInputStream, Mockito.never()).skip(position);
  }

  /**
   * Tests getting an input stream to an invalid file fails.
   */
  @Test
  public void getNonExistentInputStreamTest() throws Exception {
    mThrown.expect(FileDoesNotExistException.class);
    mThrown.expectMessage(ExceptionMessage.BAD_WORKER_FILE_ID.getMessage(INVALID_FILE_ID));
    mManager.getInputStreamAtPosition(INVALID_FILE_ID, 0L);
  }

  /**
   * Tests cleaning sessions clears the correct state.
   */
  @Test
  public void cleanSessionsTest() throws Exception {
    String uniqPath2 = PathUtils.uniqPath();
    long sessionId2 = SESSION_ID + 1;
    long position = 0L;
    Mockito.when(mMockUfs.exists(Mockito.anyString())).thenReturn(true);
    long id1 = mManager.openFile(SESSION_ID, mUri);
    long id2 = mManager.openFile(sessionId2, new AlluxioURI(uniqPath2));
    // Both files should be accessible
    InputStream in1 = mManager.getInputStreamAtPosition(id1, position);
    Assert.assertEquals(mMockInputStream, getInternalInputStream(in1));
    InputStream in2 = mManager.getInputStreamAtPosition(id2, position);
    Assert.assertEquals(mMockInputStream, getInternalInputStream(in2));
    in1.close();
    in2.close();
    // Clean up second session
    mManager.cleanupSession(sessionId2);
    // First file should still be available
    in1 = mManager.getInputStreamAtPosition(id1, position);
    Assert.assertEquals(mMockInputStream, getInternalInputStream(in1));
    in1.close();
    // Second file should no longer be available
    mThrown.expect(FileDoesNotExistException.class);
    mThrown.expectMessage(ExceptionMessage.BAD_WORKER_FILE_ID.getMessage(id2));
    mManager.getInputStreamAtPosition(id2, position);
  }

  /**
   * Used to enable equality checks on the underlying stream.
   *
   * @param in the wrapper stream
   * @return the internal input stream of a wrapper input stream
   */
  private InputStream getInternalInputStream(InputStream in) {
    return (InputStream) Whitebox.getInternalState(in, "in");
  }
}<|MERGE_RESOLUTION|>--- conflicted
+++ resolved
@@ -101,23 +101,14 @@
    */
   @Test
   public void createUfsFileTest() throws Exception {
-<<<<<<< HEAD
-    String uniqPath = PathUtils.uniqPath();
-    UnderFileSystemManager manager = new UnderFileSystemManager();
-    manager.createFile(SESSION_ID, new AlluxioURI(uniqPath));
-    Mockito.verify(mMockUfs).create(Mockito.contains(uniqPath));
+    mManager.createFile(SESSION_ID, mUri, Permission.defaults());
+    Mockito.verify(mMockUfs).create(Mockito.contains(mUri.toString()),
+        Mockito.any(CreateOptions.class));
     // ENTERPRISE EDIT
     // ENTERPRISE REPLACES
     // Mockito.verify(mMockUfs).connectFromWorker(Mockito.any(Configuration.class),
     //     Mockito.anyString());
     // ENTERPRISE END
-=======
-    mManager.createFile(SESSION_ID, mUri, Permission.defaults());
-    Mockito.verify(mMockUfs).create(Mockito.contains(mUri.toString()),
-        Mockito.any(CreateOptions.class));
-    Mockito.verify(mMockUfs).connectFromWorker(Mockito.any(Configuration.class),
-        Mockito.anyString());
->>>>>>> d4e4571d
   }
 
   /**
@@ -216,24 +207,14 @@
    */
   @Test
   public void openUfsFileTest() throws Exception {
-<<<<<<< HEAD
-    String uniqPath = PathUtils.uniqPath();
-    Mockito.when(mMockUfs.exists(uniqPath)).thenReturn(true);
-    UnderFileSystemManager manager = new UnderFileSystemManager();
-    manager.openFile(SESSION_ID, new AlluxioURI(uniqPath));
-    Mockito.verify(mMockUfs).exists(uniqPath);
+    Mockito.when(mMockUfs.exists(mUri.toString())).thenReturn(true);
+    mManager.openFile(SESSION_ID, new AlluxioURI(mUri.toString()));
+    Mockito.verify(mMockUfs).exists(mUri.toString());
     // ENTERPRISE EDIT
     // ENTERPRISE REPLACES
     // Mockito.verify(mMockUfs).connectFromWorker(Mockito.any(Configuration.class),
     //     Mockito.anyString());
     // ENTERPRISE END
-=======
-    Mockito.when(mMockUfs.exists(mUri.toString())).thenReturn(true);
-    mManager.openFile(SESSION_ID, new AlluxioURI(mUri.toString()));
-    Mockito.verify(mMockUfs).exists(mUri.toString());
-    Mockito.verify(mMockUfs).connectFromWorker(Mockito.any(Configuration.class),
-        Mockito.anyString());
->>>>>>> d4e4571d
   }
 
   /**
