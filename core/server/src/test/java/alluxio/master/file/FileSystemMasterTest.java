--- conflicted
+++ resolved
@@ -147,16 +147,10 @@
     //     Executors.newFixedThreadPool(2, ThreadFactoryUtils.build("FileSystemMasterTest-%d", true));
     // ALLUXIO CS WITH
     mExecutorService =
-<<<<<<< HEAD
         Executors.newFixedThreadPool(3, ThreadFactoryUtils.build("FileSystemMasterTest-%d", true));
     // ALLUXIO CS END
-    mFileSystemMaster =
-        new FileSystemMaster(mBlockMaster, fsJournal, mExecutorService);
-=======
-        Executors.newFixedThreadPool(2, ThreadFactoryUtils.build("FileSystemMasterTest-%d", true));
     mFileSystemMaster = new FileSystemMaster(mBlockMaster, fsJournal,
         ExecutorServiceFactories.constantExecutorServiceFactory(mExecutorService));
->>>>>>> 9a8e3b69
 
     mBlockMaster.start(true);
     mFileSystemMaster.start(true);
