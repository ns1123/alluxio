--- conflicted
+++ resolved
@@ -31,10 +31,7 @@
 import alluxio.master.file.options.CompleteFileOptions;
 import alluxio.master.file.options.CreateDirectoryOptions;
 import alluxio.master.file.options.CreateFileOptions;
-<<<<<<< HEAD
-=======
 import alluxio.master.file.options.LoadMetadataOptions;
->>>>>>> db2ad707
 import alluxio.master.file.options.MountOptions;
 import alluxio.master.file.options.SetAttributeOptions;
 import alluxio.master.journal.Journal;
@@ -43,11 +40,8 @@
 import alluxio.thrift.CommandType;
 import alluxio.thrift.FileSystemCommand;
 import alluxio.util.IdUtils;
-<<<<<<< HEAD
+import alluxio.util.io.FileUtils;
 import alluxio.wire.FileBlockInfo;
-=======
-import alluxio.util.io.FileUtils;
->>>>>>> db2ad707
 import alluxio.wire.FileInfo;
 import alluxio.wire.WorkerNetAddress;
 
@@ -67,15 +61,11 @@
 import org.junit.rules.TemporaryFolder;
 import org.mockito.internal.util.reflection.Whitebox;
 
-<<<<<<< HEAD
+import java.io.File;
+import java.io.IOException;
 import java.nio.file.Files;
 import java.nio.file.Paths;
 import java.util.ArrayList;
-=======
-import java.io.File;
-import java.io.IOException;
-import java.nio.file.Paths;
->>>>>>> db2ad707
 import java.util.Arrays;
 import java.util.HashMap;
 import java.util.List;
@@ -188,17 +178,12 @@
   @Test
   public void deleteFileTest() throws Exception {
     // cannot delete root
-<<<<<<< HEAD
-    // TODO(gpang): re-enable this assert when delete throws an exception for deleting root
-    mFileSystemMaster.delete(ROOT_URI, true);
-=======
     try {
       mFileSystemMaster.delete(ROOT_URI, true);
       Assert.fail("Should not have been able to delete the root");
     } catch (InvalidPathException e) {
       Assert.assertEquals(ExceptionMessage.DELETE_ROOT_DIRECTORY.getMessage(), e.getMessage());
     }
->>>>>>> db2ad707
 
     // delete the file
     long blockId = createFileWithSingleBlock(NESTED_FILE_URI);
@@ -301,8 +286,7 @@
   public void getPersistenceStateTest() throws Exception {
     AlluxioURI rootUri = new AlluxioURI("/");
     long rootId = mFileSystemMaster.getFileId(rootUri);
-    Assert.assertEquals(PersistenceState.NOT_PERSISTED,
-        mFileSystemMaster.getPersistenceState(rootId));
+    Assert.assertEquals(PersistenceState.PERSISTED, mFileSystemMaster.getPersistenceState(rootId));
 
     // get non-existent id
     try {
@@ -437,7 +421,7 @@
     for (int i = 0; i < files; i++) {
       createFileWithSingleBlock(ROOT_URI.join("file" + String.format("%05d", i)));
     }
-    infos = mFileSystemMaster.getFileInfoList(ROOT_URI);
+    infos = mFileSystemMaster.getFileInfoList(ROOT_URI, false);
     Assert.assertEquals(files, infos.size());
     // Copy out filenames to use List contains.
     filenames = new ArrayList<>();
@@ -452,7 +436,7 @@
 
     // Test single file.
     createFileWithSingleBlock(ROOT_FILE_URI);
-    infos = mFileSystemMaster.getFileInfoList(ROOT_FILE_URI);
+    infos = mFileSystemMaster.getFileInfoList(ROOT_FILE_URI, false);
     Assert.assertEquals(1, infos.size());
     Assert.assertEquals(ROOT_FILE_URI.getPath(), infos.get(0).getPath());
 
@@ -460,7 +444,7 @@
     for (int i = 0; i < files; i++) {
       createFileWithSingleBlock(NESTED_URI.join("file" + String.format("%05d", i)));
     }
-    infos = mFileSystemMaster.getFileInfoList(NESTED_URI);
+    infos = mFileSystemMaster.getFileInfoList(NESTED_URI, false);
     Assert.assertEquals(files, infos.size());
     // Copy out filenames to use List contains.
     filenames = new ArrayList<>();
@@ -475,7 +459,7 @@
 
     // Test non-existent URIs.
     try {
-      mFileSystemMaster.getFileInfoList(NESTED_URI.join("DNE"));
+      mFileSystemMaster.getFileInfoList(NESTED_URI.join("DNE"), false);
       Assert.fail("getFileInfoList() for a non-existent URI should fail.");
     } catch (FileDoesNotExistException e) {
       // Expected case.
@@ -556,20 +540,20 @@
 
     // Test simple file.
     AlluxioURI uri = new AlluxioURI("/mnt/local/file");
-    mFileSystemMaster.loadMetadata(uri, false);
+    mFileSystemMaster.loadMetadata(uri, LoadMetadataOptions.defaults().setCreateAncestors(false));
     Assert.assertNotNull(mFileSystemMaster.getFileInfo(uri));
 
     // Test nested file.
     uri = new AlluxioURI("/mnt/local/nested/file");
     try {
-      mFileSystemMaster.loadMetadata(uri, false);
+      mFileSystemMaster.loadMetadata(uri, LoadMetadataOptions.defaults().setCreateAncestors(false));
       Assert.fail("loadMetadata() without recursive, for a nested file should fail.");
     } catch (FileDoesNotExistException e) {
       // Expected case.
     }
 
     // Test the nested file with recursive flag.
-    mFileSystemMaster.loadMetadata(uri, true);
+    mFileSystemMaster.loadMetadata(uri, LoadMetadataOptions.defaults().setCreateAncestors(true));
     Assert.assertNotNull(mFileSystemMaster.getFileInfo(uri));
   }
 
