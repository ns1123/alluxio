/*
 * The Alluxio Open Foundation licenses this work under the Apache License, version 2.0
 * (the “License”). You may not use this work except in compliance with the License, which is
 * available at www.apache.org/licenses/LICENSE-2.0
 *
 * This software is distributed on an "AS IS" basis, WITHOUT WARRANTIES OR CONDITIONS OF ANY KIND,
 * either express or implied, as more fully set forth in the License.
 *
 * See the NOTICE file distributed with this work for information regarding copyright ownership.
 */

package alluxio.master.file;

import alluxio.AlluxioURI;
import alluxio.Configuration;
import alluxio.Constants;
import alluxio.exception.DirectoryNotEmptyException;
import alluxio.exception.ExceptionMessage;
import alluxio.exception.FileAlreadyExistsException;
import alluxio.exception.FileDoesNotExistException;
import alluxio.exception.InvalidPathException;
import alluxio.heartbeat.HeartbeatContext;
import alluxio.heartbeat.HeartbeatScheduler;
import alluxio.master.MasterContext;
import alluxio.master.block.BlockMaster;
import alluxio.master.file.meta.PersistenceState;
import alluxio.master.file.meta.TtlBucket;
import alluxio.master.file.meta.TtlBucketPrivateAccess;
import alluxio.master.file.options.CompleteFileOptions;
import alluxio.master.file.options.CreateFileOptions;
import alluxio.master.file.options.SetAttributeOptions;
import alluxio.master.journal.Journal;
import alluxio.master.journal.ReadWriteJournal;
import alluxio.thrift.CommandType;
import alluxio.thrift.FileSystemCommand;
import alluxio.util.IdUtils;
import alluxio.wire.FileInfo;
import alluxio.wire.WorkerNetAddress;

import com.google.common.collect.ImmutableMap;
import com.google.common.collect.Lists;
import com.google.common.collect.Maps;
import org.junit.After;
import org.junit.AfterClass;
import org.junit.Assert;
import org.junit.Before;
import org.junit.BeforeClass;
import org.junit.Rule;
import org.junit.Test;
import org.junit.rules.ExpectedException;
import org.junit.rules.TemporaryFolder;
import org.mockito.internal.util.reflection.Whitebox;

import java.util.Arrays;
import java.util.List;
import java.util.concurrent.ExecutorService;
import java.util.concurrent.Future;
import java.util.concurrent.TimeUnit;

/**
 * Unit tests for {@link FileSystemMaster}.
 */
public final class FileSystemMasterTest {
  private static final long TTLCHECKER_INTERVAL_MS = 0;
  private static final AlluxioURI NESTED_URI = new AlluxioURI("/nested/test");
  private static final AlluxioURI NESTED_FILE_URI = new AlluxioURI("/nested/test/file");
  private static final AlluxioURI ROOT_URI = new AlluxioURI("/");
  private static final AlluxioURI ROOT_FILE_URI = new AlluxioURI("/file");
  private static final AlluxioURI TEST_URI = new AlluxioURI("/test");
  private static CreateFileOptions sNestedFileOptions;
  private static long sOldTtlIntervalMs;

  private BlockMaster mBlockMaster;
  private FileSystemMaster mFileSystemMaster;
  private long mWorkerId1;
  private long mWorkerId2;

  /** Rule to create a new temporary folder during each test. */
  @Rule
  public TemporaryFolder mTestFolder = new TemporaryFolder();

  /** The exception expected to be thrown. */
  @Rule
  public ExpectedException mThrown = ExpectedException.none();

  /**
   * Sets up the dependencies before a single test runs.
   */
  @BeforeClass
  public static void beforeClass() {
    MasterContext.reset(new Configuration());
    sNestedFileOptions =
        new CreateFileOptions.Builder(MasterContext.getConf()).setBlockSizeBytes(Constants.KB)
            .setRecursive(true).build();
    sOldTtlIntervalMs = TtlBucket.getTtlIntervalMs();
    TtlBucketPrivateAccess.setTtlIntervalMs(TTLCHECKER_INTERVAL_MS);
  }

  /**
   * Resets the TTL interval after all test ran.
   */
  @AfterClass
  public static void afterClass() {
    TtlBucketPrivateAccess.setTtlIntervalMs(sOldTtlIntervalMs);
  }

  /**
   * Resets the {@link MasterContext} after a test ran.
   */
  @After
  public void after() {
    MasterContext.reset();
  }

  /**
   * Sets up the dependencies before a test runs.
   *
   * @throws Exception if creating the temporary folder, starting the masters or register the
   *                   workers fails.
   */
  @Before
  public void before() throws Exception {
    MasterContext.getConf().set(Constants.MASTER_TTL_CHECKER_INTERVAL_MS,
        String.valueOf(TTLCHECKER_INTERVAL_MS));
    Journal blockJournal = new ReadWriteJournal(mTestFolder.newFolder().getAbsolutePath());
    Journal fsJournal = new ReadWriteJournal(mTestFolder.newFolder().getAbsolutePath());
    HeartbeatContext.setTimerClass(HeartbeatContext.MASTER_TTL_CHECK,
        HeartbeatContext.SCHEDULED_TIMER_CLASS);
    HeartbeatContext.setTimerClass(HeartbeatContext.MASTER_LOST_FILES_DETECTION,
        HeartbeatContext.SCHEDULED_TIMER_CLASS);

    mBlockMaster = new BlockMaster(blockJournal);
    mFileSystemMaster = new FileSystemMaster(mBlockMaster, fsJournal);

    mBlockMaster.start(true);
    mFileSystemMaster.start(true);

    // set up workers
    mWorkerId1 = mBlockMaster.getWorkerId(new WorkerNetAddress().setHost("localhost")
        .setRpcPort(80).setDataPort(81).setWebPort(82));
    mBlockMaster.workerRegister(mWorkerId1, Arrays.asList("MEM", "SSD"),
        ImmutableMap.of("MEM", Constants.MB * 1L, "SSD", Constants.MB * 1L),
        ImmutableMap.of("MEM", Constants.KB * 1L, "SSD", Constants.KB * 1L),
        Maps.<String, List<Long>>newHashMap());
    mWorkerId2 = mBlockMaster.getWorkerId(new WorkerNetAddress().setHost("remote")
        .setRpcPort(80).setDataPort(81).setWebPort(82));
    mBlockMaster.workerRegister(mWorkerId2, Arrays.asList("MEM", "SSD"),
        ImmutableMap.of("MEM", Constants.MB * 1L, "SSD", Constants.MB * 1L),
        ImmutableMap.of("MEM", Constants.KB * 1L, "SSD", Constants.KB * 1L),
        Maps.<String, List<Long>>newHashMap());
  }

  /**
   * Tests the {@link FileSystemMaster#delete(AlluxioURI, boolean)} method.
   *
   * @throws Exception if deleting a file fails
   */
  @Test
  public void deleteFileTest() throws Exception {
    // cannot delete root
    Assert.assertFalse(mFileSystemMaster.delete(ROOT_URI, true));

    // delete the file
    long blockId = createFileWithSingleBlock(NESTED_FILE_URI);
    Assert.assertTrue(
        mFileSystemMaster.delete(NESTED_FILE_URI, false));
    Assert.assertEquals(0, mBlockMaster.getBlockInfo(blockId).getLocations().size());

    // verify the file is deleted
    Assert.assertEquals(IdUtils.INVALID_FILE_ID, mFileSystemMaster.getFileId(NESTED_FILE_URI));
  }

  /**
   * Tests the {@link FileSystemMaster#delete(AlluxioURI, boolean)} method with a non-empty
   * directory.
   *
   * @throws Exception if deleting a directory fails
   */
  @Test
  public void deleteNonemptyDirectoryTest() throws Exception {
    createFileWithSingleBlock(NESTED_FILE_URI);
    String dirName = mFileSystemMaster.getFileInfo(NESTED_URI).getName();
    try {
      mFileSystemMaster.delete(NESTED_URI, false);
      Assert.fail("Deleting a non-empty directory without setting recursive should fail");
    } catch (DirectoryNotEmptyException e) {
      String expectedMessage =
          ExceptionMessage.DELETE_NONEMPTY_DIRECTORY_NONRECURSIVE.getMessage(dirName);
      Assert.assertEquals(expectedMessage, e.getMessage());
    }

    // Now delete with recursive set to true
    Assert.assertTrue(mFileSystemMaster.delete(NESTED_URI, true));
  }

  /**
   * Tests the {@link FileSystemMaster#delete(AlluxioURI, boolean)} method for a directory.
   *
   * @throws Exception if deleting the directory fails
   */
  @Test
  public void deleteDirTest() throws Exception {
    createFileWithSingleBlock(NESTED_FILE_URI);
    // delete the dir
    Assert.assertTrue(mFileSystemMaster.delete(NESTED_URI, true));

    // verify the dir is deleted
    Assert.assertEquals(-1, mFileSystemMaster.getFileId(NESTED_URI));
  }

  /**
   * Tests the {@link FileSystemMaster#getNewBlockIdForFile(AlluxioURI)} method.
   *
   * @throws Exception if a {@link FileSystemMaster} operation fails
   */
  @Test
  public void getNewBlockIdForFileTest() throws Exception {
    mFileSystemMaster.createFile(NESTED_FILE_URI, sNestedFileOptions);
    long blockId = mFileSystemMaster.getNewBlockIdForFile(NESTED_FILE_URI);
    FileInfo fileInfo = mFileSystemMaster.getFileInfo(NESTED_FILE_URI);
    Assert.assertEquals(Lists.newArrayList(blockId), fileInfo.getBlockIds());
  }

  private void executeTtlCheckOnce() throws Exception {
    // Wait for the TTL check executor to be ready to execute its heartbeat.
    Assert.assertTrue(HeartbeatScheduler.await(HeartbeatContext.MASTER_TTL_CHECK, 1,
        TimeUnit.SECONDS));
    // Execute the TTL check executor heartbeat.
    HeartbeatScheduler.schedule(HeartbeatContext.MASTER_TTL_CHECK);
    // Wait for the TLL check executor to be ready to execute its heartbeat again. This is needed to
    // avoid a race between the subsequent test logic and the heartbeat thread.
    Assert.assertTrue(HeartbeatScheduler.await(HeartbeatContext.MASTER_TTL_CHECK, 1,
        TimeUnit.SECONDS));
  }

  /**
   * Tests that an exception is in the
   * {@link FileSystemMaster#createFile(AlluxioURI, CreateFileOptions)} with a TTL set in the
   * {@link CreateFileOptions} after the TTL check was done once.
   *
   * @throws Exception if a {@link FileSystemMaster} operation fails
   */
  @Test
  public void createFileWithTtlTest() throws Exception {
    CreateFileOptions options =
        new CreateFileOptions.Builder(MasterContext.getConf()).setBlockSizeBytes(Constants.KB)
            .setRecursive(true).setTtl(1).build();
    long fileId = mFileSystemMaster.createFile(NESTED_FILE_URI, options);
    FileInfo fileInfo = mFileSystemMaster.getFileInfo(fileId);
    Assert.assertEquals(fileInfo.getFileId(), fileId);

    executeTtlCheckOnce();
    mThrown.expect(FileDoesNotExistException.class);
    mFileSystemMaster.getFileInfo(fileId);
  }

  /**
   * Tests that an exception is thrown when trying to get information about a file after it has been
   * deleted because of a TTL of 0.
   *
   * @throws Exception if a {@link FileSystemMaster} operation fails
   */
  @Test
  public void setTtlForFileWithNoTtlTest() throws Exception {
    CreateFileOptions options =
        new CreateFileOptions.Builder(MasterContext.getConf()).setBlockSizeBytes(Constants.KB)
            .setRecursive(true).build();
    long fileId = mFileSystemMaster.createFile(NESTED_FILE_URI, options);
    executeTtlCheckOnce();
    // Since no valid TTL is set, the file should not be deleted.
    Assert.assertEquals(fileId, mFileSystemMaster.getFileInfo(NESTED_FILE_URI).getFileId());

    mFileSystemMaster.setAttribute(NESTED_FILE_URI,
        new SetAttributeOptions.Builder().setTtl(0).build());
    executeTtlCheckOnce();
    // TTL is set to 0, the file should have been deleted during last TTL check.
    mThrown.expect(FileDoesNotExistException.class);
    mFileSystemMaster.getFileInfo(fileId);
  }

  /**
   * Tests that an exception is thrown when trying to get information about a file after it has been
   * deleted after the TTL has been set to 0.
   *
   * @throws Exception if a {@link FileSystemMaster} operation fails
   */
  @Test
  public void setSmallerTtlForFileWithTtlTest() throws Exception {
    CreateFileOptions options =
        new CreateFileOptions.Builder(MasterContext.getConf()).setBlockSizeBytes(Constants.KB)
            .setRecursive(true).setTtl(Constants.HOUR_MS).build();
    long fileId = mFileSystemMaster.createFile(NESTED_FILE_URI, options);
    executeTtlCheckOnce();
    // Since TTL is 1 hour, the file won't be deleted during last TTL check.
    Assert.assertEquals(fileId, mFileSystemMaster.getFileInfo(NESTED_FILE_URI).getFileId());

    mFileSystemMaster.setAttribute(NESTED_FILE_URI,
        new SetAttributeOptions.Builder().setTtl(0).build());
    executeTtlCheckOnce();
    // TTL is reset to 0, the file should have been deleted during last TTL check.
    mThrown.expect(FileDoesNotExistException.class);
    mFileSystemMaster.getFileInfo(fileId);
  }

  /**
   * Tests that a file has not been deleted after the TTL has been reset to a valid value.
   *
   * @throws Exception if a {@link FileSystemMaster} operation fails
   */
  @Test
  public void setLargerTtlForFileWithTtlTest() throws Exception {
    CreateFileOptions options =
        new CreateFileOptions.Builder(MasterContext.getConf()).setBlockSizeBytes(Constants.KB)
            .setRecursive(true).setTtl(0).build();
    long fileId = mFileSystemMaster.createFile(NESTED_FILE_URI, options);
    Assert.assertEquals(fileId, mFileSystemMaster.getFileInfo(NESTED_FILE_URI).getFileId());

    mFileSystemMaster.setAttribute(NESTED_FILE_URI,
        new SetAttributeOptions.Builder().setTtl(Constants.HOUR_MS).build());
    executeTtlCheckOnce();
    // TTL is reset to 1 hour, the file should not be deleted during last TTL check.
    Assert.assertEquals(fileId, mFileSystemMaster.getFileInfo(fileId).getFileId());
  }

  /**
   * Tests that the original TTL is removed after setting it to {@link Constants#NO_TTL} for a file.
   *
   * @throws Exception if a {@link FileSystemMaster} operation fails
   */
  @Test
  public void setNoTtlForFileWithTtlTest() throws Exception {
    CreateFileOptions options =
        new CreateFileOptions.Builder(MasterContext.getConf()).setBlockSizeBytes(Constants.KB)
            .setRecursive(true).setTtl(0).build();
    long fileId = mFileSystemMaster.createFile(NESTED_FILE_URI, options);
    // After setting TTL to NO_TTL, the original TTL will be removed, and the file will not be
    // deleted during next TTL check.
    mFileSystemMaster.setAttribute(NESTED_FILE_URI,
        new SetAttributeOptions.Builder().setTtl(Constants.NO_TTL).build());
    executeTtlCheckOnce();
    Assert.assertEquals(fileId, mFileSystemMaster.getFileInfo(fileId).getFileId());
  }

  /**
   * Tests the {@link FileSystemMaster#setAttribute(AlluxioURI, SetAttributeOptions)} method and
   * that an exception is thrown when trying to set a TTL for a directory.
   *
   * @throws Exception if a {@link FileSystemMaster} operation fails
   */
  @Test
  public void setStateTest() throws Exception {
    mFileSystemMaster.createFile(NESTED_FILE_URI, sNestedFileOptions);
    FileInfo fileInfo = mFileSystemMaster.getFileInfo(NESTED_FILE_URI);
    Assert.assertFalse(fileInfo.isPinned());
    Assert.assertEquals(Constants.NO_TTL, fileInfo.getTtl());

    // No State.
    mFileSystemMaster.setAttribute(NESTED_FILE_URI, SetAttributeOptions.defaults());
    fileInfo = mFileSystemMaster.getFileInfo(NESTED_FILE_URI);
    Assert.assertFalse(fileInfo.isPinned());
    Assert.assertEquals(Constants.NO_TTL, fileInfo.getTtl());

    // Just set pinned flag.
    mFileSystemMaster.setAttribute(NESTED_FILE_URI,
        new SetAttributeOptions.Builder().setPinned(true).build());
    fileInfo = mFileSystemMaster.getFileInfo(NESTED_FILE_URI);
    Assert.assertTrue(fileInfo.isPinned());
    Assert.assertEquals(Constants.NO_TTL, fileInfo.getTtl());

    // Both pinned flag and ttl value.
    mFileSystemMaster.setAttribute(NESTED_FILE_URI,
        new SetAttributeOptions.Builder().setPinned(false).setTtl(1).build());
    fileInfo = mFileSystemMaster.getFileInfo(NESTED_FILE_URI);
    Assert.assertFalse(fileInfo.isPinned());
    Assert.assertEquals(1, fileInfo.getTtl());

    // Set ttl for a directory, raise IllegalArgumentException.
    mThrown.expect(IllegalArgumentException.class);
    mFileSystemMaster.setAttribute(NESTED_URI,
        new SetAttributeOptions.Builder().setTtl(1).build());
  }

  /**
   * Tests that a file is fully written to memory.
   *
   * @throws Exception if a {@link FileSystemMaster} operation fails
   */
  @Test
  public void isFullyInMemoryTest() throws Exception {
    // add nested file
<<<<<<< HEAD
    long fileId = mFileSystemMaster.createFile(NESTED_FILE_URI, sNestedFileOptions);
=======
    mFileSystemMaster.create(NESTED_FILE_URI, sNestedFileOptions);
>>>>>>> b608fe6c
    // add in-memory block
    long blockId = mFileSystemMaster.getNewBlockIdForFile(NESTED_FILE_URI);
    mBlockMaster.commitBlock(mWorkerId1, Constants.KB, "MEM", blockId, Constants.KB);
    // add SSD block
    blockId = mFileSystemMaster.getNewBlockIdForFile(NESTED_FILE_URI);
    mBlockMaster.commitBlock(mWorkerId1, Constants.KB, "SSD", blockId, Constants.KB);
    mFileSystemMaster.completeFile(NESTED_FILE_URI, CompleteFileOptions.defaults());

    createFileWithSingleBlock(ROOT_FILE_URI);
    Assert.assertEquals(Lists.newArrayList(ROOT_FILE_URI), mFileSystemMaster.getInMemoryFiles());
  }

  /**
   * Tests the {@link FileSystemMaster#rename(AlluxioURI, AlluxioURI)} method.
   *
   * @throws Exception if a {@link FileSystemMaster} operation fails
   */
  @Test
  public void renameTest() throws Exception {
    mFileSystemMaster.createFile(NESTED_FILE_URI, sNestedFileOptions);

    // try to rename a file to root
    try {
      mFileSystemMaster.rename(NESTED_FILE_URI, ROOT_URI);
      Assert.fail("Renaming to root should fail.");
    } catch (InvalidPathException e) {
      Assert.assertEquals(ExceptionMessage.RENAME_CANNOT_BE_TO_ROOT.getMessage(), e.getMessage());
    }

    // move root to another path
    try {
      mFileSystemMaster.rename(ROOT_URI, TEST_URI);
      Assert.fail("Should not be able to rename root");
    } catch (InvalidPathException e) {
      Assert.assertEquals(ExceptionMessage.ROOT_CANNOT_BE_RENAMED.getMessage(), e.getMessage());
    }

    // move to existing path
    try {
      mFileSystemMaster.rename(NESTED_FILE_URI, NESTED_URI);
      Assert.fail("Should not be able to overwrite existing file.");
    } catch (FileAlreadyExistsException e) {
      Assert.assertEquals(ExceptionMessage.FILE_ALREADY_EXISTS.getMessage(NESTED_URI.getPath()),
          e.getMessage());
    }

    // move a nested file to a root file
    mFileSystemMaster.rename(NESTED_FILE_URI, TEST_URI);
    Assert.assertEquals(mFileSystemMaster.getFileInfo(TEST_URI).getPath(), TEST_URI.getPath());
  }

  /**
   * Tests that an exception is thrown when trying to create a file in a non-existing directory
   * without setting the {@code recursive} flag.
   *
   * @throws Exception if a {@link FileSystemMaster} operation fails
   */
  @Test
  public void renameUnderNonexistingDir() throws Exception {
    mThrown.expect(InvalidPathException.class);
    mThrown.expectMessage(ExceptionMessage.PATH_DOES_NOT_EXIST.getMessage("/nested/test"));

    CreateFileOptions options =
        new CreateFileOptions.Builder(MasterContext.getConf()).setBlockSizeBytes(Constants.KB)
            .build();
    mFileSystemMaster.createFile(TEST_URI, options);

    // nested dir
    mFileSystemMaster.rename(TEST_URI, NESTED_FILE_URI);
  }

  /**
   * Tests that an exception is thrown when trying to rename a file to a prefix of the original
   * file.
   *
   * @throws Exception if a {@link FileSystemMaster} operation fails
   */
  @Test
  public void renameToSubpathTest() throws Exception {
    mThrown.expect(InvalidPathException.class);
    mThrown.expectMessage("/nested/test is a prefix of /nested/test/file");

    mFileSystemMaster.createFile(NESTED_URI, sNestedFileOptions);
    mFileSystemMaster.rename(NESTED_URI, NESTED_FILE_URI);
  }

  /**
   * Tests the {@link FileSystemMaster#free(AlluxioURI, boolean)} method.
   *
   * @throws Exception if a {@link FileSystemMaster} operation fails
   */
  @Test
  public void freeTest() throws Exception {
    long blockId = createFileWithSingleBlock(NESTED_FILE_URI);
    Assert.assertEquals(1, mBlockMaster.getBlockInfo(blockId).getLocations().size());

    // cannot free directory with recursive argument to false
    Assert.assertFalse(mFileSystemMaster.free(NESTED_FILE_URI.getParent(), false));

    // free the file
    Assert.assertTrue(mFileSystemMaster.free(NESTED_FILE_URI, false));
    Assert.assertEquals(0, mBlockMaster.getBlockInfo(blockId).getLocations().size());
  }

  /**
   * Tests the {@link FileSystemMaster#free(AlluxioURI, boolean)} method with a directory.
   *
   * @throws Exception if a {@link FileSystemMaster} operation fails
   */
  @Test
  public void freeDirTest() throws Exception {
    long blockId = createFileWithSingleBlock(NESTED_FILE_URI);
    Assert.assertEquals(1, mBlockMaster.getBlockInfo(blockId).getLocations().size());

    // free the dir
    Assert.assertTrue(mFileSystemMaster.free(NESTED_FILE_URI.getParent(), true));
    Assert.assertEquals(0, mBlockMaster.getBlockInfo(blockId).getLocations().size());
  }

  /**
   * Tests the {@link FileSystemMaster#stop()} method.
   *
   * @throws Exception if a {@link FileSystemMaster} operation fails
   */
  @Test
  public void stopTest() throws Exception {
    ExecutorService service =
        (ExecutorService) Whitebox.getInternalState(mFileSystemMaster, "mExecutorService");
    Future<?> ttlThread =
        (Future<?>) Whitebox.getInternalState(mFileSystemMaster, "mTtlCheckerService");
    Assert.assertFalse(ttlThread.isDone());
    Assert.assertFalse(service.isShutdown());
    mFileSystemMaster.stop();
    Assert.assertTrue(ttlThread.isDone());
    Assert.assertTrue(service.isShutdown());
  }

  /**
   * Tests the {@link FileSystemMaster#workerHeartbeat(long, List)} method.
   *
   * @throws Exception if a {@link FileSystemMaster} operation fails
   */
  @Test
  public void workerHeartbeatTest() throws Exception {
    long blockId = createFileWithSingleBlock(ROOT_FILE_URI);

    long fileId = mFileSystemMaster.getFileId(ROOT_FILE_URI);
    mFileSystemMaster.scheduleAsyncPersistence(ROOT_FILE_URI);

    FileSystemCommand command =
        mFileSystemMaster.workerHeartbeat(mWorkerId1, Lists.newArrayList(fileId));
    Assert.assertEquals(CommandType.Persist, command.getCommandType());
    Assert.assertEquals(1, command.getCommandOptions().getPersistOptions().getPersistFiles()
            .size());
    Assert.assertEquals(fileId,
        command.getCommandOptions().getPersistOptions().getPersistFiles().get(0).getFileId());
    Assert.assertEquals(blockId,
        (long) command.getCommandOptions().getPersistOptions().getPersistFiles().get(0)
                .getBlockIds().get(0));
  }

  /**
<<<<<<< HEAD
   * Tests the persistence of file with block on multiple workers.
   *
   * @throws Exception if a {@link FileSystemMaster} operation fails
   */
  @Test
  public void persistenceFileWithBlocksOnMultipleWorkers() throws Exception {
    long fileId = mFileSystemMaster.createFile(ROOT_FILE_URI, sNestedFileOptions);
    long blockId1 = mFileSystemMaster.getNewBlockIdForFile(ROOT_FILE_URI);
    mBlockMaster.commitBlock(mWorkerId1, Constants.KB, "MEM", blockId1, Constants.KB);
    long blockId2 = mFileSystemMaster.getNewBlockIdForFile(ROOT_FILE_URI);
    mBlockMaster.commitBlock(mWorkerId2, Constants.KB, "MEM", blockId2, Constants.KB);
    CompleteFileOptions options =
        new CompleteFileOptions.Builder(MasterContext.getConf()).setUfsLength(2 * Constants.KB)
            .build();
    mFileSystemMaster.completeFile(ROOT_FILE_URI, options);

    long workerId = mFileSystemMaster.scheduleAsyncPersistence(ROOT_FILE_URI);
    Assert.assertEquals(IdUtils.INVALID_WORKER_ID, workerId);
  }

  /**
=======
>>>>>>> b608fe6c
   * Tests that lost files can successfully be detected.
   *
   * @throws Exception if a {@link FileSystemMaster} operation fails
   */
  @Test
  public void lostFilesDetectionTest() throws Exception {
    HeartbeatScheduler.await(HeartbeatContext.MASTER_LOST_FILES_DETECTION, 5, TimeUnit.SECONDS);

    createFileWithSingleBlock(NESTED_FILE_URI);
    long fileId = mFileSystemMaster.getFileId(NESTED_FILE_URI);
    mFileSystemMaster.reportLostFile(fileId);

    FileInfo fileInfo = mFileSystemMaster.getFileInfo(fileId);
    Assert.assertEquals(PersistenceState.NOT_PERSISTED.name(), fileInfo.getPersistenceState());

    // run the detector
    HeartbeatScheduler.schedule(HeartbeatContext.MASTER_LOST_FILES_DETECTION);
    Assert.assertTrue(HeartbeatScheduler.await(HeartbeatContext.MASTER_LOST_FILES_DETECTION, 5,
        TimeUnit.SECONDS));

    fileInfo = mFileSystemMaster.getFileInfo(fileId);
    Assert.assertEquals(PersistenceState.LOST.name(), fileInfo.getPersistenceState());
  }

  private long createFileWithSingleBlock(AlluxioURI uri) throws Exception {
    mFileSystemMaster.createFile(uri, sNestedFileOptions);
    long blockId = mFileSystemMaster.getNewBlockIdForFile(uri);
    mBlockMaster.commitBlock(mWorkerId1, Constants.KB, "MEM", blockId, Constants.KB);
    CompleteFileOptions options =
        new CompleteFileOptions.Builder(MasterContext.getConf()).setUfsLength(Constants.KB).build();
    mFileSystemMaster.completeFile(uri, options);
    return blockId;
  }
}<|MERGE_RESOLUTION|>--- conflicted
+++ resolved
@@ -388,11 +388,7 @@
   @Test
   public void isFullyInMemoryTest() throws Exception {
     // add nested file
-<<<<<<< HEAD
-    long fileId = mFileSystemMaster.createFile(NESTED_FILE_URI, sNestedFileOptions);
-=======
-    mFileSystemMaster.create(NESTED_FILE_URI, sNestedFileOptions);
->>>>>>> b608fe6c
+    mFileSystemMaster.createFile(NESTED_FILE_URI, sNestedFileOptions);
     // add in-memory block
     long blockId = mFileSystemMaster.getNewBlockIdForFile(NESTED_FILE_URI);
     mBlockMaster.commitBlock(mWorkerId1, Constants.KB, "MEM", blockId, Constants.KB);
@@ -555,30 +551,6 @@
   }
 
   /**
-<<<<<<< HEAD
-   * Tests the persistence of file with block on multiple workers.
-   *
-   * @throws Exception if a {@link FileSystemMaster} operation fails
-   */
-  @Test
-  public void persistenceFileWithBlocksOnMultipleWorkers() throws Exception {
-    long fileId = mFileSystemMaster.createFile(ROOT_FILE_URI, sNestedFileOptions);
-    long blockId1 = mFileSystemMaster.getNewBlockIdForFile(ROOT_FILE_URI);
-    mBlockMaster.commitBlock(mWorkerId1, Constants.KB, "MEM", blockId1, Constants.KB);
-    long blockId2 = mFileSystemMaster.getNewBlockIdForFile(ROOT_FILE_URI);
-    mBlockMaster.commitBlock(mWorkerId2, Constants.KB, "MEM", blockId2, Constants.KB);
-    CompleteFileOptions options =
-        new CompleteFileOptions.Builder(MasterContext.getConf()).setUfsLength(2 * Constants.KB)
-            .build();
-    mFileSystemMaster.completeFile(ROOT_FILE_URI, options);
-
-    long workerId = mFileSystemMaster.scheduleAsyncPersistence(ROOT_FILE_URI);
-    Assert.assertEquals(IdUtils.INVALID_WORKER_ID, workerId);
-  }
-
-  /**
-=======
->>>>>>> b608fe6c
    * Tests that lost files can successfully be detected.
    *
    * @throws Exception if a {@link FileSystemMaster} operation fails
