--- conflicted
+++ resolved
@@ -32,11 +32,7 @@
     InodeFileEntry inode_file = 11;
     InodeLastModificationTimeEntry inode_last_modification_time = 12;
     // ALLUXIO CS ADD
-<<<<<<< HEAD
-    LicenseCheckEntry license_check = 101;
-=======
     LicenseCheckEntry license_check = 1001;
->>>>>>> fe723fc0
     // ALLUXIO CS END
     LineageEntry lineage = 13;
     LineageIdGeneratorEntry lineage_id_generator = 14;
