--- conflicted
+++ resolved
@@ -22,41 +22,6 @@
 // next available id: 29
 message JournalEntry {
   optional int64 sequence_number = 1;
-<<<<<<< HEAD
-  oneof entry {
-    AddMountPointEntry add_mount_point = 2;
-    BlockContainerIdGeneratorEntry block_container_id_generator = 3;
-    BlockInfoEntry block_info = 4;
-    CompleteFileEntry complete_file = 5;
-    CompletePartitionEntry complete_partition = 21;
-    CompleteStoreEntry complete_store = 22;
-    CreateStoreEntry create_store = 23;
-    DeleteFileEntry delete_file = 6;
-    DeleteLineageEntry delete_lineage = 7;
-    DeleteMountPointEntry delete_mount_point = 8;
-    DeleteStoreEntry delete_store = 25;
-    InodeDirectoryEntry inode_directory = 9;
-    InodeDirectoryIdGeneratorEntry inode_directory_id_generator = 10;
-    InodeFileEntry inode_file = 11;
-    InodeLastModificationTimeEntry inode_last_modification_time = 12;
-    // ALLUXIO CS ADD
-    LicenseCheckEntry license_check = 1001;
-
-    // Job service journal entries.
-    FinishJobEntry finish_job = 2001;
-    StartJobEntry start_job = 2002;
-    // ALLUXIO CS END
-    LineageEntry lineage = 13;
-    LineageIdGeneratorEntry lineage_id_generator = 14;
-    MergeStoreEntry merge_store = 26;
-    PersistDirectoryEntry persist_directory = 15;
-    AsyncPersistRequestEntry async_persist_request = 16;
-    ReinitializeFileEntry reinitialize_file = 18;
-    RenameEntry rename = 19;
-    RenameStoreEntry rename_store = 28;
-    SetAttributeEntry set_attribute = 27;
-  }
-=======
   optional AddMountPointEntry add_mount_point = 2;
   optional AsyncPersistRequestEntry async_persist_request = 16;
   optional BlockContainerIdGeneratorEntry block_container_id_generator = 3;
@@ -87,5 +52,4 @@
   optional LicenseCheckEntry license_check = 1001;
   optional StartJobEntry start_job = 1003; // Job service journal entry
   // ALLUXIO CS END
->>>>>>> f3a04f89
 }