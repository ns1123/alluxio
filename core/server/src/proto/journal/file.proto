syntax = "proto2";

package alluxio.proto.journal;

// Journal entry messages for the file master.

// A pair of strings, useful for maps.
// next available id: 3
message StringPairEntry {
  optional string key = 1;
  optional string value = 2;
}

// next available id: 6
message AddMountPointEntry {
  optional string alluxio_path = 1;
  optional string ufs_path = 2;
  optional bool readOnly = 3;
  repeated StringPairEntry properties = 4;
  optional bool shared = 5;
}

// next available id: 2
message AsyncPersistRequestEntry {
  optional int64 file_id = 1;
}

// next available id: 5
message CompleteFileEntry {
  repeated int64 block_ids = 1;
  optional int64 id = 2;
  optional int64 length = 3;
  optional int64 op_time_ms = 4;
}

// next available id: 4
message DeleteFileEntry {
  optional int64 id = 1;
  optional bool recursive = 2;
  optional int64 op_time_ms = 3;
}

// next available id: 2
message DeleteMountPointEntry {
  optional string alluxio_path = 1;
}

// next available id: 13
message InodeDirectoryEntry {
  optional int64 id = 1;
  optional int64 parent_id = 2;
  optional string name = 3;
  optional string persistence_state = 4;
  optional bool pinned = 5;
  optional int64 creation_time_ms = 6;
  optional int64 last_modification_time_ms = 7;
  optional string owner = 8;
  optional string group = 9;
  optional int32 mode = 10;
  optional bool mount_point = 11;
  optional bool direct_children_loaded = 12;
}

// next available id: 3
message InodeDirectoryIdGeneratorEntry {
  optional int64 container_id = 1;
  optional int64 sequence_number = 2;
}

enum PTtlAction {
  DELETE = 0;
  FREE = 1;
}

// next available id: 18
message InodeFileEntry {
  optional int64 id = 1;
  optional int64 parent_id = 2;
  optional string name = 3;
  optional string persistence_state = 4;
  optional bool pinned = 5;
  optional int64 creation_time_ms = 6;
  optional int64 last_modification_time_ms = 7;
  optional int64 block_size_bytes = 8;
  optional int64 length = 9;
  optional bool completed = 10;
  optional bool cacheable = 11;
  repeated int64 blocks = 12;
  optional int64 ttl = 13;
  optional string owner = 14;
  optional string group = 15;
  optional int32 mode = 16;
<<<<<<< HEAD
  // ALLUXIO CS ADD
  optional int32 replication_max = 1001;
  optional int32 replication_min = 1002;
  // ALLUXIO CS END
=======
  optional PTtlAction ttlAction = 17 [default = DELETE];
>>>>>>> 06baa753
}

// next available id: 3
message InodeLastModificationTimeEntry {
  optional int64 id = 1;
  optional int64 last_modification_time_ms = 2;
}

// next available id: 2
message PersistDirectoryEntry {
  optional int64 id = 1;
}

// next available id: 4
message PersistFileEntry {
  optional int64 id = 1;
  optional int64 length = 2;
  optional int64 op_time_ms = 3;
}

// next available id: 5
message ReinitializeFileEntry {
  optional string path = 1;
  optional int64 block_size_bytes = 2;
  optional int64 ttl = 3;
  optional PTtlAction ttlAction = 4 [default = DELETE];
}

// next available id: 4
message RenameEntry {
  optional int64 id = 1;
  optional string dst_path = 2;
  optional int64 op_time_ms = 3;
}

// next available id: 10
message SetAttributeEntry {
  optional int64 id = 1;
  optional int64 op_time_ms = 2;
  optional bool pinned = 3;
  optional int64 ttl = 4;
  optional bool persisted = 5;
  optional string owner = 6;
  optional string group = 7;
  optional int32 permission = 8;
  optional PTtlAction ttlAction = 9 [default = DELETE];
}<|MERGE_RESOLUTION|>--- conflicted
+++ resolved
@@ -90,14 +90,11 @@
   optional string owner = 14;
   optional string group = 15;
   optional int32 mode = 16;
-<<<<<<< HEAD
+  optional PTtlAction ttlAction = 17 [default = DELETE];
   // ALLUXIO CS ADD
   optional int32 replication_max = 1001;
   optional int32 replication_min = 1002;
   // ALLUXIO CS END
-=======
-  optional PTtlAction ttlAction = 17 [default = DELETE];
->>>>>>> 06baa753
 }
 
 // next available id: 3
