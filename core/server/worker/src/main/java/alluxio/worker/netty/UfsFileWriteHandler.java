--- conflicted
+++ resolved
@@ -128,10 +128,7 @@
         }
       }
       context.setOutputStream(null);
-<<<<<<< HEAD
-=======
       context.setCreateOptions(null);
->>>>>>> bf4d3061
       context.getUfsResource().close();
     }
 
@@ -146,10 +143,7 @@
         context.getOutputStream().close();
         context.getUfsResource().get().deleteFile(request.getUfsPath());
         context.setOutputStream(null);
-<<<<<<< HEAD
-=======
         context.setCreateOptions(null);
->>>>>>> bf4d3061
         context.getUfsResource().close();
       }
     }
@@ -175,7 +169,6 @@
       UfsFileWriteRequest request = context.getRequest();
       Preconditions.checkState(request != null);
       Protocol.CreateUfsFileOptions createUfsFileOptions = request.getCreateUfsFileOptions();
-<<<<<<< HEAD
       // ALLUXIO CS ADD
       // Before interacting with the UFS manager, make sure the user is set.
       String user = channel.attr(alluxio.netty.NettyAttributes.CHANNEL_KERBEROS_USER_KEY).get();
@@ -183,25 +176,16 @@
         alluxio.security.authentication.AuthenticatedClientUser.set(user);
       }
       // ALLUXIO CS END
-=======
->>>>>>> bf4d3061
       UfsManager.UfsClient ufsClient = mUfsManager.get(createUfsFileOptions.getMountId());
       CloseableResource<UnderFileSystem> ufsResource = ufsClient.acquireUfsResource();
       context.setUfsResource(ufsResource);
       UnderFileSystem ufs = ufsResource.get();
-<<<<<<< HEAD
-      context.setOutputStream(ufs.create(request.getUfsPath(),
-          CreateOptions.defaults().setOwner(createUfsFileOptions.getOwner())
-              .setGroup(createUfsFileOptions.getGroup())
-              .setMode(new Mode((short) createUfsFileOptions.getMode()))));
-=======
       CreateOptions createOptions =
           CreateOptions.defaults().setOwner(createUfsFileOptions.getOwner())
               .setGroup(createUfsFileOptions.getGroup())
               .setMode(new Mode((short) createUfsFileOptions.getMode()));
       context.setOutputStream(ufs.create(request.getUfsPath(), createOptions));
       context.setCreateOptions(createOptions);
->>>>>>> bf4d3061
       String ufsString = MetricsSystem.escape(ufsClient.getUfsMountPointUri());
       String metricName = String.format("BytesWrittenUfs-Ufs:%s", ufsString);
       // ALLUXIO CS ADD
