--- conflicted
+++ resolved
@@ -129,27 +129,15 @@
    * @throws BlockDoesNotExistException if the UFS block does not exist in the UFS block store
    */
   private void init(long offset) throws BlockDoesNotExistException, IOException {
-<<<<<<< HEAD
     // ALLUXIO CS REMOVE
-    // UnderFileSystem ufs = mUfsManager.get(mBlockMeta.getMountId());
+    // UnderFileSystem ufs = mUfsManager.get(mBlockMeta.getMountId()).getUfs();
     // ufs.connectFromWorker(
     //     NetworkAddressUtils.getConnectHost(NetworkAddressUtils.ServiceType.WORKER_RPC));
     // if (!ufs.isFile(mBlockMeta.getUnderFileSystemPath())) {
     //   throw new BlockDoesNotExistException(
     //       ExceptionMessage.UFS_PATH_DOES_NOT_EXIST.getMessage(mBlockMeta.getUnderFileSystemPath()));
     // }
-    //
     // ALLUXIO CS END
-=======
-    UnderFileSystem ufs = mUfsManager.get(mBlockMeta.getMountId()).getUfs();
-    ufs.connectFromWorker(
-        NetworkAddressUtils.getConnectHost(NetworkAddressUtils.ServiceType.WORKER_RPC));
-    if (!ufs.isFile(mBlockMeta.getUnderFileSystemPath())) {
-      throw new BlockDoesNotExistException(
-          ExceptionMessage.UFS_PATH_DOES_NOT_EXIST.getMessage(mBlockMeta.getUnderFileSystemPath()));
-    }
-
->>>>>>> ce859c7e
     updateUnderFileSystemInputStream(offset);
     updateBlockWriter(offset);
   }
