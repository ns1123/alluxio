--- conflicted
+++ resolved
@@ -27,10 +27,7 @@
 @NotThreadSafe
 public final class UfsFileWriteRequestContext extends WriteRequestContext<UfsFileWriteRequest> {
   private CloseableResource<UnderFileSystem> mUfsResource;
-<<<<<<< HEAD
-=======
   private CreateOptions mCreateOptions;
->>>>>>> bf4d3061
   private OutputStream mOutputStream;
 
   UfsFileWriteRequestContext(Protocol.WriteRequest request) {
@@ -59,8 +56,6 @@
   @Nullable
   public CloseableResource<UnderFileSystem> getUfsResource() {
     return mUfsResource;
-<<<<<<< HEAD
-=======
   }
 
   /**
@@ -68,7 +63,6 @@
    */
   public void setCreateOptions(CreateOptions createOptions) {
     mCreateOptions = createOptions;
->>>>>>> bf4d3061
   }
 
   /**
