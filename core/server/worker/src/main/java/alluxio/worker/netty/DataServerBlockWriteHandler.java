--- conflicted
+++ resolved
@@ -145,18 +145,14 @@
     BlockWriteRequestInternal request = (BlockWriteRequestInternal) mRequest;
     if (request.mBlockWriter == null) {
       request.mBlockWriter = mWorker.getTempBlockWriterRemote(request.mSessionId, request.mId);
-<<<<<<< HEAD
       // ALLUXIO CS REPLACE
-      // mCounter = MetricsSystem.workerCounter("BytesWrittenAlluxio");
+      // request.mCounter = MetricsSystem.workerCounter("BytesWrittenAlluxio");
       // ALLUXIO CS WITH
       String user = channel.attr(alluxio.netty.NettyAttributes.CHANNEL_KERBEROS_USER_KEY).get();
       String metricName =
           user != null ? String.format("BytesWrittenAlluxio-User:%s", user) : "BytesWrittenAlluxio";
       request.mCounter = MetricsSystem.workerCounter(metricName);
       // ALLUXIO CS END
-=======
-      request.mCounter = MetricsSystem.workerCounter("BytesWrittenAlluxio");
->>>>>>> b954b04b
     }
     GatheringByteChannel outputChannel = request.mBlockWriter.getChannel();
     int sz = buf.readableBytes();
