/*
 * The Alluxio Open Foundation licenses this work under the Apache License, version 2.0
 * (the "License"). You may not use this work except in compliance with the License, which is
 * available at www.apache.org/licenses/LICENSE-2.0
 *
 * This software is distributed on an "AS IS" basis, WITHOUT WARRANTIES OR CONDITIONS OF ANY KIND,
 * either express or implied, as more fully set forth in the License.
 *
 * See the NOTICE file distributed with this work for information regarding copyright ownership.
 */

package alluxio.worker.netty;

import alluxio.RpcUtils;
import alluxio.StorageTierAssoc;
import alluxio.WorkerStorageTierAssoc;
import alluxio.exception.ExceptionMessage;
import alluxio.exception.InvalidWorkerStateException;
import alluxio.exception.status.AlluxioStatusException;
import alluxio.network.protocol.RPCProtoMessage;
import alluxio.proto.dataserver.Protocol;
import alluxio.util.IdUtils;
import alluxio.util.proto.ProtoMessage;
import alluxio.worker.block.BlockWorker;

import io.netty.channel.ChannelHandlerContext;
import io.netty.channel.ChannelInboundHandlerAdapter;
import org.slf4j.Logger;
import org.slf4j.LoggerFactory;

import java.util.concurrent.ExecutorService;

import javax.annotation.concurrent.NotThreadSafe;

/**
 * Netty handler that handles short circuit read requests.
 */
@NotThreadSafe
class DataServerShortCircuitWriteHandler extends ChannelInboundHandlerAdapter {
  private static final Logger LOG =
      LoggerFactory.getLogger(DataServerShortCircuitWriteHandler.class);

  private static final long INVALID_SESSION_ID = -1;

  /** Executor service for execute the RPCs. */
  private final ExecutorService mRpcExecutor;
  /** The block worker. */
  private final BlockWorker mBlockWorker;
  /** An object storing the mapping of tier aliases to ordinals. */
  private final StorageTierAssoc mStorageTierAssoc = new WorkerStorageTierAssoc();

  private long mSessionId = INVALID_SESSION_ID;

  /**
   * Creates an instance of {@link DataServerShortCircuitWriteHandler}.
   *
   * @param service the executor to execute the RPCs
   * @param blockWorker the block worker
   */
  DataServerShortCircuitWriteHandler(ExecutorService service, BlockWorker blockWorker) {
    mRpcExecutor = service;
    mBlockWorker = blockWorker;
  }

  @Override
  public void channelRead(ChannelHandlerContext ctx, Object msg) {
    if (!(msg instanceof RPCProtoMessage)) {
      ctx.fireChannelRead(msg);
      return;
    }

    ProtoMessage message = ((RPCProtoMessage) msg).getMessage();
    if (message.isLocalBlockCreateRequest()) {
      handleBlockCreateRequest(ctx, message.asLocalBlockCreateRequest());
    } else if (message.isLocalBlockCompleteRequest()) {
      handleBlockCompleteRequest(ctx, message.asLocalBlockCompleteRequest());
    } else {
      ctx.fireChannelRead(msg);
    }
  }

  @Override
  public void exceptionCaught(ChannelHandlerContext ctx, Throwable throwable) {
    // The RPC handlers do not throw exceptions. All the exception seen here is either
    // network exception or some runtime exception (e.g. NullPointerException).
    LOG.error("Failed to handle RPCs.", throwable);
    ctx.close();
  }

  @Override
  public void channelUnregistered(ChannelHandlerContext ctx) {
    if (mSessionId != INVALID_SESSION_ID) {
      mBlockWorker.cleanupSession(mSessionId);
      mSessionId = INVALID_SESSION_ID;
    }
    ctx.fireChannelUnregistered();
  }

  /**
   * Handles {@link Protocol.LocalBlockCreateRequest} to create block. No exceptions should be
   * thrown.
   *
   * @param ctx the channel handler context
   * @param request the local block create request
   */
  private void handleBlockCreateRequest(final ChannelHandlerContext ctx,
      final Protocol.LocalBlockCreateRequest request) {
    mRpcExecutor.submit(new Runnable() {
      @Override
<<<<<<< HEAD
      public Void call() throws Exception {
        // ALLUXIO CS ADD
        Utils.checkAccessMode(mBlockWorker, ctx, request.getBlockId(), request.getCapability(),
            alluxio.security.authorization.Mode.Bits.WRITE);
        // ALLUXIO CS END
        if (request.getOnlyReserveSpace()) {
          mBlockWorker.requestSpace(mSessionId, request.getBlockId(),
              request.getSpaceToReserve());
          ctx.writeAndFlush(RPCProtoMessage.createOkResponse(null));
        } else {
          if (mSessionId == INVALID_SESSION_ID) {
            mSessionId = IdUtils.createSessionId();
            String path = mBlockWorker.createBlock(mSessionId, request.getBlockId(),
                mStorageTierAssoc.getAlias(request.getTier()), request.getSpaceToReserve());
            Protocol.LocalBlockCreateResponse response =
                Protocol.LocalBlockCreateResponse.newBuilder().setPath(path).build();
            ctx.writeAndFlush(new RPCProtoMessage(new ProtoMessage(response)));
          } else {
            LOG.warn("Create block {} without closing the previous session {}.",
                request.getBlockId(), mSessionId);
            throw new InvalidWorkerStateException(
                ExceptionMessage.SESSION_NOT_CLOSED.getMessage(mSessionId));
=======
      public void run() {
        RpcUtils.nettyRPCAndLog(LOG, new RpcUtils.NettyRPCCallable<Void>() {

          @Override
          public Void call() throws Exception {
            // ALLUXIO CS ADD
            Utils.checkAccessMode(mBlockWorker, ctx, request.getBlockId(), request.getCapability(),
                alluxio.security.authorization.Mode.Bits.WRITE);
            // ALLUXIO CS END
            if (request.getOnlyReserveSpace()) {
              mBlockWorker
                  .requestSpace(mSessionId, request.getBlockId(), request.getSpaceToReserve());
              ctx.writeAndFlush(RPCProtoMessage.createOkResponse(null));
            } else {
              if (mSessionId == INVALID_SESSION_ID) {
                mSessionId = IdUtils.createSessionId();
                String path = mBlockWorker.createBlock(mSessionId, request.getBlockId(),
                    mStorageTierAssoc.getAlias(request.getTier()), request.getSpaceToReserve());
                Protocol.LocalBlockCreateResponse response =
                    Protocol.LocalBlockCreateResponse.newBuilder().setPath(path).build();
                ctx.writeAndFlush(new RPCProtoMessage(new ProtoMessage(response)));
              } else {
                LOG.warn("Create block {} without closing the previous session {}.",
                    request.getBlockId(), mSessionId);
                throw new InvalidWorkerStateException(
                    ExceptionMessage.SESSION_NOT_CLOSED.getMessage(mSessionId));
              }
            }
            return null;
>>>>>>> d5aedee3
          }

          @Override
          public void exceptionCaught(Throwable throwable) {
            if (mSessionId != INVALID_SESSION_ID) {
              mBlockWorker.cleanupSession(mSessionId);
              mSessionId = INVALID_SESSION_ID;
            }
            ctx.writeAndFlush(
                RPCProtoMessage.createResponse(AlluxioStatusException.fromThrowable(throwable)));
          }

          @Override
          public String toString() {
            if (request.getOnlyReserveSpace()) {
              return String.format("Session %d: reserve space: %s", mSessionId, request.toString());
            } else {
              return String.format("Session %d: create block: %s", mSessionId, request.toString());
            }
          }
        });
      }
    });
  }

  /**
   * Handles {@link Protocol.LocalBlockCompleteRequest}. No exceptions should be thrown.
   *
   * @param ctx the channel handler context
   * @param request the local block close request
   */
  private void handleBlockCompleteRequest(final ChannelHandlerContext ctx,
      final Protocol.LocalBlockCompleteRequest request) {
    mRpcExecutor.submit(new Runnable() {
      @Override
<<<<<<< HEAD
      public Void call() throws Exception {
        // ALLUXIO CS ADD
        Utils.checkAccessMode(mBlockWorker, ctx, request.getBlockId(), request.getCapability(),
            alluxio.security.authorization.Mode.Bits.WRITE);
        // ALLUXIO CS END
        if (request.getCancel()) {
          mBlockWorker.abortBlock(mSessionId, request.getBlockId());
        } else {
          mBlockWorker.commitBlock(mSessionId, request.getBlockId());
        }
        mSessionId = INVALID_SESSION_ID;
        ctx.writeAndFlush(RPCProtoMessage.createOkResponse(null));
        return null;
      }
=======
      public void run() {

        RpcUtils.nettyRPCAndLog(LOG, new RpcUtils.NettyRPCCallable<Void>() {

          @Override
          public Void call() throws Exception {
            // ALLUXIO CS ADD
            Utils.checkAccessMode(mBlockWorker, ctx, request.getBlockId(), request.getCapability(),
                alluxio.security.authorization.Mode.Bits.WRITE);
            // ALLUXIO CS END
            if (request.getCancel()) {
              mBlockWorker.abortBlock(mSessionId, request.getBlockId());
            } else {
              mBlockWorker.commitBlock(mSessionId, request.getBlockId());
            }
            mSessionId = INVALID_SESSION_ID;
            ctx.writeAndFlush(RPCProtoMessage.createOkResponse(null));
            return null;
          }
>>>>>>> d5aedee3

          @Override
          public void exceptionCaught(Throwable throwable) {
            ctx.writeAndFlush(
                RPCProtoMessage.createResponse(AlluxioStatusException.fromThrowable(throwable)));
            mSessionId = INVALID_SESSION_ID;
          }

          @Override
          public String toString() {
            if (request.getCancel()) {
              return String.format("Session %d: abort block: %s", mSessionId, request.toString());
            } else {
              return String.format("Session %d: commit block: %s", mSessionId, request.toString());
            }
          }
        });
      }
    });
  }
}<|MERGE_RESOLUTION|>--- conflicted
+++ resolved
@@ -107,30 +107,6 @@
       final Protocol.LocalBlockCreateRequest request) {
     mRpcExecutor.submit(new Runnable() {
       @Override
-<<<<<<< HEAD
-      public Void call() throws Exception {
-        // ALLUXIO CS ADD
-        Utils.checkAccessMode(mBlockWorker, ctx, request.getBlockId(), request.getCapability(),
-            alluxio.security.authorization.Mode.Bits.WRITE);
-        // ALLUXIO CS END
-        if (request.getOnlyReserveSpace()) {
-          mBlockWorker.requestSpace(mSessionId, request.getBlockId(),
-              request.getSpaceToReserve());
-          ctx.writeAndFlush(RPCProtoMessage.createOkResponse(null));
-        } else {
-          if (mSessionId == INVALID_SESSION_ID) {
-            mSessionId = IdUtils.createSessionId();
-            String path = mBlockWorker.createBlock(mSessionId, request.getBlockId(),
-                mStorageTierAssoc.getAlias(request.getTier()), request.getSpaceToReserve());
-            Protocol.LocalBlockCreateResponse response =
-                Protocol.LocalBlockCreateResponse.newBuilder().setPath(path).build();
-            ctx.writeAndFlush(new RPCProtoMessage(new ProtoMessage(response)));
-          } else {
-            LOG.warn("Create block {} without closing the previous session {}.",
-                request.getBlockId(), mSessionId);
-            throw new InvalidWorkerStateException(
-                ExceptionMessage.SESSION_NOT_CLOSED.getMessage(mSessionId));
-=======
       public void run() {
         RpcUtils.nettyRPCAndLog(LOG, new RpcUtils.NettyRPCCallable<Void>() {
 
@@ -160,7 +136,6 @@
               }
             }
             return null;
->>>>>>> d5aedee3
           }
 
           @Override
@@ -196,22 +171,6 @@
       final Protocol.LocalBlockCompleteRequest request) {
     mRpcExecutor.submit(new Runnable() {
       @Override
-<<<<<<< HEAD
-      public Void call() throws Exception {
-        // ALLUXIO CS ADD
-        Utils.checkAccessMode(mBlockWorker, ctx, request.getBlockId(), request.getCapability(),
-            alluxio.security.authorization.Mode.Bits.WRITE);
-        // ALLUXIO CS END
-        if (request.getCancel()) {
-          mBlockWorker.abortBlock(mSessionId, request.getBlockId());
-        } else {
-          mBlockWorker.commitBlock(mSessionId, request.getBlockId());
-        }
-        mSessionId = INVALID_SESSION_ID;
-        ctx.writeAndFlush(RPCProtoMessage.createOkResponse(null));
-        return null;
-      }
-=======
       public void run() {
 
         RpcUtils.nettyRPCAndLog(LOG, new RpcUtils.NettyRPCCallable<Void>() {
@@ -231,7 +190,6 @@
             ctx.writeAndFlush(RPCProtoMessage.createOkResponse(null));
             return null;
           }
->>>>>>> d5aedee3
 
           @Override
           public void exceptionCaught(Throwable throwable) {
