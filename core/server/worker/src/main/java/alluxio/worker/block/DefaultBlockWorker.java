--- conflicted
+++ resolved
@@ -118,10 +118,7 @@
 
   // ALLUXIO CS ADD
   private final alluxio.worker.security.CapabilityCache mCapabilityCache;
-<<<<<<< HEAD
-=======
   private final UfsManager mUfsManager;
->>>>>>> 0020c47b
   // ALLUXIO CS END
   /**
    * Constructs a default block worker.
@@ -163,10 +160,7 @@
         new alluxio.worker.security.CapabilityCache(
             alluxio.worker.security.CapabilityCache.Options.defaults()
                 .setCapabilityKey(new alluxio.security.capability.CapabilityKey()));
-<<<<<<< HEAD
-=======
     mUfsManager = ufsManager;
->>>>>>> 0020c47b
     // ALLUXIO CS END
     mUnderFileSystemBlockStore = new UnderFileSystemBlockStore(mBlockStore, ufsManager);
 
