/*
 * The Alluxio Open Foundation licenses this work under the Apache License, version 2.0
 * (the "License"). You may not use this work except in compliance with the License, which is
 * available at www.apache.org/licenses/LICENSE-2.0
 *
 * This software is distributed on an "AS IS" basis, WITHOUT WARRANTIES OR CONDITIONS OF ANY KIND,
 * either express or implied, as more fully set forth in the License.
 *
 * See the NOTICE file distributed with this work for information regarding copyright ownership.
 */

package alluxio.worker;

import alluxio.Configuration;
import alluxio.Constants;
import alluxio.PropertyKey;
import alluxio.RuntimeConstants;
import alluxio.ServiceUtils;
import alluxio.metrics.MetricsSystem;
import alluxio.metrics.sink.MetricsServlet;
import alluxio.network.ChannelType;
import alluxio.security.authentication.TransportProvider;
import alluxio.underfs.UfsManager;
import alluxio.underfs.WorkerUfsManager;
import alluxio.util.CommonUtils;
import alluxio.util.WaitForOptions;
import alluxio.util.network.NetworkAddressUtils;
import alluxio.util.network.NetworkAddressUtils.ServiceType;
import alluxio.web.WebServer;
import alluxio.web.WorkerWebServer;
import alluxio.wire.WorkerNetAddress;
import alluxio.worker.block.BlockWorker;

import com.google.common.base.Function;
import com.google.common.base.Throwables;
import io.netty.channel.unix.DomainSocketAddress;
import org.apache.thrift.TMultiplexedProcessor;
import org.apache.thrift.TProcessor;
import org.apache.thrift.protocol.TBinaryProtocol;
import org.apache.thrift.server.TThreadPoolServer;
import org.apache.thrift.transport.TServerSocket;
import org.apache.thrift.transport.TTransportException;
import org.apache.thrift.transport.TTransportFactory;
import org.slf4j.Logger;
import org.slf4j.LoggerFactory;

import java.io.IOException;
import java.net.InetSocketAddress;
import java.util.ArrayList;
import java.util.List;
import java.util.Map;
import java.util.concurrent.Callable;

import javax.annotation.concurrent.NotThreadSafe;

/**
 * This class encapsulates the different worker services that are configured to run.
 */
@NotThreadSafe
public final class AlluxioWorkerProcess implements WorkerProcess {
  private static final Logger LOG = LoggerFactory.getLogger(AlluxioWorkerProcess.class);

  /** Server for data requests and responses. */
  private DataServer mDataServer;

  /** If started (i.e. not null), this server is used to serve local data transfer. */
  private DataServer mDomainSocketDataServer;

  /** Whether the worker is serving the RPC server. */
  private boolean mIsServingRPC = false;

  private final MetricsServlet mMetricsServlet = new MetricsServlet(MetricsSystem.METRIC_REGISTRY);

  /** The worker registry. */
  private WorkerRegistry mRegistry;

  /** Worker Web UI server. */
  private WebServer mWebServer;

  /** The transport provider to create thrift server transport. */
  private TransportProvider mTransportProvider;
  // ALLUXIO CS ADD

  /** Server for secure RPC. */
  private alluxio.worker.netty.NettySecureRpcServer mSecureRpcServer;
  // ALLUXIO CS END

  /** Thread pool for thrift. */
  // ALLUXIO CS REPLACE
  // private TThreadPoolServer mThriftServer;
  // ALLUXIO CS WITH
  private alluxio.security.authentication.AuthenticatedThriftServer mThriftServer;
  // ALLUXIO CS END

  /** Server socket for thrift. */
  private TServerSocket mThriftServerSocket;

  /** The address for the rpc server. */
  private InetSocketAddress mRpcAddress;

  /** Worker start time in milliseconds. */
  private long mStartTimeMs;

  /** The manager for all ufs. */
  private UfsManager mUfsManager;

  /**
   * Creates a new instance of {@link AlluxioWorkerProcess}.
   */
  AlluxioWorkerProcess() {
    try {
      mStartTimeMs = System.currentTimeMillis();
      mUfsManager = new WorkerUfsManager();
      mRegistry = new WorkerRegistry();
      List<Callable<Void>> callables = new ArrayList<>();
      for (final WorkerFactory factory : ServiceUtils.getWorkerServiceLoader()) {
        callables.add(new Callable<Void>() {
          @Override
          public Void call() throws Exception {
            if (factory.isEnabled()) {
              factory.create(mRegistry, mUfsManager);
            }
            return null;
          }
        });
      }
      CommonUtils.invokeAll(callables);

      // Setup web server
      mWebServer =
          new WorkerWebServer(NetworkAddressUtils.getBindAddress(ServiceType.WORKER_WEB), this,
              mRegistry.get(BlockWorker.class),
              NetworkAddressUtils.getConnectHost(ServiceType.WORKER_RPC), mStartTimeMs);

      // Setup Thrift server
      mTransportProvider = TransportProvider.Factory.create();
      mThriftServerSocket = createThriftServerSocket();
      int rpcPort = NetworkAddressUtils.getThriftPort(mThriftServerSocket);
      String rpcHost = NetworkAddressUtils.getThriftSocket(mThriftServerSocket).getInetAddress()
          .getHostAddress();
      mRpcAddress = new InetSocketAddress(rpcHost, rpcPort);
      mThriftServer = createThriftServer();

      // Setup Data server
      mDataServer = DataServer.Factory
          .create(NetworkAddressUtils.getBindAddress(ServiceType.WORKER_DATA), this);

      if (isDomainSocketEnabled()) {
        String domainSocketPath =
            Configuration.get(PropertyKey.WORKER_DATA_SERVER_DOMAIN_SOCKET_ADDRESS);
        LOG.info("Domain socket data server is enabled at {}.", domainSocketPath);
        mDomainSocketDataServer =
            DataServer.Factory.create(new DomainSocketAddress(domainSocketPath), this);
      }
      // ALLUXIO CS ADD

      if (Configuration.getBoolean(PropertyKey.SECURITY_AUTHORIZATION_CAPABILITY_ENABLED)) {
        // Setup Secret Key server
        mSecureRpcServer =
            new alluxio.worker.netty.NettySecureRpcServer(
                NetworkAddressUtils.getBindAddress(ServiceType.WORKER_SECURE_RPC), this);
      }
      // ALLUXIO CS END
    } catch (Exception e) {
      throw new RuntimeException(e);
    }
  }

  @Override
  public long getStartTimeMs() {
    return mStartTimeMs;
  }

  @Override
  public long getUptimeMs() {
    return System.currentTimeMillis() - mStartTimeMs;
  }

  @Override
  public String getDataBindHost() {
    return ((InetSocketAddress) mDataServer.getBindAddress()).getHostString();
  }

  @Override
  public int getDataLocalPort() {
    return ((InetSocketAddress) mDataServer.getBindAddress()).getPort();
  }

  @Override
  public String getDataDomainSocketPath() {
    if (mDomainSocketDataServer != null) {
      return ((DomainSocketAddress) mDomainSocketDataServer.getBindAddress()).path();
    }
    return "";
  }

  @Override
  public String getWebBindHost() {
    return mWebServer.getBindHost();
  }

  @Override
  public int getWebLocalPort() {
    return mWebServer.getLocalPort();
  }

  @Override
  public <T extends Worker> T getWorker(Class<T> clazz) {
    return mRegistry.get(clazz);
  }

  @Override
  public UfsManager getUfsManager() {
    return mUfsManager;
  }

  @Override
  public InetSocketAddress getRpcAddress() {
    return mRpcAddress;
  }

  @Override
  public void start() throws Exception {
    // NOTE: the order to start different services is sensitive. If you change it, do it cautiously.

    // Start serving metrics system, this will not block
    MetricsSystem.startSinks();

    // Start serving the web server, this will not block.
    mWebServer.addHandler(mMetricsServlet.getHandler());
    mWebServer.start();

    // Start each worker
    // Requirement: NetAddress set in WorkerContext, so block worker can initialize BlockMasterSync
    // Consequence: worker id is granted
    startWorkers();
    LOG.info("Started {} with id {}", this, mRegistry.get(BlockWorker.class).getWorkerId());

    mIsServingRPC = true;

    // Start serving RPC, this will block
    LOG.info("{} version {} started @ {}", this, RuntimeConstants.VERSION, mRpcAddress);
    mThriftServer.serve();
    LOG.info("{} version {} ended @ {}", this, RuntimeConstants.VERSION, mRpcAddress);
  }

  @Override
  public void stop() throws Exception {
    if (mIsServingRPC) {
      stopServing();
      stopWorkers();
      mIsServingRPC = false;
    }
  }

  private void startWorkers() throws Exception {
    mRegistry.start(getAddress());
  }

  private void stopWorkers() throws Exception {
    mRegistry.stop();
  }

  private void stopServing() throws IOException {
    mDataServer.close();
    if (mDomainSocketDataServer != null) {
      mDomainSocketDataServer.close();
      mDomainSocketDataServer = null;
    }
    mThriftServer.stop();
    mThriftServerSocket.close();
    // ALLUXIO CS ADD
    if (Configuration.getBoolean(PropertyKey.SECURITY_AUTHORIZATION_CAPABILITY_ENABLED)) {
      mSecureRpcServer.close();
    }
    // ALLUXIO CS END
    mUfsManager.close();
    try {
      mWebServer.stop();
    } catch (Exception e) {
      LOG.error("Failed to stop {} web server", this, e);
    }
    MetricsSystem.stopSinks();
  }

  private void registerServices(TMultiplexedProcessor processor, Map<String, TProcessor> services) {
    for (Map.Entry<String, TProcessor> service : services.entrySet()) {
      processor.registerProcessor(service.getKey(), service.getValue());
    }
  }

  /**
   // ALLUXIO CS REPLACE
   // * Helper method to create a {@link org.apache.thrift.server.TThreadPoolServer} for handling
   // ALLUXIO CS WITH
   * Helper method to create a {@link alluxio.security.authentication.AuthenticatedThriftServer}
   * for handling
   // ALLUXIO CS END
   * incoming RPC requests.
   *
   * @return a thrift server
   */
  // ALLUXIO CS REPLACE
  // private TThreadPoolServer createThriftServer() {
  // ALLUXIO CS WITH
  private alluxio.security.authentication.AuthenticatedThriftServer createThriftServer() {
  // ALLUXIO CS END
    int minWorkerThreads = Configuration.getInt(PropertyKey.WORKER_BLOCK_THREADS_MIN);
    int maxWorkerThreads = Configuration.getInt(PropertyKey.WORKER_BLOCK_THREADS_MAX);
    TMultiplexedProcessor processor = new TMultiplexedProcessor();

    for (Worker worker : mRegistry.getServers()) {
      registerServices(processor, worker.getServices());
    }

    // Return a TTransportFactory based on the authentication type
    TTransportFactory tTransportFactory;
    // ALLUXIO CS ADD
    final boolean isCapabilityEnabled =
        Configuration.getBoolean(PropertyKey.SECURITY_AUTHORIZATION_CAPABILITY_ENABLED);
    // ALLUXIO CS END
    try {
<<<<<<< HEAD
      // ALLUXIO CS REPLACE
      // tTransportFactory = mTransportProvider.getServerTransportFactory();
      // ALLUXIO CS WITH
      if (isCapabilityEnabled) {
        tTransportFactory = mTransportProvider.getServerTransportFactory(new Runnable() {
          @Override
          public void run() {
            String user;
            try {
              user = alluxio.security.authentication.AuthenticatedClientUser.getClientUser();
            } catch (alluxio.exception.AccessControlException e) {
              LOG.warn("Failed to get the authenticated user", e);
              return;
            }
            mRegistry.get(BlockWorker.class).getCapabilityCache()
                .incrementUserConnectionCount(user);
          }
        }, NetworkAddressUtils.getConnectHost(ServiceType.WORKER_RPC));
      } else {
        String serverName = NetworkAddressUtils.getConnectHost(ServiceType.WORKER_RPC);
        tTransportFactory = mTransportProvider.getServerTransportFactory(serverName);
      }
      // ALLUXIO CS END
=======
      String serverName = NetworkAddressUtils.getConnectHost(ServiceType.WORKER_RPC);
      tTransportFactory = mTransportProvider.getServerTransportFactory(serverName);
>>>>>>> f36835ce
    } catch (IOException e) {
      throw Throwables.propagate(e);
    }
    TThreadPoolServer.Args args = new TThreadPoolServer.Args(mThriftServerSocket)
        .minWorkerThreads(minWorkerThreads).maxWorkerThreads(maxWorkerThreads).processor(processor)
        .transportFactory(tTransportFactory)
        .protocolFactory(new TBinaryProtocol.Factory(true, true));
    // ALLUXIO CS ADD
    args.executorService(
        alluxio.concurrent.Executors.createDefaultExecutorService(args, new Runnable() {
          @Override
          public void run() {
            if (isCapabilityEnabled) {
              String user;
              try {
                user = alluxio.security.authentication.AuthenticatedClientUser.getClientUser();
              } catch (alluxio.exception.AccessControlException e) {
                LOG.warn("Failed to get the authenticated user", e);
                return;
              }
              mRegistry.get(BlockWorker.class).getCapabilityCache()
                  .decrementUserConnectionCount(user);
            }
            alluxio.security.authentication.AuthenticatedClientUser.remove();
          }
        }));
    // ALLUXIO CS END
    if (Configuration.getBoolean(PropertyKey.TEST_MODE)) {
      args.stopTimeoutVal = 0;
    } else {
      args.stopTimeoutVal = Constants.THRIFT_STOP_TIMEOUT_SECONDS;
    }
    // ALLUXIO CS REPLACE
    // return new TThreadPoolServer(args);
    // ALLUXIO CS WITH
    return new alluxio.security.authentication.AuthenticatedThriftServer(args);
    // ALLUXIO CS END
  }

  /**
   * Helper method to create a {@link org.apache.thrift.transport.TServerSocket} for the RPC server.
   *
   * @return a thrift server socket
   */
  private TServerSocket createThriftServerSocket() {
    try {
      return new TServerSocket(NetworkAddressUtils.getBindAddress(ServiceType.WORKER_RPC));
    } catch (TTransportException e) {
      throw Throwables.propagate(e);
    }
  }

  /**
   * @return true if domain socket is enabled
   */
  private boolean isDomainSocketEnabled() {
    return Configuration.getEnum(PropertyKey.WORKER_NETWORK_NETTY_CHANNEL, ChannelType.class)
        == ChannelType.EPOLL && !Configuration
        .get(PropertyKey.WORKER_DATA_SERVER_DOMAIN_SOCKET_ADDRESS).isEmpty();
  }

  @Override
  public void waitForReady() {
    CommonUtils.waitFor(this + " to start", new Function<Void, Boolean>() {
      @Override
      public Boolean apply(Void input) {
        return mThriftServer.isServing() && mRegistry.get(BlockWorker.class).getWorkerId() != null
            && mWebServer.getServer().isRunning();
      }
    }, WaitForOptions.defaults().setTimeout(10000));
  }

  @Override
  public WorkerNetAddress getAddress() {
    return new WorkerNetAddress()
        .setHost(NetworkAddressUtils.getConnectHost(ServiceType.WORKER_RPC))
        .setRpcPort(mRpcAddress.getPort())
        .setDataPort(getDataLocalPort())
        .setDomainSocketPath(getDataDomainSocketPath())
        // ALLUXIO CS ADD
        .setSecureRpcPort(mSecureRpcServer == null ? 0 : mSecureRpcServer.getPort())
        // ALLUXIO CS END
        .setWebPort(mWebServer.getLocalPort());
  }

  @Override
  public String toString() {
    return "Alluxio worker";
  }
}<|MERGE_RESOLUTION|>--- conflicted
+++ resolved
@@ -320,9 +320,9 @@
         Configuration.getBoolean(PropertyKey.SECURITY_AUTHORIZATION_CAPABILITY_ENABLED);
     // ALLUXIO CS END
     try {
-<<<<<<< HEAD
       // ALLUXIO CS REPLACE
-      // tTransportFactory = mTransportProvider.getServerTransportFactory();
+      // String serverName = NetworkAddressUtils.getConnectHost(ServiceType.WORKER_RPC);
+      // tTransportFactory = mTransportProvider.getServerTransportFactory(serverName);
       // ALLUXIO CS WITH
       if (isCapabilityEnabled) {
         tTransportFactory = mTransportProvider.getServerTransportFactory(new Runnable() {
@@ -344,10 +344,6 @@
         tTransportFactory = mTransportProvider.getServerTransportFactory(serverName);
       }
       // ALLUXIO CS END
-=======
-      String serverName = NetworkAddressUtils.getConnectHost(ServiceType.WORKER_RPC);
-      tTransportFactory = mTransportProvider.getServerTransportFactory(serverName);
->>>>>>> f36835ce
     } catch (IOException e) {
       throw Throwables.propagate(e);
     }
