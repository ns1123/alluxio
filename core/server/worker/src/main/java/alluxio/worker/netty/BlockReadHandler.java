/*
 * The Alluxio Open Foundation licenses this work under the Apache License, version 2.0
 * (the "License"). You may not use this work except in compliance with the License, which is
 * available at www.apache.org/licenses/LICENSE-2.0
 *
 * This software is distributed on an "AS IS" basis, WITHOUT WARRANTIES OR CONDITIONS OF ANY KIND,
 * either express or implied, as more fully set forth in the License.
 *
 * See the NOTICE file distributed with this work for information regarding copyright ownership.
 */

package alluxio.worker.netty;

import alluxio.AlluxioURI;
import alluxio.Configuration;
import alluxio.Constants;
import alluxio.PropertyKey;
import alluxio.StorageTierAssoc;
import alluxio.WorkerStorageTierAssoc;
import alluxio.exception.BlockDoesNotExistException;
import alluxio.exception.ExceptionMessage;
import alluxio.exception.status.UnavailableException;
import alluxio.metrics.MetricsSystem;
import alluxio.network.protocol.RPCProtoMessage;
import alluxio.network.protocol.databuffer.DataBuffer;
import alluxio.network.protocol.databuffer.DataFileChannel;
import alluxio.network.protocol.databuffer.DataNettyBufferV2;
import alluxio.proto.dataserver.Protocol;
import alluxio.retry.RetryPolicy;
import alluxio.retry.TimeoutRetry;
import alluxio.util.proto.ProtoMessage;
import alluxio.worker.block.BlockLockManager;
import alluxio.worker.block.BlockWorker;
import alluxio.worker.block.UnderFileSystemBlockReader;
import alluxio.worker.block.io.BlockReader;
import alluxio.worker.block.io.LocalFileBlockReader;

import com.google.common.base.Preconditions;
import io.netty.buffer.ByteBuf;
import io.netty.channel.Channel;
import org.slf4j.Logger;
import org.slf4j.LoggerFactory;

import java.io.File;
import java.nio.channels.FileChannel;
import java.util.concurrent.ExecutorService;

import javax.annotation.concurrent.NotThreadSafe;

/**
 * This handler handles block read request. Check more information in {@link AbstractReadHandler}.
 */
@edu.umd.cs.findbugs.annotations.SuppressFBWarnings(value = "BC_UNCONFIRMED_CAST_OF_RETURN_VALUE",
    justification = "false positive with superclass generics, "
        + "see more description in https://sourceforge.net/p/findbugs/bugs/1242/")
@NotThreadSafe
public final class BlockReadHandler extends AbstractReadHandler<BlockReadRequestContext> {
  private static final Logger LOG = LoggerFactory.getLogger(BlockReadHandler.class);
  private static final long UFS_BLOCK_OPEN_TIMEOUT_MS =
      Configuration.getMs(PropertyKey.WORKER_UFS_BLOCK_OPEN_TIMEOUT_MS);

  /** The Block Worker. */
  private final BlockWorker mWorker;
  /** The transfer type used by the data server. */
  private final FileTransferType mTransferType;

  /**
   * The packet reader to read from a local block worker.
   */
  @NotThreadSafe
  public final class BlockPacketReader extends PacketReader {
    /** The Block Worker. */
    private final BlockWorker mWorker;
    /** An object storing the mapping of tier aliases to ordinals. */
    private final StorageTierAssoc mStorageTierAssoc = new WorkerStorageTierAssoc();

    BlockPacketReader(BlockReadRequestContext context, Channel channel, BlockWorker blockWorker) {
      super(context, channel);
      mWorker = blockWorker;
    }

    @Override
    protected void completeRequest(BlockReadRequestContext context) throws Exception {
      BlockReader reader = context.getBlockReader();
      if (reader != null) {
        try {
          reader.close();
        } catch (Exception e) {
          LOG.warn("Failed to close block reader for block {} with error {}.",
              context.getRequest().getId(), e.getMessage());
        }
      }
      if (!mWorker.unlockBlock(context.getRequest().getSessionId(), context.getRequest().getId())) {
        mWorker.closeUfsBlock(context.getRequest().getSessionId(), context.getRequest().getId());
      }
    }

    @Override
    protected DataBuffer getDataBuffer(BlockReadRequestContext context, Channel channel,
        long offset, int len) throws Exception {
      openBlock(context, channel);
      BlockReader blockReader = context.getBlockReader();
      Preconditions.checkState(blockReader != null);
      if (mTransferType == FileTransferType.TRANSFER
          && (blockReader instanceof LocalFileBlockReader)) {
        return new DataFileChannel(new File(((LocalFileBlockReader) blockReader).getFilePath()),
            offset, len);
      } else {
        ByteBuf buf = channel.alloc().buffer(len, len);
        try {
          while (buf.writableBytes() > 0 && blockReader.transferTo(buf) != -1) {
          }
          return new DataNettyBufferV2(buf);
        } catch (Throwable e) {
          buf.release();
          throw e;
        }
      }
    }

    /**
     * Opens the block if it is not open.
     *
     * @param channel the netty channel
     * @throws Exception if it fails to open the block
     */
    private void openBlock(BlockReadRequestContext context, Channel channel) throws Exception {
      if (context.getBlockReader() != null) {
        return;
      }
      BlockReadRequest request = context.getRequest();
      int retryInterval = Constants.SECOND_MS;
      RetryPolicy retryPolicy = new TimeoutRetry(UFS_BLOCK_OPEN_TIMEOUT_MS, retryInterval);

      // TODO(calvin): Update the locking logic so this can be done better
      if (request.isPromote()) {
        try {
          mWorker.moveBlock(request.getSessionId(), request.getId(), mStorageTierAssoc.getAlias(0));
        } catch (BlockDoesNotExistException e) {
          LOG.debug("Block {} to promote does not exist in Alluxio: {}", request.getId(),
              e.getMessage());
        } catch (Exception e) {
          LOG.warn("Failed to promote block {}: {}", request.getId(), e.getMessage());
        }
      }

      do {
        long lockId;
        if (request.isPersisted()) {
          lockId = mWorker.lockBlockNoException(request.getSessionId(), request.getId());
        } else {
          lockId = mWorker.lockBlock(request.getSessionId(), request.getId());
        }
        if (lockId != BlockLockManager.INVALID_LOCK_ID) {
          try {
            BlockReader reader =
                mWorker.readBlockRemote(request.getSessionId(), request.getId(), lockId);
<<<<<<< HEAD
            context.setBlockReader(reader);
=======
>>>>>>> b4ef2ef4
            String metricName = "BytesReadAlluxio";
            // ALLUXIO CS ADD
            String user =
                channel.attr(alluxio.netty.NettyAttributes.CHANNEL_KERBEROS_USER_KEY).get();
            if (user != null) {
              metricName = String.format("BytesReadAlluxio-User:%s", user);
            }
            // ALLUXIO CS END
<<<<<<< HEAD
=======
            context.setBlockReader(reader);
>>>>>>> b4ef2ef4
            context.setCounter(MetricsSystem.workerCounter(metricName));
            mWorker.accessBlock(request.getSessionId(), request.getId());
            ((FileChannel) reader.getChannel()).position(request.getStart());
            return;
          } catch (Exception e) {
            mWorker.unlockBlock(lockId);
            throw e;
          }
        }

        // When the block does not exist in Alluxio but exists in UFS, try to open the UFS block.
        Protocol.OpenUfsBlockOptions openUfsBlockOptions = request.getOpenUfsBlockOptions();
        // ALLUXIO CS ADD
        String user = channel.attr(alluxio.netty.NettyAttributes.CHANNEL_KERBEROS_USER_KEY).get();
        if (user != null) {
          openUfsBlockOptions = openUfsBlockOptions.toBuilder().setUser(user).build();
        }
        // ALLUXIO CS END
        if (mWorker.openUfsBlock(request.getSessionId(), request.getId(), openUfsBlockOptions)) {
          try {
            BlockReader reader =
                mWorker.readUfsBlock(request.getSessionId(), request.getId(), request.getStart());
            AlluxioURI ufsMountPointUri =
                ((UnderFileSystemBlockReader) reader).getUfsMountPointUri();
            String ufsString = MetricsSystem.escape(ufsMountPointUri);
            String metricName = String.format("BytesReadUfs-Ufs:%s", ufsString);
            // ALLUXIO CS ADD
            if (user != null) {
              metricName = String.format("BytesReadUfs-Ufs:%s-User:%s", ufsString, user);
            }
            // ALLUXIO CS END
            context.setBlockReader(reader);
            context.setCounter(MetricsSystem.workerCounter(metricName));
            return;
          } catch (Exception e) {
            mWorker.closeUfsBlock(request.getSessionId(), request.getId());
            throw e;
          }
        }

        ProtoMessage heartbeat = new ProtoMessage(Protocol.ReadResponse.newBuilder()
            .setType(Protocol.ReadResponse.Type.UFS_READ_HEARTBEAT).build());
        // Sends an empty buffer to the client to make sure that the client does not timeout when
        // the server is waiting for the UFS block access.
        channel.writeAndFlush(new RPCProtoMessage(heartbeat));
      } while (retryPolicy.attemptRetry());
      throw new UnavailableException(ExceptionMessage.UFS_BLOCK_ACCESS_TOKEN_UNAVAILABLE
          .getMessage(request.getId(), request.getOpenUfsBlockOptions().getUfsPath()));
    }
  }

  /**
   * Creates an instance of {@link AbstractReadHandler}.
   *
   * @param executorService the executor service to run {@link PacketReader}s
   * @param blockWorker the block worker
   * @param fileTransferType the file transfer type
   */
  public BlockReadHandler(ExecutorService executorService, BlockWorker blockWorker,
      FileTransferType fileTransferType) {
    super(executorService);
    mWorker = blockWorker;
    mTransferType = fileTransferType;
  }

  // ALLUXIO CS ADD
  @Override
  protected void checkAccessMode(io.netty.channel.ChannelHandlerContext ctx, long blockId,
      alluxio.proto.security.CapabilityProto.Capability capability,
      alluxio.security.authorization.Mode.Bits accessMode)
      throws alluxio.exception.InvalidCapabilityException,
      alluxio.exception.AccessControlException {
    Utils.checkAccessMode(mWorker, ctx, blockId, capability, accessMode);
  }

  // ALLUXIO CS END
  @Override
  protected BlockReadRequestContext createRequestContext(Protocol.ReadRequest request) {
    return new BlockReadRequestContext(request);
  }

  @Override
  protected PacketReader createPacketReader(BlockReadRequestContext context, Channel channel) {
    return new BlockPacketReader(context, channel, mWorker);
  }
}<|MERGE_RESOLUTION|>--- conflicted
+++ resolved
@@ -155,10 +155,6 @@
           try {
             BlockReader reader =
                 mWorker.readBlockRemote(request.getSessionId(), request.getId(), lockId);
-<<<<<<< HEAD
-            context.setBlockReader(reader);
-=======
->>>>>>> b4ef2ef4
             String metricName = "BytesReadAlluxio";
             // ALLUXIO CS ADD
             String user =
@@ -167,10 +163,7 @@
               metricName = String.format("BytesReadAlluxio-User:%s", user);
             }
             // ALLUXIO CS END
-<<<<<<< HEAD
-=======
             context.setBlockReader(reader);
->>>>>>> b4ef2ef4
             context.setCounter(MetricsSystem.workerCounter(metricName));
             mWorker.accessBlock(request.getSessionId(), request.getId());
             ((FileChannel) reader.getChannel()).position(request.getStart());
