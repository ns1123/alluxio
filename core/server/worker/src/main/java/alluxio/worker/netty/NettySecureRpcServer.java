/*
 * The Alluxio Open Foundation licenses this work under the Apache License, version 2.0
 * (the "License"). You may not use this work except in compliance with the License, which is
 * available at www.apache.org/licenses/LICENSE-2.0
 *
 * This software is distributed on an "AS IS" basis, WITHOUT WARRANTIES OR CONDITIONS OF ANY KIND,
 * either express or implied, as more fully set forth in the License.
 *
 * See the NOTICE file distributed with this work for information regarding copyright ownership.
 */

package alluxio.worker.netty;

import alluxio.Configuration;
import alluxio.PropertyKey;
import alluxio.network.ChannelType;
import alluxio.util.network.NettyUtils;
import alluxio.worker.WorkerProcess;

import com.google.common.base.Preconditions;
import io.netty.bootstrap.ServerBootstrap;
import io.netty.buffer.PooledByteBufAllocator;
import io.netty.channel.ChannelFuture;
import io.netty.channel.ChannelOption;
import io.netty.channel.EventLoopGroup;
import io.netty.channel.ServerChannel;
import io.netty.handler.ssl.SslContext;
import io.netty.handler.ssl.SslContextBuilder;
import io.netty.handler.ssl.util.SelfSignedCertificate;
import org.slf4j.Logger;
import org.slf4j.LoggerFactory;

import java.io.IOException;
import java.net.InetSocketAddress;
import java.security.SecureRandom;
import java.security.cert.CertificateException;
import java.util.concurrent.TimeUnit;

import javax.annotation.concurrent.NotThreadSafe;
import javax.net.ssl.SSLException;

/**
 * A secure Netty server for secret key exchange. This can be extended for other secure RPC
 * in the future.
 */
@NotThreadSafe
public final class NettySecureRpcServer {
  private static final Logger LOG = LoggerFactory.getLogger(NettySecureRpcServer.class);
  private static final String FQDN_NAME = "ALLUXIO.COM";

  private final ServerBootstrap mBootstrap;
  private final ChannelFuture mChannelFuture;
  private final SecretKeyServerHandler mSecretKeyServerHandler;

  /**
   * Creates a new instance of {@link NettySecureRpcServer}.
   *
   * @param address the server address
   * @param worker the Alluxio worker process
   * @throws SSLException when it fails to create ssl context
   * @throws CertificateException when it fails to create certificate
   * @throws InterruptedException when the connection is interrupted
   */
  public NettySecureRpcServer(final InetSocketAddress address, final WorkerProcess worker)
      throws SSLException, CertificateException, InterruptedException {
    // TODO(chaomin): SelfSignedCertificate is not secure. Configurable certificate and private key
    // should be added.
    SelfSignedCertificate ssc = new SelfSignedCertificate(FQDN_NAME, new SecureRandom(), 1024);
    SslContext sslCtx = SslContextBuilder.forServer(ssc.certificate(), ssc.privateKey()).build();
    mSecretKeyServerHandler = new SecretKeyServerHandler(Preconditions.checkNotNull(worker));

    mBootstrap = createBootstrap().childHandler(
        new SecureRpcServerInitializer(sslCtx, mSecretKeyServerHandler));
    mChannelFuture = mBootstrap.bind(address).sync();
  }

  /**
   * Gets the bind host of secure RPC server.
   *
   * @return the bind host
   */
  public String getBindHost() {
    // Return value of io.netty.channel.Channel.localAddress() must be down-cast into types like
    // InetSocketAddress to get detailed info such as port.
    return ((InetSocketAddress) mChannelFuture.channel().localAddress()).getHostString();
  }

  /**
   * Gets the port of secure RPC server.
   *
   * @return the port of secure RPC server
   */
  public int getPort() {
    // Return value of io.netty.channel.Channel.localAddress() must be down-cast into types like
    // InetSocketAddress to get detailed info such as port.
    return ((InetSocketAddress) mChannelFuture.channel().localAddress()).getPort();
  }

  /**
   * Closes Netty channel to shut down the secure RPC server.
   *
   * @throws IOException if fails to close Netty channel or EventLoopGroup
   */
  public void close() throws IOException {
<<<<<<< HEAD
    int quietPeriodSecs =
        Configuration.getInt(PropertyKey.WORKER_NETWORK_NETTY_SHUTDOWN_QUIET_PERIOD);
    long timeoutSecs = Configuration.getMs(PropertyKey.WORKER_NETWORK_NETTY_SHUTDOWN_TIMEOUT);
=======
    long quietPeriodMs =
        Configuration.getMs(PropertyKey.WORKER_NETWORK_NETTY_SHUTDOWN_QUIET_PERIOD);
    long timeoutMs = Configuration.getMs(PropertyKey.WORKER_NETWORK_NETTY_SHUTDOWN_TIMEOUT);
>>>>>>> 80dd5ea2

    // The following steps are needed to shut down the secure RPC server:
    //
    // 1) its channel needs to be closed
    // 2) its main EventLoopGroup needs to be shut down
    // 3) its child EventLoopGroup needs to be shut down
    //
    // Each of the above steps can time out. If 1) times out, we simply give up on closing the
    // channel. If 2) or 3) times out, the respective EventLoopGroup failed to shut down
    // gracefully and its shutdown is forced.

    boolean completed;
    completed =
        mChannelFuture.channel().close().awaitUninterruptibly(timeoutMs, TimeUnit.MILLISECONDS);
    if (!completed) {
      LOG.warn("Closing the channel timed out.");
    }
    completed =
        mBootstrap.group().shutdownGracefully(quietPeriodMs, timeoutMs, TimeUnit.MILLISECONDS)
            .awaitUninterruptibly(timeoutMs, TimeUnit.MILLISECONDS);
    if (!completed) {
      LOG.warn("Forced group shutdown because graceful shutdown timed out.");
    }
    completed =
        mBootstrap.childGroup().shutdownGracefully(quietPeriodMs, timeoutMs, TimeUnit.MILLISECONDS)
            .awaitUninterruptibly(timeoutMs, TimeUnit.MILLISECONDS);
    if (!completed) {
      LOG.warn("Forced child group shutdown because graceful shutdown timed out.");
    }
  }

  // TODO(chaomin): dedup the bootstrap creation logic with NettyDataServer
  private ServerBootstrap createBootstrap() {
    final ServerBootstrap boot = createBootstrapOfType(
        Configuration.getEnum(PropertyKey.WORKER_NETWORK_NETTY_CHANNEL, ChannelType.class));

    // use pooled buffers
    boot.option(ChannelOption.ALLOCATOR, PooledByteBufAllocator.DEFAULT);
    boot.childOption(ChannelOption.ALLOCATOR, PooledByteBufAllocator.DEFAULT);

    // set write buffer
    // this is the default, but its recommended to set it in case of change in future netty.
    boot.childOption(ChannelOption.WRITE_BUFFER_HIGH_WATER_MARK,
        (int) Configuration.getBytes(PropertyKey.WORKER_NETWORK_NETTY_WATERMARK_HIGH));
    boot.childOption(ChannelOption.WRITE_BUFFER_LOW_WATER_MARK,
        (int) Configuration.getBytes(PropertyKey.WORKER_NETWORK_NETTY_WATERMARK_LOW));

    // more buffer settings on Netty socket option, one can tune them by specifying
    // properties, e.g.:
    // alluxio.worker.network.netty.backlog=50
    // alluxio.worker.network.netty.buffer.send=64KB
    // alluxio.worker.network.netty.buffer.receive=64KB
    if (Configuration.containsKey(PropertyKey.WORKER_NETWORK_NETTY_BACKLOG)) {
      boot.option(ChannelOption.SO_BACKLOG,
          Configuration.getInt(PropertyKey.WORKER_NETWORK_NETTY_BACKLOG));
    }
    if (Configuration.containsKey(PropertyKey.WORKER_NETWORK_NETTY_BUFFER_SEND)) {
      boot.option(ChannelOption.SO_SNDBUF,
          (int) Configuration.getBytes(PropertyKey.WORKER_NETWORK_NETTY_BUFFER_SEND));
    }
    if (Configuration.containsKey(PropertyKey.WORKER_NETWORK_NETTY_BUFFER_RECEIVE)) {
      boot.option(ChannelOption.SO_RCVBUF,
          (int) Configuration.getBytes(PropertyKey.WORKER_NETWORK_NETTY_BUFFER_RECEIVE));
    }
    return boot;
  }

  /**
   * Creates a default {@link io.netty.bootstrap.ServerBootstrap} where the channel and groups are
   * preset.
   *
   * @param type the channel type; current channel types supported are nio and epoll
   * @return an instance of {@code ServerBootstrap}
   */
  private ServerBootstrap createBootstrapOfType(final ChannelType type) {
    final ServerBootstrap boot = new ServerBootstrap();
    final int bossThreadCount = Configuration.getInt(PropertyKey.WORKER_NETWORK_NETTY_BOSS_THREADS);
    // If number of worker threads is 0, Netty creates (#processors * 2) threads by default.
    final int workerThreadCount =
        Configuration.getInt(PropertyKey.WORKER_NETWORK_NETTY_WORKER_THREADS);
    final EventLoopGroup bossGroup =
        NettyUtils.createEventLoop(type, bossThreadCount, "secure-rpc-server-boss-%d", false);
    final EventLoopGroup workerGroup =
        NettyUtils.createEventLoop(type, workerThreadCount, "secure-rpc-server-worker-%d", false);

    final Class<? extends ServerChannel> socketChannelClass =
        NettyUtils.getServerChannelClass(type, false);
    boot.group(bossGroup, workerGroup).channel(socketChannelClass);

    return boot;
  }
}<|MERGE_RESOLUTION|>--- conflicted
+++ resolved
@@ -102,15 +102,9 @@
    * @throws IOException if fails to close Netty channel or EventLoopGroup
    */
   public void close() throws IOException {
-<<<<<<< HEAD
-    int quietPeriodSecs =
-        Configuration.getInt(PropertyKey.WORKER_NETWORK_NETTY_SHUTDOWN_QUIET_PERIOD);
-    long timeoutSecs = Configuration.getMs(PropertyKey.WORKER_NETWORK_NETTY_SHUTDOWN_TIMEOUT);
-=======
     long quietPeriodMs =
         Configuration.getMs(PropertyKey.WORKER_NETWORK_NETTY_SHUTDOWN_QUIET_PERIOD);
     long timeoutMs = Configuration.getMs(PropertyKey.WORKER_NETWORK_NETTY_SHUTDOWN_TIMEOUT);
->>>>>>> 80dd5ea2
 
     // The following steps are needed to shut down the secure RPC server:
     //
