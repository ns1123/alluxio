/*
 * The Alluxio Open Foundation licenses this work under the Apache License, version 2.0
 * (the "License"). You may not use this work except in compliance with the License, which is
 * available at www.apache.org/licenses/LICENSE-2.0
 *
 * This software is distributed on an "AS IS" basis, WITHOUT WARRANTIES OR CONDITIONS OF ANY KIND,
 * either express or implied, as more fully set forth in the License.
 *
 * See the NOTICE file distributed with this work for information regarding copyright ownership.
 */

package alluxio.worker.block;

import alluxio.AbstractMasterClient;
import alluxio.Constants;
import alluxio.grpc.BlockHeartbeatPOptions;
import alluxio.grpc.BlockHeartbeatPRequest;
import alluxio.grpc.BlockMasterWorkerServiceGrpc;
import alluxio.grpc.Command;
import alluxio.grpc.CommitBlockInUfsPRequest;
import alluxio.grpc.CommitBlockPRequest;
import alluxio.grpc.ConfigProperty;
import alluxio.grpc.GetWorkerIdPRequest;
import alluxio.grpc.Metric;
import alluxio.grpc.RegisterWorkerPOptions;
import alluxio.grpc.RegisterWorkerPRequest;
import alluxio.grpc.ServiceType;
import alluxio.grpc.TierList;
import alluxio.master.MasterClientConfig;
import alluxio.grpc.GrpcUtils;
import alluxio.wire.WorkerNetAddress;

import java.io.IOException;
import java.util.HashMap;
import java.util.List;
import java.util.Map;

import javax.annotation.concurrent.ThreadSafe;

/**
 * A wrapper for the gRPC client to interact with the block master, used by alluxio worker.
 * <p/>
 */
@ThreadSafe
public final class BlockMasterClient extends AbstractMasterClient {
  private BlockMasterWorkerServiceGrpc.BlockMasterWorkerServiceBlockingStub mClient = null;

  /**
   * Creates a new instance of {@link BlockMasterClient} for the worker.
   *
   * @param conf master client configuration
   */
  public BlockMasterClient(MasterClientConfig conf) {
    super(conf);
  }

  @Override
  protected ServiceType getRemoteServiceType() {
    return ServiceType.BLOCK_MASTER_WORKER_SERVICE;
  }

  @Override
  protected String getServiceName() {
    return Constants.BLOCK_MASTER_WORKER_SERVICE_NAME;
  }

  @Override
  protected long getServiceVersion() {
    return Constants.BLOCK_MASTER_WORKER_SERVICE_VERSION;
  }

  @Override
  protected void afterConnect() throws IOException {
    mClient = BlockMasterWorkerServiceGrpc.newBlockingStub(mChannel);
  }

  /**
   * Commits a block on a worker.
   *
   * @param workerId the worker id committing the block
   * @param usedBytesOnTier the amount of used bytes on the tier the block is committing to
   * @param tierAlias the alias of the tier the block is being committed to
   * @param blockId the block id being committed
   * @param length the length of the block being committed
   */
  public void commitBlock(final long workerId, final long usedBytesOnTier,
      final String tierAlias, final long blockId, final long length) throws IOException {
    retryRPC((RpcCallable<Void>) () -> {
      CommitBlockPRequest request =
          CommitBlockPRequest.newBuilder().setWorkerId(workerId).setUsedBytesOnTier(usedBytesOnTier)
              .setTierAlias(tierAlias).setBlockId(blockId).setLength(length).build();
      mClient.commitBlock(request);
      return null;
    });
  }

  /**
   * Commits a block in Ufs.
   *
   * @param blockId the block id being committed
   * @param length the length of the block being committed
   */
  public void commitBlockInUfs(final long blockId, final long length)
      throws IOException {
    retryRPC((RpcCallable<Void>) () -> {
      CommitBlockInUfsPRequest request =
          CommitBlockInUfsPRequest.newBuilder().setBlockId(blockId).setLength(length).build();
      mClient.commitBlockInUfs(request);
      return null;
    });
  }

  /**
   * Returns a worker id for a workers net address.
   *
   * @param address the net address to get a worker id for
   * @return a worker id
   */
  public long getId(final WorkerNetAddress address) throws IOException {
    return retryRPC((RpcCallable<Long>) () -> {
      GetWorkerIdPRequest request =
          GetWorkerIdPRequest.newBuilder().setWorkerNetAddress(GrpcUtils.toProto(address)).build();
      return mClient.getWorkerId(request).getWorkerId();
    });
  }

  /**
   * The method the worker should periodically execute to heartbeat back to the master.
   *
   * @param workerId the worker id
   * @param capacityBytesOnTiers a mapping from storage tier alias to capacity bytes
   * @param usedBytesOnTiers a mapping from storage tier alias to used bytes
   * @param removedBlocks a list of block removed from this worker
   * @param addedBlocks a mapping from storage tier alias to added blocks
   * @param metrics a list of worker metrics
   * @return an optional command for the worker to execute
   */
<<<<<<< HEAD
  public Command heartbeat(final long workerId,
      final Map<String, Long> usedBytesOnTiers, final List<Long> removedBlocks,
      final Map<String, List<Long>> addedBlocks, final List<Metric> metrics) throws IOException {
    final BlockHeartbeatPOptions options =
        BlockHeartbeatPOptions.newBuilder().addAllMetrics(metrics).build();
    Map<String, TierList> addedBlocksMap = new HashMap<>(addedBlocks.size());
    for (Map.Entry<String, List<Long>> blockEntry : addedBlocks.entrySet()) {
      addedBlocksMap.put(blockEntry.getKey(),
          TierList.newBuilder().addAllTiers(blockEntry.getValue()).build());
    }
    final BlockHeartbeatPRequest request = BlockHeartbeatPRequest.newBuilder().setWorkerId(workerId)
        .putAllUsedBytesOnTiers(usedBytesOnTiers).addAllRemovedBlockIds(removedBlocks)
        .putAllAddedBlocksOnTiers(addedBlocksMap).setOptions(options).build();

    return retryRPC(() -> mClient.blockHeartbeat(request).getCommand());
=======
  public synchronized Command heartbeat(final long workerId,
      final Map<String, Long> capacityBytesOnTiers, final Map<String, Long> usedBytesOnTiers,
      final List<Long> removedBlocks, final Map<String, List<Long>> addedBlocks,
      final List<Metric> metrics) throws IOException {
    return retryRPC(() -> mClient.blockHeartbeat(workerId, usedBytesOnTiers, removedBlocks,
        addedBlocks, new BlockHeartbeatTOptions().setMetrics(metrics)
            .setCapacityBytesOnTiers(capacityBytesOnTiers)).getCommand());
>>>>>>> 4126ca60
  }

  /**
   * The method the worker should execute to register with the block master.
   *
   * @param workerId the worker id of the worker registering
   * @param storageTierAliases a list of storage tier aliases in ordinal order
   * @param totalBytesOnTiers mapping from storage tier alias to total bytes
   * @param usedBytesOnTiers mapping from storage tier alias to used bytes
   * @param currentBlocksOnTiers mapping from storage tier alias to the list of list of blocks
   * @param configList a list of configurations
   */
  // TODO(yupeng): rename to workerBlockReport or workerInitialize?
  public void register(final long workerId, final List<String> storageTierAliases,
      final Map<String, Long> totalBytesOnTiers, final Map<String, Long> usedBytesOnTiers,
      final Map<String, List<Long>> currentBlocksOnTiers, final List<ConfigProperty> configList)
      throws IOException {

    final RegisterWorkerPOptions options =
        RegisterWorkerPOptions.newBuilder().addAllConfigs(configList).build();
    Map<String, TierList> currentBlockOnTiersMap = new HashMap<>(currentBlocksOnTiers.size());
    for (Map.Entry<String, List<Long>> blockEntry : currentBlocksOnTiers.entrySet()) {
      currentBlockOnTiersMap.put(blockEntry.getKey(),
          TierList.newBuilder().addAllTiers(blockEntry.getValue()).build());
    }
    final RegisterWorkerPRequest request = RegisterWorkerPRequest.newBuilder().setWorkerId(workerId)
        .addAllStorageTiers(storageTierAliases).putAllTotalBytesOnTiers(totalBytesOnTiers)
        .putAllUsedBytesOnTiers(usedBytesOnTiers).putAllCurrentBlocksOnTiers(currentBlockOnTiersMap)
        .setOptions(options).build();

    retryRPC(() -> {
      mClient.registerWorker(request);
      return null;
    });
  }
}<|MERGE_RESOLUTION|>--- conflicted
+++ resolved
@@ -135,12 +135,12 @@
    * @param metrics a list of worker metrics
    * @return an optional command for the worker to execute
    */
-<<<<<<< HEAD
-  public Command heartbeat(final long workerId,
-      final Map<String, Long> usedBytesOnTiers, final List<Long> removedBlocks,
-      final Map<String, List<Long>> addedBlocks, final List<Metric> metrics) throws IOException {
-    final BlockHeartbeatPOptions options =
-        BlockHeartbeatPOptions.newBuilder().addAllMetrics(metrics).build();
+  public synchronized Command heartbeat(final long workerId,
+      final Map<String, Long> capacityBytesOnTiers, final Map<String, Long> usedBytesOnTiers,
+      final List<Long> removedBlocks, final Map<String, List<Long>> addedBlocks,
+      final List<Metric> metrics) throws IOException {
+    final BlockHeartbeatPOptions options = BlockHeartbeatPOptions.newBuilder()
+        .addAllMetrics(metrics).putAllCapacityBytesOnTiers(capacityBytesOnTiers).build();
     Map<String, TierList> addedBlocksMap = new HashMap<>(addedBlocks.size());
     for (Map.Entry<String, List<Long>> blockEntry : addedBlocks.entrySet()) {
       addedBlocksMap.put(blockEntry.getKey(),
@@ -151,15 +151,6 @@
         .putAllAddedBlocksOnTiers(addedBlocksMap).setOptions(options).build();
 
     return retryRPC(() -> mClient.blockHeartbeat(request).getCommand());
-=======
-  public synchronized Command heartbeat(final long workerId,
-      final Map<String, Long> capacityBytesOnTiers, final Map<String, Long> usedBytesOnTiers,
-      final List<Long> removedBlocks, final Map<String, List<Long>> addedBlocks,
-      final List<Metric> metrics) throws IOException {
-    return retryRPC(() -> mClient.blockHeartbeat(workerId, usedBytesOnTiers, removedBlocks,
-        addedBlocks, new BlockHeartbeatTOptions().setMetrics(metrics)
-            .setCapacityBytesOnTiers(capacityBytesOnTiers)).getCommand());
->>>>>>> 4126ca60
   }
 
   /**
