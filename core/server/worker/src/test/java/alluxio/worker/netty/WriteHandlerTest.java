/*
 * The Alluxio Open Foundation licenses this work under the Apache License, version 2.0
 * (the "License"). You may not use this work except in compliance with the License, which is
 * available at www.apache.org/licenses/LICENSE-2.0
 *
 * This software is distributed on an "AS IS" basis, WITHOUT WARRANTIES OR CONDITIONS OF ANY KIND,
 * either express or implied, as more fully set forth in the License.
 *
 * See the NOTICE file distributed with this work for information regarding copyright ownership.
 */

package alluxio.worker.netty;

import alluxio.Constants;
import alluxio.network.protocol.RPCProtoMessage;
import alluxio.network.protocol.databuffer.DataBuffer;
import alluxio.network.protocol.databuffer.DataNettyBufferV2;
import alluxio.proto.dataserver.Protocol;
import alluxio.proto.status.Status.PStatus;
import alluxio.util.CommonUtils;
import alluxio.util.WaitForOptions;
import alluxio.util.io.BufferUtils;
import alluxio.util.proto.ProtoMessage;

import com.google.common.base.Function;
import io.netty.buffer.ByteBuf;
import io.netty.buffer.PooledByteBufAllocator;
import io.netty.channel.ChannelPipeline;
import io.netty.channel.embedded.EmbeddedChannel;
import org.junit.Assert;
import org.junit.Rule;
import org.junit.Test;
import org.junit.rules.TemporaryFolder;

import java.io.IOException;
import java.io.InputStream;
import java.util.Random;

/**
 * Unit tests for {@link AbstractWriteHandler}.
 */
public abstract class WriteHandlerTest {
  private static final Random RANDOM = new Random();
  protected static final int PACKET_SIZE = 1024;
  protected static final long TEST_BLOCK_ID = 1L;
  protected static final long TEST_MOUNT_ID = 10L;
  protected EmbeddedChannel mChannel;

  @Rule
  public TemporaryFolder mTestFolder = new TemporaryFolder();

  @Test
  public void writeEmptyFile() throws Exception {
    mChannel.writeInbound(newEofRequest(0));

    Object writeResponse = waitForResponse(mChannel);
    checkWriteResponse(PStatus.OK, writeResponse);
  }

<<<<<<< HEAD
=======
  /**
   * Writes an non-empty file.
   */
>>>>>>> b4ef2ef4
  @Test
  public void writeNonEmptyFile() throws Exception {
    long len = 0;
    long checksum = 0;
    for (int i = 0; i < 128; i++) {
      DataBuffer dataBuffer = newDataBuffer(PACKET_SIZE);
      checksum += getChecksum(dataBuffer);
      mChannel.writeInbound(newWriteRequest(len, dataBuffer));
      len += PACKET_SIZE;
    }
    // EOF.
    mChannel.writeInbound(newEofRequest(len));

    Object writeResponse = waitForResponse(mChannel);
    checkWriteResponse(PStatus.OK, writeResponse);
    checkWriteData(checksum, len);
  }

  @Test
  public void cancel() throws Exception {
    long len = 0;
    long checksum = 0;
    for (int i = 0; i < 1; i++) {
      DataBuffer dataBuffer = newDataBuffer(PACKET_SIZE);
      checksum += getChecksum(dataBuffer);
      mChannel.writeInbound(newWriteRequest(len, dataBuffer));
      len += PACKET_SIZE;
    }
    // Cancel.
    mChannel.writeInbound(newCancelRequest(len));

    Object writeResponse = waitForResponse(mChannel);
    checkWriteResponse(PStatus.CANCELED, writeResponse);
    // Our current implementation does not really abort the file when the write is cancelled.
    // The client issues another request to block worker to abort it.
    checkWriteData(checksum, len);
  }

  @Test
  public void writeInvalidOffset() throws Exception {
    mChannel.writeInbound(newWriteRequest(0, newDataBuffer(PACKET_SIZE)));
    // The write request contains an invalid offset
    mChannel.writeInbound(newWriteRequest(PACKET_SIZE + 1, newDataBuffer(PACKET_SIZE)));
    Object writeResponse = waitForResponse(mChannel);
    checkWriteResponse(PStatus.INVALID_ARGUMENT, writeResponse);
  }

  @Test
  public void UnregisteredChannelFired() throws Exception {
    ChannelPipeline p = mChannel.pipeline();
    p.fireChannelUnregistered();
  }

  /**
   * Checks the given write response is expected and matches the given error code.
   *
   * @param expectedStatus the expected status code
   * @param writeResponse the write response
   */
  protected void checkWriteResponse(PStatus expectedStatus, Object writeResponse) {
    Assert.assertTrue(writeResponse instanceof RPCProtoMessage);
    ProtoMessage response = ((RPCProtoMessage) writeResponse).getMessage();
    Assert.assertTrue(response.isResponse());
    Assert.assertEquals(expectedStatus, response.asResponse().getStatus());
  }

  /**
   * Checks the file content matches expectation (file length and file checksum).
   *
   * @param expectedChecksum the expected checksum of the file
   * @param size the file size in bytes
   */
  protected void checkWriteData(long expectedChecksum, long size) throws IOException {
    long actualChecksum = 0;
    long actualSize = 0;

    byte[] buffer = new byte[(int) Math.min(Constants.KB, size)];
    try (InputStream input = getWriteDataStream()) {
      int bytesRead;
      while ((bytesRead = input.read(buffer)) >= 0) {
        for (int i = 0; i < bytesRead; i++) {
          actualChecksum += BufferUtils.byteToInt(buffer[i]);
          actualSize++;
        }
      }
    }

    Assert.assertEquals(expectedChecksum, actualChecksum);
    Assert.assertEquals(size, actualSize);
  }

  /**
   * Waits for a response.
   *
   * @return the response
   */
  protected Object waitForResponse(final EmbeddedChannel channel) {
    return CommonUtils.waitForResult("response from the channel.", new Function<Void, Object>() {
      @Override
      public Object apply(Void v) {
        return channel.readOutbound();
      }
    }, WaitForOptions.defaults().setTimeoutMs(Constants.MINUTE_MS));
  }

  protected Protocol.WriteRequest newWriteRequestProto(long offset) {
    return Protocol.WriteRequest.newBuilder().setId(TEST_BLOCK_ID).setOffset(offset)
<<<<<<< HEAD
            .setType(getWriteRequestType()).build();
=======
        .setType(getWriteRequestType()).build();
>>>>>>> b4ef2ef4
  }

  /**
   * Builds the write request.
   *
   * @param offset the offset
   * @param buffer the data to write
   * @return the write request
   */
  protected RPCProtoMessage newWriteRequest(long offset, DataBuffer buffer) {
    Protocol.WriteRequest writeRequest = newWriteRequestProto(offset);
    return new RPCProtoMessage(new ProtoMessage(writeRequest), buffer);
  }

  /**
   * @param offset the offset
   *
   * @return a new Eof write request
   */
  protected RPCProtoMessage newEofRequest(long offset) {
    Protocol.WriteRequest writeRequest =
        newWriteRequestProto(offset).toBuilder().setEof(true).build();
    return new RPCProtoMessage(new ProtoMessage(writeRequest), null);
  }

  /**
   * @param offset the offset
   *
   * @return a new cancel write request
   */
  protected RPCProtoMessage newCancelRequest(long offset) {
    Protocol.WriteRequest writeRequest =
        newWriteRequestProto(offset).toBuilder().setCancel(true).build();
    return new RPCProtoMessage(new ProtoMessage(writeRequest), null);
  }

  /**
   * @return the write type of the request
   */
  protected abstract Protocol.RequestType getWriteRequestType();

  /**
   * @return the data written as an InputStream
   */
<<<<<<< HEAD
  protected abstract InputStream getWriteDataStream() throws IOException ;
=======
  protected abstract InputStream getWriteDataStream() throws IOException;
>>>>>>> b4ef2ef4

  /**
   * @param len length of the data buffer
   * @return a newly created data buffer
   */
  protected DataBuffer newDataBuffer(int len) {
    ByteBuf buf = PooledByteBufAllocator.DEFAULT.buffer(len);
    for (int i = 0; i < len; i++) {
      byte value = (byte) (RANDOM.nextInt() % Byte.MAX_VALUE);
      buf.writeByte(value);
    }
    return new DataNettyBufferV2(buf);
  }

  /**
   * @param buffer buffer to get checksum
   * @return the checksum
   */
  public static long getChecksum(DataBuffer buffer) {
    return getChecksum((ByteBuf) buffer.getNettyOutput());
  }

  /**
   * @param buffer buffer to get checksum
   * @return the checksum
   */
  public static long getChecksum(ByteBuf buffer) {
    long ret = 0;
    for (int i = 0; i < buffer.capacity(); i++) {
      ret += BufferUtils.byteToInt(buffer.getByte(i));
    }
    return ret;
  }
}<|MERGE_RESOLUTION|>--- conflicted
+++ resolved
@@ -57,12 +57,9 @@
     checkWriteResponse(PStatus.OK, writeResponse);
   }
 
-<<<<<<< HEAD
-=======
   /**
    * Writes an non-empty file.
    */
->>>>>>> b4ef2ef4
   @Test
   public void writeNonEmptyFile() throws Exception {
     long len = 0;
@@ -170,11 +167,7 @@
 
   protected Protocol.WriteRequest newWriteRequestProto(long offset) {
     return Protocol.WriteRequest.newBuilder().setId(TEST_BLOCK_ID).setOffset(offset)
-<<<<<<< HEAD
-            .setType(getWriteRequestType()).build();
-=======
         .setType(getWriteRequestType()).build();
->>>>>>> b4ef2ef4
   }
 
   /**
@@ -219,11 +212,7 @@
   /**
    * @return the data written as an InputStream
    */
-<<<<<<< HEAD
-  protected abstract InputStream getWriteDataStream() throws IOException ;
-=======
   protected abstract InputStream getWriteDataStream() throws IOException;
->>>>>>> b4ef2ef4
 
   /**
    * @param len length of the data buffer
