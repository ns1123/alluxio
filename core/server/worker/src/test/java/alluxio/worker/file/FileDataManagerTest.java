--- conflicted
+++ resolved
@@ -83,12 +83,7 @@
     PowerMockito.mockStatic(FileSystem.Factory.class);
     Mockito.when(FileSystem.Factory.get()).thenReturn(mMockFileSystem);
     Mockito.when(mUfs.isDirectory(Mockito.anyString())).thenReturn(true);
-<<<<<<< HEAD
-    Mockito.when(mUfsManager.get(Mockito.anyLong()))
-        .thenReturn(new UfsInfo(mUfs, AlluxioURI.EMPTY_URI));
-=======
     Mockito.when(mUfsManager.get(Mockito.anyLong())).thenReturn(ufsInfo);
->>>>>>> d5aedee3
   }
 
   @After
