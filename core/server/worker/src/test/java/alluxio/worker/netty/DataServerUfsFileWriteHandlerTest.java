--- conflicted
+++ resolved
@@ -54,18 +54,10 @@
 
     UnderFileSystem mockUfs = Mockito.mock(UnderFileSystem.class);
     UfsManager ufsManager = Mockito.mock(UfsManager.class);
-<<<<<<< HEAD
-    Mockito.when(ufsManager.get(Mockito.anyLong()))
-        .thenReturn(new UfsInfo(mockUfs, AlluxioURI.EMPTY_URI));
-    Mockito.when(mockUfs.create(Mockito.anyString(), Mockito.any(CreateOptions.class)))
-        .thenReturn(mOutputStream);
-=======
     UfsInfo ufsInfo = new UfsInfo(Suppliers.ofInstance(mockUfs), AlluxioURI.EMPTY_URI);
     Mockito.when(ufsManager.get(Mockito.anyLong())).thenReturn(ufsInfo);
     Mockito.when(mockUfs.create(Mockito.anyString(), Mockito.any(CreateOptions.class)))
-        .thenReturn(
-        mOutputStream);
->>>>>>> d5aedee3
+        .thenReturn(mOutputStream);
 
     mChannel = new EmbeddedChannel(
         new DataServerUfsFileWriteHandler(NettyExecutors.FILE_WRITER_EXECUTOR, ufsManager));
