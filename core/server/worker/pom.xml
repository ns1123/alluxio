<!--

    The Alluxio Open Foundation licenses this work under the Apache License, version 2.0
    (the "License"). You may not use this work except in compliance with the License, which is
    available at www.apache.org/licenses/LICENSE-2.0

    This software is distributed on an "AS IS" basis, WITHOUT WARRANTIES OR CONDITIONS OF ANY KIND,
    either express or implied, as more fully set forth in the License.

    See the NOTICE file distributed with this work for information regarding copyright ownership.

-->
<project xmlns="http://maven.apache.org/POM/4.0.0" xmlns:xsi="http://www.w3.org/2001/XMLSchema-instance" xsi:schemaLocation="http://maven.apache.org/POM/4.0.0 http://maven.apache.org/xsd/maven-4.0.0.xsd">
  <modelVersion>4.0.0</modelVersion>
  <parent>
    <artifactId>alluxio-core-server</artifactId>
    <groupId>org.alluxio</groupId>
<<<<<<< HEAD
    <version>1.5.0-SNAPSHOT</version>
=======
    <version>1.5.1-SNAPSHOT</version>
>>>>>>> 69788d35
  </parent>
  <artifactId>alluxio-core-server-worker</artifactId>
  <packaging>jar</packaging>
  <name>Alluxio Core - Server - Worker</name>
  <description>Alluxio worker service</description>

  <properties>
    <!-- The following paths need to be defined here as well as in the parent pom so that mvn can -->
    <!-- run properly from sub-project directories -->
    <license.header.path>${project.parent.parent.parent.basedir}/build/license/</license.header.path>
    <checkstyle.path>${project.parent.parent.parent.basedir}/build/checkstyle/</checkstyle.path>
    <findbugs.path>${project.parent.parent.parent.basedir}/build/findbugs/</findbugs.path>
  </properties>

  <dependencies>
    <!-- External dependencies -->
    <dependency>
      <groupId>com.google.guava</groupId>
      <artifactId>guava</artifactId>
    </dependency>
    <dependency>
      <groupId>com.qmino</groupId>
      <artifactId>miredot-annotations</artifactId>
    </dependency>
    <dependency>
      <groupId>commons-lang</groupId>
      <artifactId>commons-lang</artifactId>
    </dependency>
    <dependency>
      <groupId>commons-io</groupId>
      <artifactId>commons-io</artifactId>
    </dependency>
    <dependency>
      <groupId>io.dropwizard.metrics</groupId>
      <artifactId>metrics-core</artifactId>
    </dependency>
    <dependency>
      <groupId>io.netty</groupId>
      <artifactId>netty-all</artifactId>
    </dependency>
    <dependency>
      <groupId>javax.ws.rs</groupId>
      <artifactId>javax.ws.rs-api</artifactId>
    </dependency>
    <dependency>
      <groupId>javax.servlet</groupId>
      <artifactId>javax.servlet-api</artifactId>
    </dependency>
    <dependency>
      <groupId>org.apache.commons</groupId>
      <artifactId>commons-lang3</artifactId>
    </dependency>
    <dependency>
      <groupId>org.apache.thrift</groupId>
      <artifactId>libthrift</artifactId>
    </dependency>
    <dependency>
      <groupId>org.eclipse.jetty</groupId>
      <artifactId>jetty-server</artifactId>
    </dependency>
    <dependency>
      <groupId>org.eclipse.jetty</groupId>
      <artifactId>jetty-servlet</artifactId>
    </dependency>
    <dependency>
      <groupId>org.eclipse.jetty</groupId>
      <artifactId>jetty-webapp</artifactId>
    </dependency>
    <dependency>
      <groupId>org.glassfish.jersey.containers</groupId>
      <artifactId>jersey-container-servlet-core</artifactId>
    </dependency>
    <dependency>
      <groupId>org.glassfish.jersey.core</groupId>
      <artifactId>jersey-server</artifactId>
    </dependency>

    <!-- Internal dependencies -->
    <dependency>
      <groupId>org.alluxio</groupId>
      <artifactId>alluxio-core-client-fs</artifactId>
      <version>${project.version}</version>
    </dependency>
    <dependency>
      <groupId>org.alluxio</groupId>
      <artifactId>alluxio-core-common</artifactId>
      <version>${project.version}</version>
    </dependency>
    <dependency>
      <groupId>org.alluxio</groupId>
      <artifactId>alluxio-core-protobuf</artifactId>
      <version>${project.version}</version>
    </dependency>
    <dependency>
      <groupId>org.alluxio</groupId>
      <artifactId>alluxio-core-server-common</artifactId>
      <version>${project.version}</version>
    </dependency>

    <!-- External test dependencies -->
    <dependency>
      <groupId>org.hamcrest</groupId>
      <artifactId>hamcrest-core</artifactId>
      <scope>test</scope>
    </dependency>

    <!-- Internal test dependencies -->
    <dependency>
      <groupId>org.alluxio</groupId>
      <artifactId>alluxio-core-common</artifactId>
      <version>${project.version}</version>
      <type>test-jar</type>
      <scope>test</scope>
    </dependency>
    <!-- Used by reflection -->
    <dependency>
      <groupId>org.alluxio</groupId>
      <artifactId>alluxio-underfs-local</artifactId>
      <version>${project.version}</version>
      <scope>test</scope>
    </dependency>
  </dependencies>

  <build>
    <plugins>
      <!-- REST API documentation -->
      <plugin>
        <groupId>com.qmino</groupId>
        <artifactId>miredot-plugin</artifactId>
        <configuration>
          <!-- This following license only works for groupId org.alluxio and artifactId alluxio-core-server-worker -->
          <license>
            cHJvamVjdHxvcmcuYWxsdXhpby5hbGx1eGlvLWNvcmUtc2VydmVyLXdvcmtlcnwyMDE5LTAzLTMxfHRydWV8LTEjTUN3Q0ZHdEUzWjV6TlhPdkY2SXM3c3BWK3hGekhCZ0dBaFF6am5MdWJhSVNLRFBmSXhEV0FiN1V0VFd2U1E9PQ==
          </license>
        </configuration>
      </plugin>
    </plugins>
  </build>
</project><|MERGE_RESOLUTION|>--- conflicted
+++ resolved
@@ -15,11 +15,7 @@
   <parent>
     <artifactId>alluxio-core-server</artifactId>
     <groupId>org.alluxio</groupId>
-<<<<<<< HEAD
-    <version>1.5.0-SNAPSHOT</version>
-=======
     <version>1.5.1-SNAPSHOT</version>
->>>>>>> 69788d35
   </parent>
   <artifactId>alluxio-core-server-worker</artifactId>
   <packaging>jar</packaging>
