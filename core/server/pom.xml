--- conflicted
+++ resolved
@@ -43,10 +43,7 @@
       <groupId>com.google.protobuf</groupId>
       <artifactId>protobuf-java</artifactId>
     </dependency>
-<<<<<<< HEAD
-=======
     <!-- TODO(jiri): Do not depend on alluxio-core-client in alluxio-core-server. -->
->>>>>>> 7433b6ec
     <dependency>
       <groupId>org.alluxio</groupId>
       <artifactId>alluxio-core-client</artifactId>
