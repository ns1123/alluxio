<!--

    The Alluxio Open Foundation licenses this work under the Apache License, version 2.0
    (the "License"). You may not use this work except in compliance with the License, which is
    available at www.apache.org/licenses/LICENSE-2.0

    This software is distributed on an "AS IS" basis, WITHOUT WARRANTIES OR CONDITIONS OF ANY KIND,
    either express or implied, as more fully set forth in the License.

    See the NOTICE file distributed with this work for information regarding copyright ownership.

-->
<project xmlns="http://maven.apache.org/POM/4.0.0" xmlns:xsi="http://www.w3.org/2001/XMLSchema-instance" xsi:schemaLocation="http://maven.apache.org/POM/4.0.0 http://maven.apache.org/xsd/maven-4.0.0.xsd">
  <modelVersion>4.0.0</modelVersion>
  <parent>
    <groupId>org.alluxio</groupId>
    <artifactId>alluxio-core</artifactId>
<<<<<<< HEAD
    <version>1.4.0-SNAPSHOT</version>
=======
    <version>1.3.0-RC0</version>
>>>>>>> 685f9c40
  </parent>
  <artifactId>alluxio-core-server</artifactId>
  <packaging>jar</packaging>
  <name>Alluxio Core - Server</name>
  <description>Servers of Alluxio core</description>

  <properties>
    <!-- These need to be defined here as well as in the parent pom so that mvn can run
         properly from sub-project directories -->
    <license.header.path>${project.parent.parent.basedir}/build/license/</license.header.path>
    <checkstyle.path>${project.parent.parent.basedir}/build/checkstyle/</checkstyle.path>
    <findbugs.path>${project.parent.parent.basedir}/build/findbugs/</findbugs.path>
  </properties>

  <dependencies>
    <!-- ALLUXIO CS ADD -->
    <!-- Needed to support SSL validation for private domains -->
    <dependency>
      <groupId>org.apache.httpcomponents</groupId>
      <artifactId>httpclient</artifactId>
      <version>4.5</version>
    </dependency>
    <!-- ALLUXIO CS END -->
    <dependency>
      <groupId>org.alluxio</groupId>
      <artifactId>alluxio-core-client</artifactId>
      <version>${project.version}</version>
    </dependency>
    <dependency>
      <groupId>org.alluxio</groupId>
      <artifactId>alluxio-core-common</artifactId>
      <version>${project.version}</version>
    </dependency>
    <dependency>
      <groupId>io.netty</groupId>
      <artifactId>netty-all</artifactId>
      <version>4.0.28.Final</version>
    </dependency>
    <dependency>
      <groupId>org.glassfish.jersey.containers</groupId>
      <artifactId>jersey-container-servlet-core</artifactId>
      <version>${jersey.version}</version>
    </dependency>
    <dependency>
      <groupId>org.glassfish.jersey.media</groupId>
      <artifactId>jersey-media-json-jackson</artifactId>
      <version>${jersey.version}</version>
    </dependency>
    <dependency>
      <groupId>commons-cli</groupId>
      <artifactId>commons-cli</artifactId>
      <version>1.3.1</version>
    </dependency>
    <dependency>
      <groupId>commons-codec</groupId>
      <artifactId>commons-codec</artifactId>
    </dependency>
    <dependency>
      <groupId>org.apache.commons</groupId>
      <artifactId>commons-lang3</artifactId>
      <version>3.0</version>
    </dependency>
    <dependency>
      <groupId>com.google.protobuf</groupId>
      <artifactId>protobuf-java</artifactId>
      <version>2.6.1</version>
    </dependency>
    <dependency>
      <groupId>org.apache.hadoop</groupId>
      <artifactId>hadoop-client</artifactId>
      <!--
          Newer versions of hadoop-client include the old javax.servlet:servlet-api jar.
          This is excluded to prevent conflicts with the newer javax.servlet:javax.servlet-api jar.
      -->
      <exclusions>
        <exclusion>
          <groupId>javax.servlet</groupId>
          <artifactId>servlet-api</artifactId>
        </exclusion>
      </exclusions>
    </dependency>
    <dependency>
      <groupId>org.eclipse.jetty</groupId>
      <artifactId>jetty-jsp</artifactId>
      <version>${jetty.version}</version>
      <type>jar</type>
    </dependency>
    <dependency>
      <groupId>org.eclipse.jetty</groupId>
      <artifactId>jetty-webapp</artifactId>
      <version>${jetty.version}</version>
      <type>jar</type>
    </dependency>
    <dependency>
      <groupId>org.eclipse.jetty</groupId>
      <artifactId>jetty-server</artifactId>
      <version>${jetty.version}</version>
    </dependency>
    <dependency>
      <groupId>org.eclipse.jetty</groupId>
      <artifactId>jetty-servlet</artifactId>
      <version>${jetty.version}</version>
    </dependency>
    <dependency>
      <groupId>org.eclipse.jetty</groupId>
      <artifactId>apache-jsp</artifactId>
      <version>${jetty.version}</version>
    </dependency>
    <dependency>
        <groupId>org.eclipse.jetty</groupId>
        <artifactId>apache-jstl</artifactId>
        <version>${jetty.version}</version>
    </dependency>
    <dependency>
        <groupId>org.eclipse.jetty</groupId>
        <artifactId>jetty-annotations</artifactId>
        <version>${jetty.version}</version>
    </dependency>

    <!-- Test Dependencies -->
    <dependency>
      <groupId>commons-httpclient</groupId>
      <artifactId>commons-httpclient</artifactId>
      <version>3.0.1</version>
      <scope>test</scope>
    </dependency>
    <dependency>
      <groupId>com.google.guava</groupId>
      <artifactId>guava-testlib</artifactId>
      <version>19.0</version>
      <scope>test</scope>
    </dependency>
    <dependency>
      <groupId>org.alluxio</groupId>
      <artifactId>alluxio-underfs-local</artifactId>
      <version>${project.version}</version>
      <scope>test</scope>
    </dependency>

    <!-- Other projects' test-jars -->
    <dependency>
      <groupId>org.alluxio</groupId>
      <artifactId>alluxio-core-common</artifactId>
      <version>${project.version}</version>
      <type>test-jar</type>
      <scope>test</scope>
    </dependency>

    <!-- Dependency for findbugs (SuppressFBWarnings) -->
    <dependency>
      <groupId>com.google.code.findbugs</groupId>
      <artifactId>annotations</artifactId>
    </dependency>

    <!-- Dependency for REST annotations -->
    <dependency>
      <groupId>com.qmino</groupId>
      <artifactId>miredot-annotations</artifactId>
      <version>1.4.0</version>
    </dependency>
  </dependencies>

  <repositories>
    <repository>
      <id>miredot</id>
      <name>MireDot Releases</name>
      <url>http://nexus.qmino.com/content/repositories/miredot</url>
    </repository>
  </repositories>

  <build>
    <plugins>
      <plugin>
        <groupId>org.apache.sling</groupId>
        <artifactId>maven-jspc-plugin</artifactId>
        <version>2.0.8</version>
      </plugin>
      <!-- Export test classes in a test-jar so that other projects can use them for testing -->
      <plugin>
        <groupId>org.apache.maven.plugins</groupId>
        <artifactId>maven-jar-plugin</artifactId>
        <version>2.4</version>
        <executions>
          <execution>
            <goals>
              <goal>test-jar</goal>
            </goals>
          </execution>
        </executions>
      </plugin>
      <plugin>
        <groupId>com.qmino</groupId>
        <artifactId>miredot-plugin</artifactId>
        <version>2.0-RC2</version>
        <executions>
          <execution>
            <goals>
              <goal>restdoc</goal>
            </goals>
          </execution>
        </executions>
        <configuration>
          <!-- This following license only works for groupId org.alluxio and artifactId alluxio-core-server, it expires on 2018/04/24 -->
          <license>
            cHJvamVjdHxvcmcuYWxsdXhpby5hbGx1eGlvLWNvcmUtc2VydmVyfDIwMTgtMDQtMjh8dHJ1ZXwtMSNNQ3dDRkFFM0JGSnAwZ1FRNFFaNDd5SnlRd0x3ZGhmQUFoUU1ZMkJpWWVOamhOZndvQmU3UldMRVFzZnNGUT09
          </license>
          <output>
            <html>
              <intro>${project.basedir}/src/main/resources/intro.html</intro>
              <title>Alluxio ${project.version} REST API</title>
            </html>
          </output>
          <restModel>
            <httpStatusCodes>
              <httpStatusCode>
                <httpCode>200</httpCode>
                <document>always</document>
                <defaultMessage>The service call has completed successfully.</defaultMessage>
              </httpStatusCode>
              <httpStatusCode>
                <httpCode>412</httpCode>
                <document>put,post</document>
                <defaultMessage>Invalid JSON/XML input.</defaultMessage>
              </httpStatusCode>
              <httpStatusCode>
                <httpCode>500</httpCode>
                <document>always</document>
                <defaultMessage>The service call has not succeeded.</defaultMessage>
                <sticky>true</sticky> <!-- Document always, even if there is an @statuscode tag -->
              </httpStatusCode>
            </httpStatusCodes>
          </restModel>
          <analysis>
            <checks>
              <JAVADOC_MISSING_INTERFACEDOCUMENTATION>ignore</JAVADOC_MISSING_INTERFACEDOCUMENTATION>
              <JAVADOC_MISSING_AUTHORS>ignore</JAVADOC_MISSING_AUTHORS>
            </checks>
          </analysis>
          <!-- insert other configuration here (optional) -->
        </configuration>
      </plugin>
    </plugins>
  </build>
</project><|MERGE_RESOLUTION|>--- conflicted
+++ resolved
@@ -15,11 +15,7 @@
   <parent>
     <groupId>org.alluxio</groupId>
     <artifactId>alluxio-core</artifactId>
-<<<<<<< HEAD
     <version>1.4.0-SNAPSHOT</version>
-=======
-    <version>1.3.0-RC0</version>
->>>>>>> 685f9c40
   </parent>
   <artifactId>alluxio-core-server</artifactId>
   <packaging>jar</packaging>
