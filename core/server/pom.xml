--- conflicted
+++ resolved
@@ -35,10 +35,7 @@
       <groupId>com.google.protobuf</groupId>
       <artifactId>protobuf-java</artifactId>
     </dependency>
-<<<<<<< HEAD
-=======
     <!-- TODO(jiri): Do not depend on alluxio-core-client in alluxio-core-server. -->
->>>>>>> 9460d931
     <dependency>
       <groupId>org.alluxio</groupId>
       <artifactId>alluxio-core-client</artifactId>
