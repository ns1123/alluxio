--- conflicted
+++ resolved
@@ -189,12 +189,7 @@
     } else {
       Preconditions.checkState(mInputStream.mFile.isCompletedLog(),
           "Expected log to be either checkpoint, incomplete, or complete");
-<<<<<<< HEAD
-      LOG.error("Fatal error: Journal entry {} was truncated", mNextSequenceNumber);
-      System.exit(-1);
-=======
       ProcessUtils.fatalError(LOG, "Journal entry %s was truncated", mNextSequenceNumber);
->>>>>>> aefae23e
       return null;
     }
   }
