--- conflicted
+++ resolved
@@ -194,11 +194,7 @@
             // never started, so any value of serviceType is fine.
             serviceType = alluxio.util.network.NetworkAddressUtils.ServiceType.JOB_MASTER_RAFT;
           }
-<<<<<<< HEAD
-          return new alluxio.master.journal.raft.RaftJournalSystemWrapper(
-=======
           return alluxio.master.journal.raft.RaftJournalSystem.create(
->>>>>>> 7b6a0959
               alluxio.master.journal.raft.RaftJournalConfiguration.defaults(serviceType)
                   .setPath(new java.io.File(mLocation.getPath()))
                   .setQuietTimeMs(mQuietTimeMs));
