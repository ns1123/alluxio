--- conflicted
+++ resolved
@@ -51,11 +51,7 @@
  * Journal fileSystemMasterJournal = journalSystem.createJournal(fileSystemMaster);
  *
  * // The journal system always starts in secondary mode. It must be transitioned to primary mode
-<<<<<<< HEAD
- * // before it can write entries
-=======
  * // before it can write entries.
->>>>>>> 000a6b82
  * journalSystem.start();
  * journalSystem.setPrimary(true);
  *
@@ -67,10 +63,6 @@
  * try (JournalContext c = fileSystemMasterJournal.createJournalContext()) {
  *   c.append(exampleFileSystemJournalEntry);
  * }
-<<<<<<< HEAD
- *
-=======
->>>>>>> 000a6b82
  * // Transition to a secondary journal. In this mode, the journal will apply entries to the masters
  * // as they are committed to the log.
  * journalSystem.setPrimary(false);
