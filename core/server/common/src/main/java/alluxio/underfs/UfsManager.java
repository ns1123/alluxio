/*
 * The Alluxio Open Foundation licenses this work under the Apache License, version 2.0
 * (the "License"). You may not use this work except in compliance with the License, which is
 * available at www.apache.org/licenses/LICENSE-2.0
 *
 * This software is distributed on an "AS IS" basis, WITHOUT WARRANTIES OR CONDITIONS OF ANY KIND,
 * either express or implied, as more fully set forth in the License.
 *
 * See the NOTICE file distributed with this work for information regarding copyright ownership.
 */

package alluxio.underfs;

import alluxio.AlluxioURI;
import alluxio.exception.status.NotFoundException;
import alluxio.exception.status.UnavailableException;

import java.io.Closeable;

/**
 * A class that manages the UFS used by different services.
 */
public interface UfsManager extends Closeable {
  /** Container for a UFS and the URI for that UFS. */
<<<<<<< HEAD
  class UfsInfo {
=======
  static class UfsInfo {
>>>>>>> b954b04b
    private UnderFileSystem mUfsInfo;
    private AlluxioURI mUfsMountPointUri;

    /**
     * @param ufs a UFS
     * @param ufsMountPointUri the URI for the UFS path which is mounted in Alluxio
     */
    public UfsInfo(UnderFileSystem ufs, AlluxioURI ufsMountPointUri) {
      mUfsInfo = ufs;
      mUfsMountPointUri = ufsMountPointUri;
    }

    /**
     * @return the UFS
     */
    public UnderFileSystem getUfs() {
      return mUfsInfo;
    }

    /**
     * @return the URI for the UFS path which is mounted in Alluxio
     */
    public AlluxioURI getUfsMountPointUri() {
      return mUfsMountPointUri;
    }
  }

  /**
   * Maps a mount id to a UFS. Based on the UFS uri and conf, if the UFS already exists in the
   * cache, maps the mount id to the existing UFS. Otherwise, creates a new UFS and adds it to the
   * cache. Use this method only when you create new UFS instances.
   *
   * @param mountId the mount id
   * @param ufsUri the UFS path
   * @param ufsConf the UFS configuration
   * @return information about the created UFS
   */
  UfsInfo addMount(long mountId, AlluxioURI ufsUri, UnderFileSystemConfiguration ufsConf);

  /**
   * Removes the association from a mount id to a UFS instance. If the mount id is not known, this
   * is a noop.
   *
   * @param mountId the mount id
   *
   */
  void removeMount(long mountId);

  // ALLUXIO CS ADD
  // Before calling this get method, set the authenticated user if possible. Make sure this method
  // does not spawn any new thread.
  // ALLUXIO CS END
  /**
   * Gets UFS information from the cache if exists, or throws exception otherwise.
   *
   * @param mountId the mount id
   * @return the UFS information
   * @throws NotFoundException if mount id is not found in mount table
   * @throws UnavailableException if master is not available to query for mount table
   */
  UfsInfo get(long mountId) throws NotFoundException, UnavailableException;

  /**
   * @return the UFS information associated with root
   */
  UfsInfo getRoot();
}<|MERGE_RESOLUTION|>--- conflicted
+++ resolved
@@ -22,12 +22,8 @@
  */
 public interface UfsManager extends Closeable {
   /** Container for a UFS and the URI for that UFS. */
-<<<<<<< HEAD
   class UfsInfo {
-=======
-  static class UfsInfo {
->>>>>>> b954b04b
-    private UnderFileSystem mUfsInfo;
+    private UnderFileSystem mUfs;
     private AlluxioURI mUfsMountPointUri;
 
     /**
@@ -35,7 +31,7 @@
      * @param ufsMountPointUri the URI for the UFS path which is mounted in Alluxio
      */
     public UfsInfo(UnderFileSystem ufs, AlluxioURI ufsMountPointUri) {
-      mUfsInfo = ufs;
+      mUfs = ufs;
       mUfsMountPointUri = ufsMountPointUri;
     }
 
@@ -43,7 +39,7 @@
      * @return the UFS
      */
     public UnderFileSystem getUfs() {
-      return mUfsInfo;
+      return mUfs;
     }
 
     /**
