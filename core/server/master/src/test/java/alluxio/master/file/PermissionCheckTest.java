--- conflicted
+++ resolved
@@ -27,7 +27,7 @@
 import alluxio.exception.AccessControlException;
 import alluxio.exception.ExceptionMessage;
 import alluxio.exception.FileDoesNotExistException;
-<<<<<<< HEAD
+import alluxio.master.CoreMasterContext;
 import alluxio.grpc.CompleteFilePOptions;
 import alluxio.grpc.CreateDirectoryPOptions;
 import alluxio.grpc.CreateFilePOptions;
@@ -35,22 +35,10 @@
 import alluxio.grpc.FreePOptions;
 import alluxio.grpc.SetAttributePOptions;
 import alluxio.grpc.TtlAction;
-import alluxio.master.DefaultSafeModeManager;
-import alluxio.master.MasterContext;
-=======
-import alluxio.master.CoreMasterContext;
->>>>>>> 4126ca60
 import alluxio.master.MasterRegistry;
 import alluxio.master.MasterTestUtils;
 import alluxio.master.block.BlockMasterFactory;
-<<<<<<< HEAD
-import alluxio.master.file.meta.Inode;
 import alluxio.master.file.meta.InodeDirectory;
-import alluxio.master.file.meta.InodeFile;
-import alluxio.master.file.meta.InodeLockList;
-import alluxio.master.file.meta.InodeTree;
-import alluxio.master.file.meta.LockedInodePath;
-import alluxio.master.file.meta.MutableLockedInodePath;
 import alluxio.master.file.contexts.CompleteFileContext;
 import alluxio.master.file.contexts.CreateDirectoryContext;
 import alluxio.master.file.contexts.CreateFileContext;
@@ -60,18 +48,6 @@
 import alluxio.master.file.contexts.ListStatusContext;
 import alluxio.master.file.contexts.RenameContext;
 import alluxio.master.file.contexts.SetAttributeContext;
-=======
-import alluxio.master.file.meta.InodeDirectory;
-import alluxio.master.file.options.CompleteFileOptions;
-import alluxio.master.file.options.CreateDirectoryOptions;
-import alluxio.master.file.options.CreateFileOptions;
-import alluxio.master.file.options.DeleteOptions;
-import alluxio.master.file.options.FreeOptions;
-import alluxio.master.file.options.GetStatusOptions;
-import alluxio.master.file.options.ListStatusOptions;
-import alluxio.master.file.options.RenameOptions;
-import alluxio.master.file.options.SetAttributeOptions;
->>>>>>> 4126ca60
 import alluxio.master.metrics.MetricsMaster;
 import alluxio.master.metrics.MetricsMasterFactory;
 import alluxio.security.GroupMappingServiceTestUtils;
@@ -939,38 +915,4 @@
             .append(inodeName);
     return stringBuilder.toString();
   }
-<<<<<<< HEAD
-
-  private LockedInodePath getLockedInodePath(ArrayList<Triple<String, String, Mode>> permissions)
-      throws Exception {
-    InodeLockList lockList = new InodeLockList();
-    lockList.lockRead(getRootInode());
-    if (permissions.size() == 0) {
-      return new MutableLockedInodePath(new AlluxioURI("/"), lockList, InodeTree.LockMode.READ);
-    }
-    String uri = "";
-    for (int i = 0; i < permissions.size(); i++) {
-      Triple<String, String, Mode> permission = permissions.get(i);
-      String owner = permission.getLeft();
-      String group = permission.getMiddle();
-      Mode mode = permission.getRight();
-      uri += "/" + (i + 1);
-      if (i == permissions.size() - 1) {
-        Inode<?> inode = InodeFile.create(i + 1, i, (i + 1) + "", CommonUtils.getCurrentMs(),
-            CreateFileContext.defaults(CreateFilePOptions.newBuilder()
-                .setBlockSizeBytes(Constants.KB).setMode(mode.toShort())).setOwner(owner)
-                .setGroup(group));
-        lockList.lockRead(inode);
-      } else {
-        Inode<?> inode = InodeDirectory.create(i + 1, i, (i + 1) + "",
-            CreateDirectoryContext
-                .defaults(CreateDirectoryPOptions.newBuilder().setMode(mode.toShort()))
-                .setOwner(owner).setGroup(group));
-        lockList.lockRead(inode);
-      }
-    }
-    return new MutableLockedInodePath(new AlluxioURI(uri), lockList, InodeTree.LockMode.READ);
-  }
-=======
->>>>>>> 4126ca60
 }