--- conflicted
+++ resolved
@@ -34,10 +34,7 @@
   private int mReplicationDurable;
   private int mReplicationMax;
   private int mReplicationMin;
-<<<<<<< HEAD
-=======
   private boolean mEncrypted;
->>>>>>> 25e10077
   // ALLUXIO CS END
   private long mTtl;
   private TtlAction mTtlAction;
@@ -65,10 +62,7 @@
     mReplicationDurable = options.getReplicationDurable();
     mReplicationMax = options.getReplicationMax();
     mReplicationMin = options.getReplicationMin();
-<<<<<<< HEAD
-=======
     mEncrypted = Configuration.getBoolean(PropertyKey.SECURITY_ENCRYPTION_ENABLED);
->>>>>>> 25e10077
     // ALLUXIO CS END
     mTtl = options.getTtl();
     mTtlAction = ThriftUtils.fromThrift(options.getTtlAction());
@@ -90,10 +84,7 @@
     mReplicationDurable = Configuration.getInt(PropertyKey.USER_FILE_REPLICATION_DURABLE);
     mReplicationMax = Configuration.getInt(PropertyKey.USER_FILE_REPLICATION_MAX);
     mReplicationMin = Configuration.getInt(PropertyKey.USER_FILE_REPLICATION_MIN);
-<<<<<<< HEAD
-=======
     mEncrypted = Configuration.getBoolean(PropertyKey.SECURITY_ENCRYPTION_ENABLED);
->>>>>>> 25e10077
     // ALLUXIO CS END
     mTtl = Constants.NO_TTL;
     mTtlAction = TtlAction.DELETE;
@@ -130,8 +121,6 @@
     return mReplicationMin;
   }
 
-<<<<<<< HEAD
-=======
   /**
    * @return true if the file is encrypted, false otherwise
    */
@@ -139,7 +128,6 @@
     return mEncrypted;
   }
 
->>>>>>> 25e10077
   // ALLUXIO CS END
   /**
    * @return true if file is cacheable
@@ -200,8 +188,6 @@
     return this;
   }
 
-<<<<<<< HEAD
-=======
   /**
    * @param encrypted the encrypted flag value to use
    * @return the updated options object
@@ -211,7 +197,6 @@
     return this;
   }
 
->>>>>>> 25e10077
   // ALLUXIO CS END
   /**
    * @param cacheable true if the file is cacheable, false otherwise
@@ -263,10 +248,7 @@
         && Objects.equal(mReplicationDurable, that.mReplicationDurable)
         && Objects.equal(mReplicationMax, that.mReplicationMax)
         && Objects.equal(mReplicationMin, that.mReplicationMin)
-<<<<<<< HEAD
-=======
         && Objects.equal(mEncrypted, that.mEncrypted)
->>>>>>> 25e10077
         // ALLUXIO CS END
         && Objects.equal(mTtlAction, that.mTtlAction) && Objects.equal(mCacheable, that.mCacheable);
   }
@@ -277,11 +259,7 @@
     // return super.hashCode() + Objects.hashCode(mBlockSizeBytes, mTtl, mTtlAction, mCacheable);
     // ALLUXIO CS WITH
     return super.hashCode() + Objects.hashCode(mBlockSizeBytes, mReplicationDurable,
-<<<<<<< HEAD
-        mReplicationMax, mReplicationMin, mTtl, mTtlAction, mCacheable);
-=======
         mReplicationMax, mReplicationMin, mEncrypted, mTtl, mTtlAction, mCacheable);
->>>>>>> 25e10077
     // ALLUXIO CS END
   }
 
@@ -292,10 +270,7 @@
         .add("replicationDurable", mReplicationDurable)
         .add("replicationMax", mReplicationMax)
         .add("replicationMin", mReplicationMin)
-<<<<<<< HEAD
-=======
         .add("encrypted", mEncrypted)
->>>>>>> 25e10077
         // ALLUXIO CS END
         .add("ttlAction", mTtlAction).add("cacheable", mCacheable).toString();
   }
