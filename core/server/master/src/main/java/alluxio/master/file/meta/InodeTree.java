--- conflicted
+++ resolved
@@ -619,15 +619,10 @@
       throw new FileAlreadyExistsException(errorMessage);
     }
     if (inodePath.fullPathExists()) {
-<<<<<<< HEAD
-      if (!(context instanceof CreateDirectoryContext)
-          || !((CreateDirectoryContext) context).getOptions().getAllowExists()) {
-=======
-      if (options instanceof CreateDirectoryOptions
-          && ((CreateDirectoryOptions) options).isAllowExists()) {
+      if (context instanceof CreateDirectoryContext
+          && ((CreateDirectoryContext) context).getOptions().getAllowExists()) {
         return new CreatePathResult(new ArrayList<>(), new ArrayList<>());
       } else {
->>>>>>> 4126ca60
         throw new FileAlreadyExistsException(path);
       }
     }
@@ -650,21 +645,10 @@
     if (pathIndex < pathComponents.length - 1) {
       // The immediate parent was not found. If it's not recursive, we throw an exception here.
       // Otherwise we add the remaining path components to the list of components to create.
-<<<<<<< HEAD
       if (!context.isRecursive()) {
-        final String msg = new StringBuilder().append("File ").append(path)
-            .append(" creation failed. Component ")
-            .append(pathIndex).append("(")
-            .append(pathComponents[pathIndex])
-            .append(") does not exist").toString();
-        LOG.error("FileDoesNotExistException: {}", msg);
-        throw new FileDoesNotExistException(msg);
-=======
-      if (!options.isRecursive()) {
         throw new FileDoesNotExistException(String.format(
             "File %s creation failed. Component %d(%s) does not exist",
             path, pathIndex, pathComponents[pathIndex]));
->>>>>>> 4126ca60
       }
     }
     // The ancestor inode (parent or ancestor) of the target path.
@@ -712,51 +696,9 @@
     missingDirContext.setOwner(context.getOwner());
     missingDirContext.setGroup(context.getGroup());
     for (int k = pathIndex; k < (pathComponents.length - 1); k++) {
-<<<<<<< HEAD
-      InodeDirectoryView dir = null;
-      while (dir == null) {
-        InodeDirectory newDir = InodeDirectory.create(
-            mDirectoryIdGenerator.getNewDirectoryId(rpcContext.getJournalContext()),
-            currentInodeDirectory.getId(), pathComponents[k], missingDirContext);
-        // Lock the newly created inode before subsequent operations, and add it to the lock group.
-        extensibleInodePath.getLockList().lockWriteAndCheckNameAndParent(newDir,
-            currentInodeDirectory, pathComponents[k]);
-
-        newDir.setPinned(currentInodeDirectory.isPinned());
-
-        // if the parent has default ACL, copy that default ACL as the new directory's default
-        // and access acl, ANDed with the umask
-        // if it is part of a metadata load operation, we ignore the umask and simply inherit
-        // the default ACL as the directory's new default and access ACL
-        short mode = context.isMetadataLoad() ? Mode.createFullAccess().toShort()
-            : newDir.getMode();
-        DefaultAccessControlList dAcl = currentInodeDirectory.getDefaultACL();
-        if (!dAcl.isEmpty()) {
-          Pair<AccessControlList, DefaultAccessControlList> pair =
-              dAcl.generateChildDirACL(mode);
-          newDir.setInternalAcl(pair.getFirst());
-          newDir.setDefaultACL(pair.getSecond());
-        }
-
-        if (mState.applyAndJournal(rpcContext, newDir)) {
-          // After creation and journaling, downgrade to a read lock.
-          extensibleInodePath.getLockList().downgradeLast();
-          dir = newDir;
-        } else {
-          // The child directory inode already exists. Get the existing child inode.
-          extensibleInodePath.getLockList().unlockLast();
-
-          InodeView existing = currentInodeDirectory.getChildReadLock(pathComponents[k],
-              extensibleInodePath.getLockList());
-
-          if (existing == null) {
-            // The competing directory could have been removed.
-            continue;
-          }
-=======
       InodeDirectory newDir = InodeDirectory.create(
           mDirectoryIdGenerator.getNewDirectoryId(rpcContext.getJournalContext()),
-          currentInodeDirectory.getId(), pathComponents[k], missingDirOptions);
+          currentInodeDirectory.getId(), pathComponents[k], missingDirContext);
 
       newDir.setPinned(currentInodeDirectory.isPinned());
 
@@ -764,7 +706,7 @@
       // and access acl, ANDed with the umask
       // if it is part of a metadata load operation, we ignore the umask and simply inherit
       // the default ACL as the directory's new default and access ACL
-      short mode = options.isMetadataLoad() ? Mode.createFullAccess().toShort()
+      short mode = context.isMetadataLoad() ? Mode.createFullAccess().toShort()
           : newDir.getMode();
       DefaultAccessControlList dAcl = currentInodeDirectory.getDefaultACL();
       if (!dAcl.isEmpty()) {
@@ -774,126 +716,32 @@
         newDir.setDefaultACL(pair.getSecond());
       }
       mState.applyAndJournal(rpcContext, newDir);
->>>>>>> 4126ca60
 
       inodePath.addNextInode(newDir);
 
-<<<<<<< HEAD
-        // Persist the directory *after* it exists in the inode tree. This prevents multiple
-        // concurrent creates from trying to persist the same directory name.
-        if (context.isPersisted()) {
-          syncPersistExistingDirectory(rpcContext, dir);
-        }
-=======
       // Persist the directory *after* it exists in the inode tree. This prevents multiple
       // concurrent creates from trying to persist the same directory name.
-      if (options.isPersisted()) {
+      if (context.isPersisted()) {
         syncPersistExistingDirectory(rpcContext, newDir);
->>>>>>> 4126ca60
       }
 
       createdInodes.add(newDir);
       currentInodeDirectory = newDir;
     }
 
-<<<<<<< HEAD
-    // Create the final path component. First we need to make sure that there isn't already a file
-    // here with that name. If there is an existing file that is a directory and we're creating a
-    // directory, update persistence property of the directories if needed, otherwise, throw
-    // FileAlreadyExistsException unless options.allowExists is true.
-    while (true) {
-      // Try to lock the last inode with the lock mode of the path.
-      InodeView lastLockedInode;
-      switch (extensibleInodePath.getLockMode()) {
-        case READ:
-          lastLockedInode = currentInodeDirectory.getChildReadLock(name,
-              extensibleInodePath.getLockList());
-          break;
-        case WRITE_PARENT:
-        case WRITE:
-          lastLockedInode = currentInodeDirectory.getChildWriteLock(name,
-              extensibleInodePath.getLockList());
-          break;
-        default:
-          // This should not be reachable.
-          throw new IllegalStateException(String.format("Unexpected lock mode encountered: %s",
-              extensibleInodePath.getLockMode()));
-      }
-      if (lastLockedInode != null) {
-        // inode to create already exists
-        // We need to remove the last inode from the locklist because it was locked during
-        // traversal and locked here again
-        extensibleInodePath.getLockList().unlockLast();
-        if (lastLockedInode.isDirectory() && context instanceof CreateDirectoryContext
-            && !lastLockedInode.isPersisted() && context.isPersisted()) {
-          // The final path component already exists and is not persisted, so it should be added
-          // to the non-persisted Inodes of traversalResult.
-          syncPersistExistingDirectory(rpcContext, (InodeDirectoryView) lastLockedInode);
-        } else if (!lastLockedInode.isDirectory() || !(context instanceof CreateDirectoryContext
-            && ((CreateDirectoryContext) context).getOptions().getAllowExists())) {
-          String errorMessage = ExceptionMessage.FILE_ALREADY_EXISTS.getMessage(path);
-          LOG.error(errorMessage);
-          throw new FileAlreadyExistsException(errorMessage);
-        }
-        break;
-      }
-
-      Inode<?> newInode;
-      // create the new inode, with a write lock
-      if (context instanceof CreateDirectoryContext) {
-        CreateDirectoryContext directoryContext = (CreateDirectoryContext) context;
-        InodeDirectory newDir = InodeDirectory.create(
-            mDirectoryIdGenerator.getNewDirectoryId(rpcContext.getJournalContext()),
-            currentInodeDirectory.getId(), name, directoryContext);
-
-        // Lock the created inode before subsequent operations, and add it to the lock group.
-
-        extensibleInodePath.getLockList().lockWriteAndCheckNameAndParent(newDir,
-            currentInodeDirectory, name);
-
-        // if the parent has default ACL, take the default ACL ANDed with the umask as the new
-        // directory's default and access acl
-        // WHen it is a metadata load operation, do not take the umask into account
-        short mode = context.isMetadataLoad() ? Mode.createFullAccess().toShort()
-            : newDir.getMode();
-        DefaultAccessControlList dAcl = currentInodeDirectory.getDefaultACL();
-        if (!dAcl.isEmpty()) {
-          Pair<AccessControlList, DefaultAccessControlList> pair =
-              dAcl.generateChildDirACL(mode);
-          newDir.setInternalAcl(pair.getFirst());
-          newDir.setDefaultACL(pair.getSecond());
-        }
-
-        if (directoryContext.isPersisted()) {
-          // Do not journal the persist entry, since a creation entry will be journaled instead.
-          if (context.isMetadataLoad()) {
-            // if we are creating the file as a result of loading metadata, the newDir is already
-            // persisted, and we got the permissions info from the ufs.
-            newDir.setOwner(context.getOwner())
-                .setGroup(context.getGroup())
-                .setMode(context.getMode().toShort());
-
-            Long lastModificationTime = context.getOperationTimeMs();
-            if (lastModificationTime != null) {
-              newDir.setLastModificationTimeMs(lastModificationTime, true);
-            }
-            newDir.setPersistenceState(PersistenceState.PERSISTED);
-          } else {
-            syncPersistNewDirectory(newDir);
-=======
     // Create the final path component.
     Inode<?> newInode;
     // create the new inode, with a write lock
-    if (options instanceof CreateDirectoryOptions) {
-      CreateDirectoryOptions directoryOptions = (CreateDirectoryOptions) options;
+    if (context instanceof CreateDirectoryContext) {
+      CreateDirectoryContext directoryContext = (CreateDirectoryContext) context;
       InodeDirectory newDir = InodeDirectory.create(
           mDirectoryIdGenerator.getNewDirectoryId(rpcContext.getJournalContext()),
-          currentInodeDirectory.getId(), name, directoryOptions);
+          currentInodeDirectory.getId(), name, directoryContext);
 
       // if the parent has default ACL, take the default ACL ANDed with the umask as the new
       // directory's default and access acl
       // When it is a metadata load operation, do not take the umask into account
-      short mode = options.isMetadataLoad() ? Mode.createFullAccess().toShort()
+      short mode = context.isMetadataLoad() ? Mode.createFullAccess().toShort()
           : newDir.getMode();
       DefaultAccessControlList dAcl = currentInodeDirectory.getDefaultACL();
       if (!dAcl.isEmpty()) {
@@ -903,78 +751,46 @@
         newDir.setDefaultACL(pair.getSecond());
       }
 
-      if (directoryOptions.isPersisted()) {
+      if (directoryContext.isPersisted()) {
         // Do not journal the persist entry, since a creation entry will be journaled instead.
-        if (options.isMetadataLoad()) {
+        if (context.isMetadataLoad()) {
           // if we are creating the file as a result of loading metadata, the newDir is already
           // persisted, and we got the permissions info from the ufs.
-          newDir.setOwner(options.getOwner())
-              .setGroup(options.getGroup())
-              .setMode(options.getMode().toShort());
-
-          Long lastModificationTime = options.getOperationTimeMs();
+          newDir.setOwner(context.getOwner())
+              .setGroup(context.getGroup())
+              .setMode(context.getMode().toShort());
+
+          Long lastModificationTime = context.getOperationTimeMs();
           if (lastModificationTime != null) {
             newDir.setLastModificationTimeMs(lastModificationTime, true);
->>>>>>> 4126ca60
           }
           newDir.setPersistenceState(PersistenceState.PERSISTED);
         } else {
           syncPersistNewDirectory(newDir);
         }
-<<<<<<< HEAD
-        newInode = newDir;
-      } else if (context instanceof CreateFileContext) {
-        CreateFileContext fileContext = (CreateFileContext) context;
-        InodeFile newFile = InodeFile.create(mContainerIdGenerator.getNewContainerId(),
-            currentInodeDirectory.getId(), name, System.currentTimeMillis(), fileContext);
-        // Lock the created inode before subsequent operations, and add it to the lock group.
-
-        extensibleInodePath.getLockList().lockWriteAndCheckNameAndParent(newFile,
-            currentInodeDirectory, name);
-
-        // if the parent has a default ACL, copy that default ACL ANDed with the umask as the new
-        // file's access ACL.
-        // If it is a metadata load operation, do not consider the umask.
-        DefaultAccessControlList dAcl = currentInodeDirectory.getDefaultACL();
-        short mode = context.isMetadataLoad() ? Mode.createFullAccess().toShort()
-            : newFile.getMode();
-        if (!dAcl.isEmpty()) {
-          AccessControlList acl = dAcl.generateChildFileACL(mode);
-          newFile.setInternalAcl(acl);
-        }
-
-        if (fileContext.isCacheable()) {
-          newFile.setCacheable(true);
-        }
-        newInode = newFile;
-      } else {
-        throw new IllegalStateException(String.format("Unrecognized create context: %s", context));
-=======
->>>>>>> 4126ca60
       }
       newInode = newDir;
-    } else if (options instanceof CreateFileOptions) {
-      CreateFileOptions fileOptions = (CreateFileOptions) options;
+    } else if (context instanceof CreateFileContext) {
+      CreateFileContext fileContext = (CreateFileContext) context;
       InodeFile newFile = InodeFile.create(mContainerIdGenerator.getNewContainerId(),
-          currentInodeDirectory.getId(), name, System.currentTimeMillis(), fileOptions);
+          currentInodeDirectory.getId(), name, System.currentTimeMillis(), fileContext);
 
       // if the parent has a default ACL, copy that default ACL ANDed with the umask as the new
       // file's access ACL.
       // If it is a metadata load operation, do not consider the umask.
       DefaultAccessControlList dAcl = currentInodeDirectory.getDefaultACL();
-      short mode = options.isMetadataLoad() ? Mode.createFullAccess().toShort()
-          : newFile.getMode();
+      short mode = context.isMetadataLoad() ? Mode.createFullAccess().toShort() : newFile.getMode();
       if (!dAcl.isEmpty()) {
         AccessControlList acl = dAcl.generateChildFileACL(mode);
         newFile.setInternalAcl(acl);
       }
 
-      if (fileOptions.isCacheable()) {
+      if (fileContext.isCacheable()) {
         newFile.setCacheable(true);
       }
       newInode = newFile;
     } else {
-      throw new IllegalStateException(String.format("Unrecognized create options: %s", options));
+      throw new IllegalStateException(String.format("Unrecognized create options: %s", context));
     }
     newInode.setPinned(currentInodeDirectory.isPinned());
 
