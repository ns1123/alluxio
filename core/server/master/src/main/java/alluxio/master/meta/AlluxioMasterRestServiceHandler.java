--- conflicted
+++ resolved
@@ -22,24 +22,13 @@
 import alluxio.master.block.BlockMaster;
 import alluxio.master.file.FileSystemMaster;
 import alluxio.master.file.StartupConsistencyCheck;
-<<<<<<< HEAD
-// ALLUXIO CS ADD
-import alluxio.master.license.License;
-import alluxio.master.license.LicenseCheck;
-import alluxio.master.license.LicenseMaster;
-// ALLUXIO CS END
-=======
 import alluxio.metrics.MasterMetrics;
->>>>>>> 5580f0cf
 import alluxio.metrics.MetricsSystem;
 import alluxio.underfs.UnderFileSystem;
 import alluxio.util.LogUtils;
 import alluxio.web.MasterWebServer;
 import alluxio.wire.AlluxioMasterInfo;
 import alluxio.wire.Capacity;
-// ALLUXIO CS ADD
-import alluxio.wire.LicenseInfo;
-// ALLUXIO CS END
 import alluxio.wire.MountPointInfo;
 
 import com.codahale.metrics.Counter;
@@ -435,16 +424,17 @@
   }
 
   // ALLUXIO CS ADD
-  private LicenseInfo getLicenseInfoInternal() {
+  private alluxio.wire.LicenseInfo getLicenseInfoInternal() {
     if (Boolean.parseBoolean(alluxio.LicenseConstants.LICENSE_CHECK_ENABLED)) {
-      LicenseMaster licenseMaster = mMasterProcess.getMaster(LicenseMaster.class);
-      License license = licenseMaster.getLicense();
-      LicenseCheck licenseCheck = licenseMaster.getLicenseCheck();
-
-      LicenseInfo licenseInfo = new LicenseInfo();
+      alluxio.master.license.LicenseMaster licenseMaster =
+          mMasterProcess.getMaster(alluxio.master.license.LicenseMaster.class);
+      alluxio.master.license.License license = licenseMaster.getLicense();
+      alluxio.master.license.LicenseCheck licenseCheck = licenseMaster.getLicenseCheck();
+
+      alluxio.wire.LicenseInfo licenseInfo = new alluxio.wire.LicenseInfo();
       licenseInfo.setVersion(license.getVersion()).setName(license.getName())
-          .setEmail(license.getEmail()).setKey(license.getKey())
-          .setChecksum(license.getChecksum()).setLastCheckMs(licenseCheck.getLastCheckMs())
+          .setEmail(license.getEmail()).setKey(license.getKey()).setChecksum(license.getChecksum())
+          .setLastCheckMs(licenseCheck.getLastCheckMs())
           .setLastCheckSuccessMs(licenseCheck.getLastCheckSuccessMs());
       return licenseInfo;
     }
