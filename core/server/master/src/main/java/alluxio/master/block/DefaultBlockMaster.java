/*
 * The Alluxio Open Foundation licenses this work under the Apache License, version 2.0
 * (the "License"). You may not use this work except in compliance with the License, which is
 * available at www.apache.org/licenses/LICENSE-2.0
 *
 * This software is distributed on an "AS IS" basis, WITHOUT WARRANTIES OR CONDITIONS OF ANY KIND,
 * either express or implied, as more fully set forth in the License.
 *
 * See the NOTICE file distributed with this work for information regarding copyright ownership.
 */

package alluxio.master.block;

import alluxio.Configuration;
import alluxio.Constants;
import alluxio.MasterStorageTierAssoc;
import alluxio.PropertyKey;
import alluxio.StorageTierAssoc;
import alluxio.client.block.options.GetWorkerReportOptions;
import alluxio.client.block.options.GetWorkerReportOptions.WorkerRange;
import alluxio.clock.SystemClock;
import alluxio.collections.ConcurrentHashSet;
import alluxio.collections.IndexDefinition;
import alluxio.collections.IndexedSet;
import alluxio.exception.BlockInfoException;
import alluxio.exception.ExceptionMessage;
import alluxio.exception.NoWorkerException;
import alluxio.exception.status.InvalidArgumentException;
import alluxio.exception.status.UnavailableException;
import alluxio.heartbeat.HeartbeatContext;
import alluxio.heartbeat.HeartbeatExecutor;
import alluxio.heartbeat.HeartbeatThread;
import alluxio.master.AbstractMaster;
import alluxio.master.MasterContext;
import alluxio.master.block.meta.MasterBlockInfo;
import alluxio.master.block.meta.MasterBlockLocation;
import alluxio.master.block.meta.MasterWorkerInfo;
import alluxio.master.journal.JournalContext;
import alluxio.metrics.MetricsSystem;
import alluxio.proto.journal.Block.BlockContainerIdGeneratorEntry;
import alluxio.proto.journal.Block.BlockInfoEntry;
import alluxio.proto.journal.Block.DeleteBlockEntry;
import alluxio.proto.journal.Journal.JournalEntry;
import alluxio.thrift.BlockMasterClientService;
import alluxio.thrift.BlockMasterWorkerService;
import alluxio.thrift.Command;
import alluxio.thrift.CommandType;
import alluxio.util.CommonUtils;
import alluxio.util.IdUtils;
import alluxio.util.executor.ExecutorServiceFactories;
import alluxio.util.executor.ExecutorServiceFactory;
import alluxio.util.network.NetworkAddressUtils;
import alluxio.wire.BlockInfo;
import alluxio.wire.BlockLocation;
import alluxio.wire.WorkerInfo;
import alluxio.wire.WorkerNetAddress;

import com.codahale.metrics.Gauge;
import com.google.common.collect.ImmutableSet;
import com.google.common.collect.Iterators;
import edu.umd.cs.findbugs.annotations.SuppressFBWarnings;
import org.apache.thrift.TProcessor;
import org.slf4j.Logger;
import org.slf4j.LoggerFactory;

import java.io.IOException;
import java.net.UnknownHostException;
import java.time.Clock;
import java.util.ArrayList;
import java.util.Collection;
import java.util.Collections;
import java.util.Comparator;
import java.util.HashMap;
import java.util.HashSet;
import java.util.Iterator;
import java.util.List;
import java.util.Map;
import java.util.NoSuchElementException;
import java.util.Set;
import java.util.concurrent.ConcurrentHashMap;
import java.util.concurrent.Future;
import java.util.function.Function;
import java.util.stream.Collectors;

import javax.annotation.concurrent.GuardedBy;
import javax.annotation.concurrent.NotThreadSafe;

/**
 * This block master manages the metadata for all the blocks and block workers in Alluxio.
 */
@NotThreadSafe // TODO(jiri): make thread-safe (c.f. ALLUXIO-1664)
public final class DefaultBlockMaster extends AbstractMaster implements BlockMaster {
  private static final Logger LOG = LoggerFactory.getLogger(DefaultBlockMaster.class);

  /**
   * The number of container ids to 'reserve' before having to journal container id state. This
   * allows the master to return container ids within the reservation, without having to write to
   * the journal.
   */
  private static final long CONTAINER_ID_RESERVATION_SIZE = 1000;

  // Worker metadata management.
  private static final IndexDefinition<MasterWorkerInfo> ID_INDEX =
      new IndexDefinition<MasterWorkerInfo>(true) {
        @Override
        public Object getFieldValue(MasterWorkerInfo o) {
          return o.getId();
        }
      };

  private static final IndexDefinition<MasterWorkerInfo> ADDRESS_INDEX =
      new IndexDefinition<MasterWorkerInfo>(true) {
        @Override
        public Object getFieldValue(MasterWorkerInfo o) {
          return o.getWorkerAddress();
        }
      };

  /**
   * Concurrency and locking in the BlockMaster
   *
   * The block master uses concurrent data structures to allow non-conflicting concurrent access.
   * This means each piece of metadata should be locked individually. There are two types of
   * metadata in the {@link DefaultBlockMaster}; {@link MasterBlockInfo} and
   * {@link MasterWorkerInfo}.
   * Individual objects must be locked before modifying the object, or reading a modifiable field
   * of an object. This will protect the internal integrity of the metadata object.
   *
   * Lock ordering must be preserved in order to prevent deadlock. If both a worker and block
   * metadata must be locked at the same time, the worker metadata ({@link MasterWorkerInfo})
   * must be locked before the block metadata ({@link MasterBlockInfo}).
   *
   * It should not be the case that multiple worker metadata must be locked at the same time, or
   * multiple block metadata must be locked at the same time. Operations involving different
   * workers or different blocks should be able to be performed independently.
   */

  // Block metadata management.
  /** Blocks on all workers, including active and lost blocks. This state must be journaled. */
  private final ConcurrentHashMap<Long, MasterBlockInfo> mBlocks =
      new ConcurrentHashMap<>(8192, 0.90f, 64);
  /** Keeps track of blocks which are no longer in Alluxio storage. */
  private final ConcurrentHashSet<Long> mLostBlocks = new ConcurrentHashSet<>(64, 0.90f, 64);

  /** This state must be journaled. */
  @GuardedBy("itself")
  private final BlockContainerIdGenerator mBlockContainerIdGenerator =
      new BlockContainerIdGenerator();

  /**
   * Mapping between all possible storage level aliases and their ordinal position. This mapping
   * forms a total ordering on all storage level aliases in the system, and must be consistent
   * across masters.
   */
  private StorageTierAssoc mGlobalStorageTierAssoc;

  /** Keeps track of workers which are in communication with the master. */
  private final IndexedSet<MasterWorkerInfo> mWorkers =
      new IndexedSet<>(ID_INDEX, ADDRESS_INDEX);
  /** Keeps track of workers which are no longer in communication with the master. */
  private final IndexedSet<MasterWorkerInfo> mLostWorkers =
      new IndexedSet<>(ID_INDEX, ADDRESS_INDEX);

  /**
   * The service that detects lost worker nodes, and tries to restart the failed workers.
   * We store it here so that it can be accessed from tests.
   */
  @SuppressFBWarnings("URF_UNREAD_FIELD")
  private Future<?> mLostWorkerDetectionService;

  /** The value of the 'next container id' last journaled. */
  @GuardedBy("mBlockContainerIdGenerator")
  private long mJournaledNextContainerId = 0;

  // ALLUXIO CS ADD
  private volatile long mMaxWorkers = 0;

  /**
   * Whether the capability feature used to authorize the Alluxio data path is enabled.
   */
  private final boolean mCapabilityEnabled =
      Configuration.getBoolean(PropertyKey.SECURITY_AUTHORIZATION_CAPABILITY_ENABLED);

  private final long mCapabilityLifetimeMs =
      Configuration.getLong(PropertyKey.SECURITY_AUTHORIZATION_CAPABILITY_LIFETIME_MS);

  private final long mCapabilityKeyLifetimeMs =
      Configuration.getLong(PropertyKey.SECURITY_AUTHORIZATION_CAPABILITY_KEY_LIFETIME_MS);

  private alluxio.master.security.capability.CapabilityKeyManager mCapabilityKeyManager = null;
  // ALLUXIO CS END
  /**
   * Creates a new instance of {@link DefaultBlockMaster}.
   *
   * @param masterContext the context for Alluxio master
   */
  DefaultBlockMaster(MasterContext masterContext) {
    this(masterContext, new SystemClock(), ExecutorServiceFactories
        .fixedThreadPoolExecutorServiceFactory(Constants.BLOCK_MASTER_NAME, 2));
  }

  /**
   * Creates a new instance of {@link DefaultBlockMaster}.
   *
   * @param masterContext the context for Alluxio master
   * @param clock the clock to use for determining the time
   * @param executorServiceFactory a factory for creating the executor service to use for running
   *        maintenance threads
   */
  DefaultBlockMaster(MasterContext masterContext, Clock clock,
      ExecutorServiceFactory executorServiceFactory) {
    super(masterContext, clock, executorServiceFactory);
    Metrics.registerGauges(this);
  }

  @Override
  public Map<String, TProcessor> getServices() {
    Map<String, TProcessor> services = new HashMap<>();
    services.put(Constants.BLOCK_MASTER_CLIENT_SERVICE_NAME,
        new BlockMasterClientService.Processor<>(new BlockMasterClientServiceHandler(this)));
    services.put(Constants.BLOCK_MASTER_WORKER_SERVICE_NAME,
        new BlockMasterWorkerService.Processor<>(new BlockMasterWorkerServiceHandler(this)));
    return services;
  }

  @Override
  public String getName() {
    return Constants.BLOCK_MASTER_NAME;
  }

  @Override
  public void processJournalEntry(JournalEntry entry) throws IOException {
    // TODO(gene): A better way to process entries besides a huge switch?
    if (entry.hasBlockContainerIdGenerator()) {
      mJournaledNextContainerId = (entry.getBlockContainerIdGenerator()).getNextContainerId();
      mBlockContainerIdGenerator.setNextContainerId((mJournaledNextContainerId));
    } else if (entry.hasDeleteBlock()) {
      mBlocks.remove(entry.getDeleteBlock().getBlockId());
    } else if (entry.hasBlockInfo()) {
      BlockInfoEntry blockInfoEntry = entry.getBlockInfo();
      if (mBlocks.containsKey(blockInfoEntry.getBlockId())) {
        // Update the existing block info.
        MasterBlockInfo blockInfo = mBlocks.get(blockInfoEntry.getBlockId());
        blockInfo.updateLength(blockInfoEntry.getLength());
      } else {
        mBlocks.put(blockInfoEntry.getBlockId(), new MasterBlockInfo(blockInfoEntry.getBlockId(),
            blockInfoEntry.getLength()));
      }
    } else {
      throw new IOException(ExceptionMessage.UNEXPECTED_JOURNAL_ENTRY.getMessage(entry));
    }
  }

  @Override
  public void resetState() {
    mBlocks.clear();
    mJournaledNextContainerId = 0;
    mBlockContainerIdGenerator.setNextContainerId(0);
  }

  @Override
  public Iterator<JournalEntry> getJournalEntryIterator() {
    final Iterator<MasterBlockInfo> it = mBlocks.values().iterator();
    Iterator<JournalEntry> blockIterator = new Iterator<JournalEntry>() {
      @Override
      public boolean hasNext() {
        return it.hasNext();
      }

      @Override
      public JournalEntry next() {
        if (!hasNext()) {
          throw new NoSuchElementException();
        }
        MasterBlockInfo info = it.next();
        BlockInfoEntry blockInfoEntry =
            BlockInfoEntry.newBuilder().setBlockId(info.getBlockId())
                .setLength(info.getLength()).build();
        return JournalEntry.newBuilder().setBlockInfo(blockInfoEntry).build();
      }

      @Override
      public void remove() {
        throw new UnsupportedOperationException("BlockMaster#Iterator#remove is not supported.");
      }
    };

    return Iterators
        .concat(CommonUtils.singleElementIterator(getContainerIdJournalEntry()), blockIterator);
  }

  @Override
  public void start(Boolean isLeader) throws IOException {
    super.start(isLeader);
    mGlobalStorageTierAssoc = new MasterStorageTierAssoc();
    if (isLeader) {
      mLostWorkerDetectionService = getExecutorService().submit(new HeartbeatThread(
          HeartbeatContext.MASTER_LOST_WORKER_DETECTION, new LostWorkerDetectionHeartbeatExecutor(),
          (int) Configuration.getMs(PropertyKey.MASTER_HEARTBEAT_INTERVAL_MS)));
    }
    // ALLUXIO CS ADD
    if (mCapabilityEnabled) {
      mCapabilityKeyManager =
          new alluxio.master.security.capability.CapabilityKeyManager(
              mCapabilityKeyLifetimeMs, this);
    }
    // ALLUXIO CS END
  }

  @Override
  public int getWorkerCount() {
    return mWorkers.size();
  }

  @Override
  public int getLostWorkerCount() {
    return mLostWorkers.size();
<<<<<<< HEAD
  }

  @Override
  public List<WorkerInfo> getWorkerInfoList() throws UnavailableException {
    if (mSafeModeManager.isInSafeMode()) {
      throw new UnavailableException(ExceptionMessage.MASTER_IN_SAFEMODE.getMessage());
    }
    List<WorkerInfo> workerInfoList = new ArrayList<>(mWorkers.size());
    for (MasterWorkerInfo worker : mWorkers) {
      synchronized (worker) {
        workerInfoList.add(worker.generateClientWorkerInfo());
      }
    }
    return workerInfoList;
=======
>>>>>>> bf4d3061
  }

  @Override
  public long getCapacityBytes() {
    long ret = 0;
    for (MasterWorkerInfo worker : mWorkers) {
      synchronized (worker) {
        ret += worker.getCapacityBytes();
      }
    }
    return ret;
  }

  @Override
  public StorageTierAssoc getGlobalStorageTierAssoc() {
    return mGlobalStorageTierAssoc;
  }

  @Override
  public long getUsedBytes() {
    long ret = 0;
    for (MasterWorkerInfo worker : mWorkers) {
      synchronized (worker) {
        ret += worker.getUsedBytes();
      }
    }
    return ret;
  }

  @Override
  public List<WorkerInfo> getWorkerInfoList() throws UnavailableException {
    if (mSafeModeManager.isInSafeMode()) {
      throw new UnavailableException(ExceptionMessage.MASTER_IN_SAFEMODE.getMessage());
    }
    List<WorkerInfo> workerInfoList = new ArrayList<>(mWorkers.size());
    for (MasterWorkerInfo worker : mWorkers) {
      synchronized (worker) {
        workerInfoList.add(worker.generateWorkerInfo(null, true));
      }
    }
    return workerInfoList;
  }

  @Override
  public List<WorkerInfo> getLostWorkersInfoList() throws UnavailableException {
    if (mSafeModeManager.isInSafeMode()) {
      throw new UnavailableException(ExceptionMessage.MASTER_IN_SAFEMODE.getMessage());
    }
    List<WorkerInfo> workerInfoList = new ArrayList<>(mLostWorkers.size());
    for (MasterWorkerInfo worker : mLostWorkers) {
      synchronized (worker) {
        workerInfoList.add(worker.generateWorkerInfo(null, false));
      }
    }
    Collections.sort(workerInfoList, new WorkerInfo.LastContactSecComparator());
    return workerInfoList;
  }

  @Override
  public List<WorkerInfo> getWorkerReport(GetWorkerReportOptions options)
      throws UnavailableException, InvalidArgumentException {
    if (mSafeModeManager.isInSafeMode()) {
      throw new UnavailableException(ExceptionMessage.MASTER_IN_SAFEMODE.getMessage());
    }

    Set<MasterWorkerInfo> selectedLiveWorkers = new HashSet<>();
    Set<MasterWorkerInfo> selectedLostWorkers = new HashSet<>();
    WorkerRange workerRange = options.getWorkerRange();
    switch (workerRange) {
      case ALL:
        selectedLiveWorkers.addAll(mWorkers);
        selectedLostWorkers.addAll(mLostWorkers);
        break;
      case LIVE:
        selectedLiveWorkers.addAll(mWorkers);
        break;
      case LOST:
        selectedLostWorkers.addAll(mLostWorkers);
        break;
      case SPECIFIED:
        Set<String> addresses = options.getAddresses();
        Set<String> workerNames = new HashSet<>();

        selectedLiveWorkers = selectInfoByAddress(addresses, mWorkers, workerNames);
        selectedLostWorkers = selectInfoByAddress(addresses, mLostWorkers, workerNames);

        if (!addresses.isEmpty()) {
          String info = String.format("Unrecognized worker names: %s%n"
                  + "Supported worker names: %s%n",
              addresses.toString(), workerNames.toString());
          throw new InvalidArgumentException(info);
        }
        break;
      default:
        throw new InvalidArgumentException("Unrecognized worker range: " + workerRange);
    }

    List<WorkerInfo> workerInfoList = new ArrayList<>();
    for (MasterWorkerInfo worker : selectedLiveWorkers) {
      synchronized (worker) {
        workerInfoList.add(worker.generateWorkerInfo(options.getFieldRange(), true));
      }
    }
    for (MasterWorkerInfo worker : selectedLostWorkers) {
      synchronized (worker) {
        workerInfoList.add(worker.generateWorkerInfo(options.getFieldRange(), false));
      }
    }
    return workerInfoList;
  }

  @Override
  public void removeBlocks(List<Long> blockIds, boolean delete) throws UnavailableException {
    try (JournalContext journalContext = createJournalContext()) {
      for (long blockId : blockIds) {
        MasterBlockInfo block = mBlocks.get(blockId);
        if (block == null) {
          continue;
        }
        HashSet<Long> workerIds = new HashSet<>();

        synchronized (block) {
          // Technically, 'block' should be confirmed to still be in the data structure. A
          // concurrent removeBlock call can remove it. However, we are intentionally ignoring this
          // race, since deleting the same block again is a noop.
          workerIds.addAll(block.getWorkers());
          // Two cases here:
          // 1) For delete: delete the block metadata.
          // 2) For free: keep the block metadata. mLostBlocks will be changed in
          // processWorkerRemovedBlocks
          if (delete) {
            // Make sure blockId is removed from mLostBlocks when the block metadata is deleted.
            // Otherwise blockId in mLostBlock can be dangling index if the metadata is gone.
            mLostBlocks.remove(blockId);
            if (mBlocks.remove(blockId) != null) {
              JournalEntry entry = JournalEntry.newBuilder()
                  .setDeleteBlock(DeleteBlockEntry.newBuilder().setBlockId(blockId)).build();
              journalContext.append(entry);
            }
          }
        }

        // Outside of locking the block. This does not have to be synchronized with the block
        // metadata, since it is essentially an asynchronous signal to the worker to remove the
        // block.
        for (long workerId : workerIds) {
          MasterWorkerInfo worker = mWorkers.getFirstByField(ID_INDEX, workerId);
          if (worker != null) {
            synchronized (worker) {
              worker.updateToRemovedBlock(true, blockId);
            }
          }
        }
      }
    }
  }

  @Override
  public void validateBlocks(Function<Long, Boolean> validator, boolean repair)
      throws UnavailableException {
    List<Long> invalidBlocks = new ArrayList<>();
    for (long blockId : mBlocks.keySet()) {
      if (!validator.apply(blockId)) {
        invalidBlocks.add(blockId);
      }
    }
    if (repair && !invalidBlocks.isEmpty()) {
      LOG.warn("Deleting {} invalid blocks.", invalidBlocks.size());
      removeBlocks(invalidBlocks, true);
    }
  }

  /**
   * @return a new block container id
   */
  @Override
  public long getNewContainerId() throws UnavailableException {
    synchronized (mBlockContainerIdGenerator) {
      long containerId = mBlockContainerIdGenerator.getNewContainerId();
      if (containerId < mJournaledNextContainerId) {
        // This container id is within the reserved container ids, so it is safe to return the id
        // without having to write anything to the journal.
        return containerId;
      }
      // This container id is not safe with respect to the last journaled container id.
      // Therefore, journal the new state of the container id. This implies that when a master
      // crashes, the container ids within the reservation which have not been used yet will
      // never be used. This is a tradeoff between fully utilizing the container id space, vs.
      // improving master scalability.
      // TODO(gpang): investigate if dynamic reservation sizes could be effective

      // Set the next id to journal with a reservation of container ids, to avoid having to write
      // to the journal for ids within the reservation.
      mJournaledNextContainerId = containerId + CONTAINER_ID_RESERVATION_SIZE;
      try (JournalContext journalContext = createJournalContext()) {
        // This must be flushed while holding the lock on mBlockContainerIdGenerator, in order to
        // prevent subsequent calls to return ids that have not been journaled and flushed.
        journalContext.append(getContainerIdJournalEntry());
      }
      return containerId;
    }
  }

  /**
   * @return a {@link JournalEntry} representing the state of the container id generator
   */
  private JournalEntry getContainerIdJournalEntry() {
    BlockContainerIdGeneratorEntry blockContainerIdGenerator =
        BlockContainerIdGeneratorEntry.newBuilder().setNextContainerId(mJournaledNextContainerId)
            .build();
    return JournalEntry.newBuilder().setBlockContainerIdGenerator(blockContainerIdGenerator)
        .build();
  }

  // TODO(binfan): check the logic is correct or not when commitBlock is a retry
  @Override
  public void commitBlock(long workerId, long usedBytesOnTier, String tierAlias, long blockId,
      long length) throws NoWorkerException, UnavailableException {
    LOG.debug("Commit block from workerId: {}, usedBytesOnTier: {}, blockId: {}, length: {}",
        workerId, usedBytesOnTier, blockId, length);

    MasterWorkerInfo worker = mWorkers.getFirstByField(ID_INDEX, workerId);
    // TODO(peis): Check lost workers as well.
    if (worker == null) {
      throw new NoWorkerException(ExceptionMessage.NO_WORKER_FOUND.getMessage(workerId));
    }

    // Lock the worker metadata first.
    try (JournalContext journalContext = createJournalContext()) {
      synchronized (worker) {
        // Loop until block metadata is successfully locked.
        while (true) {
          boolean newBlock = false;
          MasterBlockInfo block = mBlocks.get(blockId);
          if (block == null) {
            // The block metadata doesn't exist yet.
            block = new MasterBlockInfo(blockId, length);
            newBlock = true;
          }

          // Lock the block metadata.
          synchronized (block) {
            boolean writeJournal = false;
            if (newBlock) {
              if (mBlocks.putIfAbsent(blockId, block) != null) {
                // Another thread already inserted the metadata for this block, so start loop over.
                continue;
              }
              // Successfully added the new block metadata. Append a journal entry for the new
              // metadata.
              writeJournal = true;
            } else if (block.getLength() != length && block.getLength() == Constants.UNKNOWN_SIZE) {
              // The block size was previously unknown. Update the block size with the committed
              // size, and append a journal entry.
              block.updateLength(length);
              writeJournal = true;
            }
            if (writeJournal) {
              BlockInfoEntry blockInfo =
                  BlockInfoEntry.newBuilder().setBlockId(blockId).setLength(length).build();
              journalContext.append(JournalEntry.newBuilder().setBlockInfo(blockInfo).build());
            }
            // At this point, both the worker and the block metadata are locked.

            // Update the block metadata with the new worker location.
            block.addWorker(workerId, tierAlias);
            // This worker has this block, so it is no longer lost.
            mLostBlocks.remove(blockId);

            // Update the worker information for this new block.
            // TODO(binfan): when retry commitBlock on master is expected, make sure metrics are not
            // double counted.
            worker.addBlock(blockId);
            worker.updateUsedBytes(tierAlias, usedBytesOnTier);
            worker.updateLastUpdatedTimeMs();
          }
          break;
        }
      }
    }
  }

  @Override
  public void commitBlockInUFS(long blockId, long length) throws UnavailableException {
    LOG.debug("Commit block in ufs. blockId: {}, length: {}", blockId, length);
    if (mBlocks.get(blockId) != null) {
      // Block metadata already exists, so do not need to create a new one.
      return;
    }

    // The block has not been committed previously, so add the metadata to commit the block.
    MasterBlockInfo block = new MasterBlockInfo(blockId, length);
    try (JournalContext journalContext = createJournalContext()) {
      synchronized (block) {
        if (mBlocks.putIfAbsent(blockId, block) == null) {
          // Successfully added the new block metadata. Append a journal entry for the new metadata.
          BlockInfoEntry blockInfo =
              BlockInfoEntry.newBuilder().setBlockId(blockId).setLength(length).build();
          journalContext.append(JournalEntry.newBuilder().setBlockInfo(blockInfo).build());
        }
      }
    }
  }

  @Override
  public BlockInfo getBlockInfo(long blockId) throws BlockInfoException, UnavailableException {
    MasterBlockInfo block = mBlocks.get(blockId);
    if (block == null) {
      throw new BlockInfoException(ExceptionMessage.BLOCK_META_NOT_FOUND, blockId);
    }
    synchronized (block) {
      return generateBlockInfo(block);
    }
  }

  @Override
  public List<BlockInfo> getBlockInfoList(List<Long> blockIds) throws UnavailableException {
    List<BlockInfo> ret = new ArrayList<>(blockIds.size());
    for (long blockId : blockIds) {
      MasterBlockInfo block = mBlocks.get(blockId);
      if (block == null) {
        continue;
      }
      synchronized (block) {
        ret.add(generateBlockInfo(block));
      }
    }
    return ret;
  }

  @Override
  public Map<String, Long> getTotalBytesOnTiers() {
    Map<String, Long> ret = new HashMap<>();
    for (MasterWorkerInfo worker : mWorkers) {
      synchronized (worker) {
        for (Map.Entry<String, Long> entry : worker.getTotalBytesOnTiers().entrySet()) {
          Long total = ret.get(entry.getKey());
          ret.put(entry.getKey(), (total == null ? 0L : total) + entry.getValue());
        }
      }
    }
    return ret;
  }

  @Override
  public Map<String, Long> getUsedBytesOnTiers() {
    Map<String, Long> ret = new HashMap<>();
    for (MasterWorkerInfo worker : mWorkers) {
      synchronized (worker) {
        for (Map.Entry<String, Long> entry : worker.getUsedBytesOnTiers().entrySet()) {
          Long used = ret.get(entry.getKey());
          ret.put(entry.getKey(), (used == null ? 0L : used) + entry.getValue());
        }
      }
    }
    return ret;
  }

  @Override
  public long getWorkerId(WorkerNetAddress workerNetAddress) {
    // TODO(gpang): Clone WorkerNetAddress in case thrift re-uses the object. Does thrift re-use it?
    MasterWorkerInfo existingWorker = mWorkers.getFirstByField(ADDRESS_INDEX, workerNetAddress);
    if (existingWorker != null) {
      // This worker address is already mapped to a worker id.
      long oldWorkerId = existingWorker.getId();
      LOG.warn("The worker {} already exists as id {}.", workerNetAddress, oldWorkerId);
      return oldWorkerId;
    }

    MasterWorkerInfo lostWorker = mLostWorkers.getFirstByField(ADDRESS_INDEX, workerNetAddress);
    if (lostWorker != null) {
      // this is one of the lost workers
      synchronized (lostWorker) {
        final long lostWorkerId = lostWorker.getId();
        LOG.warn("A lost worker {} has requested its old id {}.", workerNetAddress, lostWorkerId);

        // Update the timestamp of the worker before it is considered an active worker.
        lostWorker.updateLastUpdatedTimeMs();
        mWorkers.add(lostWorker);
        mLostWorkers.remove(lostWorker);
        return lostWorkerId;
      }
    }

    // Generate a new worker id.
    long workerId = IdUtils.getRandomNonNegativeLong();
    // ALLUXIO CS REPLACE
    // while (!mWorkers.add(new MasterWorkerInfo(workerId, workerNetAddress))) {
    //   workerId = IdUtils.getRandomNonNegativeLong();
    // }
    // ALLUXIO CS WITH
    // Make sure that the number of workers does not exceed the allowed maximum.
    synchronized (mWorkers) {
      if (!Boolean.parseBoolean(alluxio.LicenseConstants.LICENSE_CHECK_ENABLED)
          || mWorkers.size() < mMaxWorkers) {
        while (!mWorkers.add(new MasterWorkerInfo(workerId, workerNetAddress))) {
          workerId = IdUtils.getRandomNonNegativeLong();
        }
      } else {
        throw new RuntimeException("Maximum number of workers has been reached.");
      }
    }
    // ALLUXIO CS END

    LOG.info("getWorkerId(): WorkerNetAddress: {} id: {}", workerNetAddress, workerId);
    return workerId;
  }

  @Override
  public void workerRegister(long workerId, List<String> storageTiers,
      Map<String, Long> totalBytesOnTiers, Map<String, Long> usedBytesOnTiers,
      Map<String, List<Long>> currentBlocksOnTiers) throws NoWorkerException {
    MasterWorkerInfo worker = mWorkers.getFirstByField(ID_INDEX, workerId);
    if (worker == null) {
      throw new NoWorkerException(ExceptionMessage.NO_WORKER_FOUND.getMessage(workerId));
    }

    // Gather all blocks on this worker.
    HashSet<Long> blocks = new HashSet<>();
    for (List<Long> blockIds : currentBlocksOnTiers.values()) {
      blocks.addAll(blockIds);
    }

    synchronized (worker) {
      worker.updateLastUpdatedTimeMs();
      // Detect any lost blocks on this worker.
      Set<Long> removedBlocks = worker.register(mGlobalStorageTierAssoc, storageTiers,
          totalBytesOnTiers, usedBytesOnTiers, blocks);
      processWorkerRemovedBlocks(worker, removedBlocks);
      processWorkerAddedBlocks(worker, currentBlocksOnTiers);
      processWorkerOrphanedBlocks(worker);
    }
    // ALLUXIO CS ADD

    if (mCapabilityEnabled) {
      mCapabilityKeyManager.scheduleNewKeyDistribution(worker.generateClientWorkerInfo());
    }
    // ALLUXIO CS END

    LOG.info("registerWorker(): {}", worker);
  }

  @Override
  public Command workerHeartbeat(long workerId, Map<String, Long> usedBytesOnTiers,
      List<Long> removedBlockIds, Map<String, List<Long>> addedBlocksOnTiers) {
    MasterWorkerInfo worker = mWorkers.getFirstByField(ID_INDEX, workerId);
    if (worker == null) {
      LOG.warn("Could not find worker id: {} for heartbeat.", workerId);
      return new Command(CommandType.Register, new ArrayList<Long>());
    }

    synchronized (worker) {
      // Technically, 'worker' should be confirmed to still be in the data structure. Lost worker
      // detection can remove it. However, we are intentionally ignoring this race, since the worker
      // will just re-register regardless.
      processWorkerRemovedBlocks(worker, removedBlockIds);
      processWorkerAddedBlocks(worker, addedBlocksOnTiers);

      worker.updateUsedBytes(usedBytesOnTiers);
      worker.updateLastUpdatedTimeMs();

      List<Long> toRemoveBlocks = worker.getToRemoveBlocks();
      if (toRemoveBlocks.isEmpty()) {
        return new Command(CommandType.Nothing, new ArrayList<Long>());
      }
      return new Command(CommandType.Free, toRemoveBlocks);
    }
  }

  /**
   * Updates the worker and block metadata for blocks removed from a worker.
   *
   * @param workerInfo The worker metadata object
   * @param removedBlockIds A list of block ids removed from the worker
   */
  @GuardedBy("workerInfo")
  private void processWorkerRemovedBlocks(MasterWorkerInfo workerInfo,
      Collection<Long> removedBlockIds) {
    for (long removedBlockId : removedBlockIds) {
      MasterBlockInfo block = mBlocks.get(removedBlockId);
      // TODO(calvin): Investigate if this branching logic can be simplified.
      if (block == null) {
        // LOG.warn("Worker {} informs the removed block {}, but block metadata does not exist"
        //    + " on Master!", workerInfo.getId(), removedBlockId);
        // TODO(pfxuan): [ALLUXIO-1804] should find a better way to handle the removed blocks.
        // Ideally, the delete/free I/O flow should never reach this point. Because Master may
        // update the block metadata only after receiving the acknowledgement from Workers.
        workerInfo.removeBlock(removedBlockId);
        // Continue to remove the remaining blocks.
        continue;
      }
      synchronized (block) {
        LOG.info("Block {} is removed on worker {}.", removedBlockId, workerInfo.getId());
        workerInfo.removeBlock(block.getBlockId());
        block.removeWorker(workerInfo.getId());
        if (block.getNumLocations() == 0) {
          mLostBlocks.add(removedBlockId);
        }
      }
    }
  }

  /**
   * Updates the worker and block metadata for blocks added to a worker.
   *
   * @param workerInfo The worker metadata object
   * @param addedBlockIds A mapping from storage tier alias to a list of block ids added
   */
  @GuardedBy("workerInfo")
  private void processWorkerAddedBlocks(MasterWorkerInfo workerInfo,
      Map<String, List<Long>> addedBlockIds) {
    for (Map.Entry<String, List<Long>> entry : addedBlockIds.entrySet()) {
      for (long blockId : entry.getValue()) {
        MasterBlockInfo block = mBlocks.get(blockId);
        if (block != null) {
          synchronized (block) {
            workerInfo.addBlock(blockId);
            block.addWorker(workerInfo.getId(), entry.getKey());
            mLostBlocks.remove(blockId);
          }
        } else {
          LOG.warn("Invalid block: {} from worker {}.", blockId,
              workerInfo.getWorkerAddress().getHost());
        }
      }
    }
  }

  @GuardedBy("workerInfo")
  private void processWorkerOrphanedBlocks(MasterWorkerInfo workerInfo) {
    for (long block : workerInfo.getBlocks()) {
      if (!mBlocks.containsKey(block)) {
        LOG.info("Requesting delete for orphaned block: {} from worker {}.", block,
            workerInfo.getWorkerAddress().getHost());
        workerInfo.updateToRemovedBlock(true, block);
      }
    }
  }

  @Override
  public Set<Long> getLostBlocks() {
    return ImmutableSet.copyOf(mLostBlocks);
  }

  /**
   * Creates a {@link BlockInfo} form a given {@link MasterBlockInfo}, by populating worker
   * locations.
   *
   * @param masterBlockInfo the {@link MasterBlockInfo}
   * @return a {@link BlockInfo} from a {@link MasterBlockInfo}. Populates worker locations
   */
  @GuardedBy("masterBlockInfo")
  private BlockInfo generateBlockInfo(MasterBlockInfo masterBlockInfo) throws UnavailableException {
    if (mSafeModeManager.isInSafeMode()) {
      throw new UnavailableException(ExceptionMessage.MASTER_IN_SAFEMODE.getMessage());
    }
    // "Join" to get all the addresses of the workers.
    List<BlockLocation> locations = new ArrayList<>();
    List<MasterBlockLocation> blockLocations = masterBlockInfo.getBlockLocations();
    // Sort the block locations by their alias ordinal in the master storage tier mapping
    Collections.sort(blockLocations, new Comparator<MasterBlockLocation>() {
      @Override
      public int compare(MasterBlockLocation o1, MasterBlockLocation o2) {
        return mGlobalStorageTierAssoc.getOrdinal(o1.getTierAlias())
            - mGlobalStorageTierAssoc.getOrdinal(o2.getTierAlias());
      }
    });
    for (MasterBlockLocation masterBlockLocation : blockLocations) {
      MasterWorkerInfo workerInfo =
          mWorkers.getFirstByField(ID_INDEX, masterBlockLocation.getWorkerId());
      if (workerInfo != null) {
        // worker metadata is intentionally not locked here because:
        // - it would be an incorrect order (correct order is lock worker first, then block)
        // - only uses getters of final variables
        locations.add(new BlockLocation().setWorkerId(masterBlockLocation.getWorkerId())
            .setWorkerAddress(workerInfo.getWorkerAddress())
            .setTierAlias(masterBlockLocation.getTierAlias()));
      }
    }
    return new BlockInfo().setBlockId(masterBlockInfo.getBlockId())
        .setLength(masterBlockInfo.getLength()).setLocations(locations);
  }

  @Override
  public void reportLostBlocks(List<Long> blockIds) {
    mLostBlocks.addAll(blockIds);
  }

  // ALLUXIO CS ADD
  @Override
  public void setMaxWorkers(int maxWorkers) {
    mMaxWorkers = maxWorkers;
  }

  @Override
  public boolean getCapabilityEnabled() {
    return mCapabilityEnabled;
  }

  @Override
  public long getCapabilityLifeTimeMs() {
    return mCapabilityLifetimeMs;
  }

  @Override
  public alluxio.master.security.capability.CapabilityKeyManager getCapabilityKeyManager() {
    return mCapabilityKeyManager;
  }

  // ALLUXIO CS END
  /**
   * Lost worker periodic check.
   */
  private final class LostWorkerDetectionHeartbeatExecutor implements HeartbeatExecutor {

    /**
     * Constructs a new {@link LostWorkerDetectionHeartbeatExecutor}.
     */
    public LostWorkerDetectionHeartbeatExecutor() {}

    @Override
    public void heartbeat() {
      int masterWorkerTimeoutMs = (int) Configuration.getMs(PropertyKey.MASTER_WORKER_TIMEOUT_MS);
      for (MasterWorkerInfo worker : mWorkers) {
        synchronized (worker) {
          final long lastUpdate = mClock.millis() - worker.getLastUpdatedTimeMs();
          if (lastUpdate > masterWorkerTimeoutMs) {
            LOG.error("The worker {}({}) timed out after {}ms without a heartbeat!", worker.getId(),
                worker.getWorkerAddress(), lastUpdate);
            mLostWorkers.add(worker);
            mWorkers.remove(worker);
            processWorkerRemovedBlocks(worker, worker.getBlocks());
          }
        }
      }
    }

    @Override
    public void close() {
      // Nothing to clean up
    }
  }

  /**
   * Selects the MasterWorkerInfo from workerInfoSet whose host or related IP address
   * exists in addresses.
   *
   * @param addresses the address set that user passed in
   * @param workerInfoSet the MasterWorkerInfo set to select info from
   * @param workerNames the supported worker names
   */
  private Set<MasterWorkerInfo> selectInfoByAddress(Set<String> addresses,
      Set<MasterWorkerInfo> workerInfoSet, Set<String> workerNames) {
    return workerInfoSet.stream().filter(info -> {
      String host = info.getWorkerAddress().getHost();
      workerNames.add(host);

      String ip = null;
      try {
        ip = NetworkAddressUtils.resolveIpAddress(host);
        workerNames.add(ip);
      } catch (UnknownHostException e) {
        // The host may already be an IP address
      }

      if (addresses.contains(host)) {
        addresses.remove(host);
        return true;
      }

      if (ip != null) {
        if (addresses.contains(ip)) {
          addresses.remove(ip);
          return true;
        }
      }
      return false;
    }).collect(Collectors.toSet());
  }

  /**
   * Class that contains metrics related to BlockMaster.
   */
  public static final class Metrics {
    public static final String CAPACITY_TOTAL = "CapacityTotal";
    public static final String CAPACITY_USED = "CapacityUsed";
    public static final String CAPACITY_FREE = "CapacityFree";
    public static final String WORKERS = "Workers";

    private static void registerGauges(final BlockMaster master) {
      MetricsSystem.registerGaugeIfAbsent(MetricsSystem.getMasterMetricName(CAPACITY_TOTAL),
          new Gauge<Long>() {
            @Override
            public Long getValue() {
              return master.getCapacityBytes();
            }
          });

      MetricsSystem.registerGaugeIfAbsent(MetricsSystem.getMasterMetricName(CAPACITY_USED),
          new Gauge<Long>() {
            @Override
            public Long getValue() {
              return master.getUsedBytes();
            }
          });

      MetricsSystem.registerGaugeIfAbsent(MetricsSystem.getMasterMetricName(CAPACITY_FREE),
          new Gauge<Long>() {
            @Override
            public Long getValue() {
              return master.getCapacityBytes() - master.getUsedBytes();
            }
          });

      MetricsSystem.registerGaugeIfAbsent(MetricsSystem.getMasterMetricName(WORKERS),
          new Gauge<Integer>() {
            @Override
            public Integer getValue() {
              return master.getWorkerCount();
            }
          });
    }

    private Metrics() {} // prevent instantiation
  }
}<|MERGE_RESOLUTION|>--- conflicted
+++ resolved
@@ -315,23 +315,6 @@
   @Override
   public int getLostWorkerCount() {
     return mLostWorkers.size();
-<<<<<<< HEAD
-  }
-
-  @Override
-  public List<WorkerInfo> getWorkerInfoList() throws UnavailableException {
-    if (mSafeModeManager.isInSafeMode()) {
-      throw new UnavailableException(ExceptionMessage.MASTER_IN_SAFEMODE.getMessage());
-    }
-    List<WorkerInfo> workerInfoList = new ArrayList<>(mWorkers.size());
-    for (MasterWorkerInfo worker : mWorkers) {
-      synchronized (worker) {
-        workerInfoList.add(worker.generateClientWorkerInfo());
-      }
-    }
-    return workerInfoList;
-=======
->>>>>>> bf4d3061
   }
 
   @Override
