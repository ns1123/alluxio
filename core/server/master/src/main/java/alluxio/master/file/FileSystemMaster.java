/*
 * The Alluxio Open Foundation licenses this work under the Apache License, version 2.0
 * (the "License"). You may not use this work except in compliance with the License, which is
 * available at www.apache.org/licenses/LICENSE-2.0
 *
 * This software is distributed on an "AS IS" basis, WITHOUT WARRANTIES OR CONDITIONS OF ANY KIND,
 * either express or implied, as more fully set forth in the License.
 *
 * See the NOTICE file distributed with this work for information regarding copyright ownership.
 */

package alluxio.master.file;

import alluxio.AlluxioURI;
import alluxio.exception.AccessControlException;
import alluxio.exception.AlluxioException;
import alluxio.exception.BlockInfoException;
import alluxio.exception.DirectoryNotEmptyException;
import alluxio.exception.FileAlreadyCompletedException;
import alluxio.exception.FileAlreadyExistsException;
import alluxio.exception.FileDoesNotExistException;
import alluxio.exception.InvalidFileSizeException;
import alluxio.exception.InvalidPathException;
import alluxio.exception.UnexpectedAlluxioException;
import alluxio.master.Master;
import alluxio.master.file.meta.FileSystemMasterView;
import alluxio.master.file.meta.PersistenceState;
import alluxio.master.file.meta.options.MountInfo;
import alluxio.master.file.options.CheckConsistencyOptions;
import alluxio.master.file.options.CompleteFileOptions;
import alluxio.master.file.options.CreateDirectoryOptions;
import alluxio.master.file.options.CreateFileOptions;
import alluxio.master.file.options.DeleteOptions;
import alluxio.master.file.options.FreeOptions;
import alluxio.master.file.options.ListStatusOptions;
import alluxio.master.file.options.LoadMetadataOptions;
import alluxio.master.file.options.MountOptions;
import alluxio.master.file.options.RenameOptions;
import alluxio.master.file.options.SetAttributeOptions;
import alluxio.thrift.FileSystemCommand;
import alluxio.wire.FileBlockInfo;
import alluxio.wire.FileInfo;
import alluxio.wire.TtlAction;
import alluxio.wire.WorkerInfo;

import java.io.IOException;
import java.util.List;
import java.util.Map;
import java.util.Set;

/**
 * The interface of file system master.
 */
<<<<<<< HEAD
@NotThreadSafe // TODO(jiri): make thread-safe (c.f. ALLUXIO-1664)
public final class FileSystemMaster extends AbstractMaster {
  private static final Logger LOG = LoggerFactory.getLogger(FileSystemMaster.class);
  // ALLUXIO CS REPLACE
  // private static final Set<Class<?>> DEPS = ImmutableSet.<Class<?>>of(BlockMaster.class);
  // ALLUXIO CS WITH
  private static final Set<Class<?>> DEPS =
      ImmutableSet.<Class<?>>of(BlockMaster.class, alluxio.master.privilege.PrivilegeMaster.class);
  // ALLUXIO CS END

  /**
   * Locking in the FileSystemMaster
   *
   * Individual paths are locked in the inode tree. In order to read or write any inode, the path
   * must be locked. A path is locked via one of the lock methods in {@link InodeTree}, such as
   * {@link InodeTree#lockInodePath(AlluxioURI, InodeTree.LockMode)} or
   * {@link InodeTree#lockFullInodePath(AlluxioURI, InodeTree.LockMode)}. These lock methods return
   * an {@link LockedInodePath}, which represents a locked path of inodes. These locked paths
   * ({@link LockedInodePath}) must be unlocked. In order to ensure a locked
   * {@link LockedInodePath} is always unlocked, the following paradigm is recommended:
   *
   * <p><blockquote><pre>
   *    try (LockedInodePath inodePath = mInodeTree.lockInodePath(path, InodeTree.LockMode.READ)) {
   *      ...
   *    }
   * </pre></blockquote>
   *
   * When locking a path in the inode tree, it is possible that other concurrent operations have
   * modified the inode tree while a thread is waiting to acquire a lock on the inode. Lock
   * acquisitions throw {@link InvalidPathException} to indicate that the inode structure is no
   * longer consistent with what the caller original expected, for example if the inode
   * previously obtained at /pathA has been renamed to /pathB during the wait for the inode lock.
   * Methods which specifically act on a path will propagate this exception to the caller, while
   * methods which iterate over child nodes can safely ignore the exception and treat the inode
   * as no longer a child.
   *
   * Journaling in the FileSystemMaster
   *
   * Any changes to file system metadata that need to survive system restarts and / or failures
   * should be journaled. The intent to journal and the actual writing of the journal is decoupled
   * so that operations are not holding metadata locks waiting on the journal IO. In particular,
   * file system operations are expected to create a {@link JournalContext} resource, use it
   * throughout the lifetime of an operation to collect journal events through
   * {@link #appendJournalEntry(JournalEntry, JournalContext)}, and then close the resource, which
   * will persist the journal events. In order to ensure the journal events are always persisted,
   * the following paradigm is recommended:
   *
   * <p><blockquote><pre>
   *    try (JournalContext journalContext = createJournalContext()) {
   *      ...
   *    }
   * </pre></blockquote>
   *
   * NOTE: Because resources are released in the opposite order they are acquired, the
   * {@link JournalContext} resources should be always created before any {@link LockedInodePath}
   * resources to avoid holding an inode path lock while waiting for journal IO.
   *
   * Method Conventions in the FileSystemMaster
   *
   * All of the flow of the FileSystemMaster follow a convention. There are essentially 4 main
   * types of methods:
   *   (A) public api methods
   *   (B) private (or package private) methods that journal
   *   (C) private (or package private) internal methods
   *   (D) private FromEntry methods used to replay entries from the journal
   *
   * (A) public api methods:
   * These methods are public and are accessed by the RPC and REST APIs. These methods lock all
   * the required paths, and also perform all permission checking.
   * (A) cannot call (A)
   * (A) can call (B)
   * (A) can call (C)
   * (A) cannot call (D)
   *
   * (B) private (or package private) methods that journal:
   * These methods perform the work from the public apis, and also asynchronously write to the
   * journal (for write operations). The names of these methods are suffixed with "AndJournal".
   * (B) cannot call (A)
   * (B) can call (B)
   * (B) can call (C)
   * (B) cannot call (D)
   *
   * (C) private (or package private) internal methods:
   * These methods perform the rest of the work, and do not do any journaling. The names of these
   * methods are suffixed by "Internal".
   * (C) cannot call (A)
   * (C) cannot call (B)
   * (C) can call (C)
   * (C) cannot call (D)
   *
   * (D) private FromEntry methods used to replay entries from the journal:
   * These methods are used to replay entries from reading the journal. This is done on start, as
   * well as for standby masters.
   * (D) cannot call (A)
   * (D) cannot call (B)
   * (D) can call (C)
   * (D) cannot call (D)
   */

  /** Handle to the block master. */
  private final BlockMaster mBlockMaster;

  /** This manages the file system inode structure. This must be journaled. */
  private final InodeTree mInodeTree;

  /** This manages the file system mount points. */
  private final MountTable mMountTable;

  /** This maintains inodes with ttl set, for the for the ttl checker service to use. */
  private final TtlBucketList mTtlBuckets = new TtlBucketList();

  /** This generates unique directory ids. This must be journaled. */
  private final InodeDirectoryIdGenerator mDirectoryIdGenerator;

  /** This checks user permissions on different operations. */
  private final PermissionChecker mPermissionChecker;

  /** List of paths to always keep in memory. */
  private final PrefixList mWhitelist;

  // ALLUXIO CS REPLACE
  // /** The handler for async persistence. */
  // private final AsyncPersistHandler mAsyncPersistHandler;
  // ALLUXIO CS WITH
  /** Map from file IDs to persist requests. */
  private final Set<Long> mPersistRequests;

  /** Map from file IDs to persist jobs. */
  private final Map<Long, PersistJob> mPersistJobs;

  /** This checks user privileges on privileged operations. */
  private final alluxio.master.privilege.PrivilegeChecker mPrivilegeChecker;
  // ALLUXIO CS END

  /**
   * The service that checks for inode files with ttl set. We store it here so that it can be
   * accessed from tests.
   */
  @SuppressFBWarnings("URF_UNREAD_FIELD")
  private Future<?> mTtlCheckerService;

  /**
   * The service that detects lost files. We store it here so that it can be accessed from tests.
   */
  @SuppressFBWarnings("URF_UNREAD_FIELD")
  private Future<?> mLostFilesDetectionService;

  // ALLUXIO CS ADD
  /**
   * Services used for asynchronous persistence.
   */
  @SuppressFBWarnings("URF_UNREAD_FIELD")
  private Future<?> mPersistenceSchedulerService;
  @SuppressFBWarnings("URF_UNREAD_FIELD")
  private Future<?> mPersistenceCheckerService;

  /**
   * The service that checks replication level for blocks. We store it here so that it can be
   * accessed from tests.
   */
  @SuppressFBWarnings("URF_UNREAD_FIELD")
  private Future<?> mReplicationCheckService;

  // ALLUXIO CS END
  private Future<List<AlluxioURI>> mStartupConsistencyCheck;

  /**
   * Creates a new instance of {@link FileSystemMaster}.
   *
   * @param registry the master registry
   * @param journalFactory the factory for the journal to use for tracking master operations
   */
  public FileSystemMaster(MasterRegistry registry, JournalFactory journalFactory) {
    // ALLUXIO CS REPLACE
    // this(registry, journalFactory, ExecutorServiceFactories
    //     .fixedThreadPoolExecutorServiceFactory(Constants.FILE_SYSTEM_MASTER_NAME, 3));
    // ALLUXIO CS WITH
    this(registry, journalFactory, ExecutorServiceFactories
        .fixedThreadPoolExecutorServiceFactory(Constants.FILE_SYSTEM_MASTER_NAME, 7));
    // ALLUXIO CS END
  }

  /**
   * Creates a new instance of {@link FileSystemMaster}.
   *
   * @param registry the master registry
   * @param journalFactory the factory for the journal to use for tracking master operations
   * @param executorServiceFactory a factory for creating the executor service to use for running
   *        maintenance threads
   */
  public FileSystemMaster(MasterRegistry registry, JournalFactory journalFactory,
      ExecutorServiceFactory executorServiceFactory) {
    super(journalFactory.create(Constants.FILE_SYSTEM_MASTER_NAME), new SystemClock(),
        executorServiceFactory);

    mBlockMaster = registry.get(BlockMaster.class);
    mDirectoryIdGenerator = new InodeDirectoryIdGenerator(mBlockMaster);
    mMountTable = new MountTable();
    mInodeTree = new InodeTree(mBlockMaster, mDirectoryIdGenerator, mMountTable);

    // TODO(gene): Handle default config value for whitelist.
    mWhitelist = new PrefixList(Configuration.getList(PropertyKey.MASTER_WHITELIST, ","));

    // ALLUXIO CS REPLACE
    // mAsyncPersistHandler = AsyncPersistHandler.Factory.create(new FileSystemMasterView(this));
    // ALLUXIO CS WITH
    mPersistRequests = new alluxio.collections.ConcurrentHashSet<>();
    mPersistJobs = new java.util.concurrent.ConcurrentHashMap<>();
    mPrivilegeChecker = new alluxio.master.privilege.PrivilegeChecker(
        registry.get(alluxio.master.privilege.PrivilegeMaster.class));
    // ALLUXIO CS END
    mPermissionChecker = new PermissionChecker(mInodeTree);

    registry.add(FileSystemMaster.class, this);
    Metrics.registerGauges(this);
  }

  @Override
  public Map<String, TProcessor> getServices() {
    Map<String, TProcessor> services = new HashMap<>();
    services.put(Constants.FILE_SYSTEM_MASTER_CLIENT_SERVICE_NAME,
        // ALLUXIO CS REPLACE
        // new FileSystemMasterClientService.Processor<>(
        //     new FileSystemMasterClientServiceHandler(this)));
        // ALLUXIO CS WITH
        new FileSystemMasterClientService.Processor<>(
            new FileSystemMasterClientServiceHandler(this, mPrivilegeChecker)));
        // ALLUXIO CS END
    services.put(Constants.FILE_SYSTEM_MASTER_WORKER_SERVICE_NAME,
        new FileSystemMasterWorkerService.Processor<>(
            new FileSystemMasterWorkerServiceHandler(this)));
    return services;
  }

  @Override
  public String getName() {
    return Constants.FILE_SYSTEM_MASTER_NAME;
  }

  @Override
  public Set<Class<?>> getDependencies() {
    return DEPS;
  }

  @Override
  public void processJournalEntry(JournalEntry entry) throws IOException {
    if (entry.hasInodeFile()) {
      mInodeTree.addInodeFileFromJournal(entry.getInodeFile());
      // Add the file to TTL buckets, the insert automatically rejects files w/ Constants.NO_TTL
      InodeFileEntry inodeFileEntry = entry.getInodeFile();
      if (inodeFileEntry.hasTtl()) {
        mTtlBuckets.insert(InodeFile.fromJournalEntry(inodeFileEntry));
      }
    } else if (entry.hasInodeDirectory()) {
      try {
        // Add the directory to TTL buckets, the insert automatically rejects directory
        // w/ Constants.NO_TTL
        InodeDirectoryEntry inodeDirectoryEntry = entry.getInodeDirectory();
        if (inodeDirectoryEntry.hasTtl()) {
          mTtlBuckets.insert(InodeDirectory.fromJournalEntry(inodeDirectoryEntry));
        }
        mInodeTree.addInodeDirectoryFromJournal(entry.getInodeDirectory());
      } catch (AccessControlException e) {
        throw new RuntimeException(e);
      }
    } else if (entry.hasInodeLastModificationTime()) {
      InodeLastModificationTimeEntry modTimeEntry = entry.getInodeLastModificationTime();
      try (LockedInodePath inodePath = mInodeTree
          .lockFullInodePath(modTimeEntry.getId(), InodeTree.LockMode.WRITE)) {
        inodePath.getInode()
            .setLastModificationTimeMs(modTimeEntry.getLastModificationTimeMs(), true);
      } catch (FileDoesNotExistException e) {
        throw new RuntimeException(e);
      }
    } else if (entry.hasPersistDirectory()) {
      PersistDirectoryEntry typedEntry = entry.getPersistDirectory();
      try (LockedInodePath inodePath = mInodeTree
          .lockFullInodePath(typedEntry.getId(), InodeTree.LockMode.WRITE)) {
        inodePath.getInode().setPersistenceState(PersistenceState.PERSISTED);
      } catch (FileDoesNotExistException e) {
        throw new RuntimeException(e);
      }
    } else if (entry.hasCompleteFile()) {
      try {
        completeFileFromEntry(entry.getCompleteFile());
      } catch (InvalidPathException | InvalidFileSizeException | FileAlreadyCompletedException e) {
        throw new RuntimeException(e);
      }
    } else if (entry.hasSetAttribute()) {
      try {
        setAttributeFromEntry(entry.getSetAttribute());
      } catch (AccessControlException | FileDoesNotExistException | InvalidPathException e) {
        throw new RuntimeException(e);
      }
    } else if (entry.hasDeleteFile()) {
      deleteFromEntry(entry.getDeleteFile());
    } else if (entry.hasRename()) {
      renameFromEntry(entry.getRename());
    } else if (entry.hasInodeDirectoryIdGenerator()) {
      mDirectoryIdGenerator.initFromJournalEntry(entry.getInodeDirectoryIdGenerator());
    } else if (entry.hasReinitializeFile()) {
      resetBlockFileFromEntry(entry.getReinitializeFile());
    } else if (entry.hasAddMountPoint()) {
      try {
        mountFromEntry(entry.getAddMountPoint());
      } catch (FileAlreadyExistsException | InvalidPathException e) {
        throw new RuntimeException(e);
      }
    } else if (entry.hasDeleteMountPoint()) {
      try {
        unmountFromEntry(entry.getDeleteMountPoint());
      } catch (InvalidPathException e) {
        throw new RuntimeException(e);
      }
    } else if (entry.hasAsyncPersistRequest()) {
      try {
        long fileId = (entry.getAsyncPersistRequest()).getFileId();
        try (LockedInodePath inodePath = mInodeTree
            .lockFullInodePath(fileId, InodeTree.LockMode.WRITE)) {
          scheduleAsyncPersistenceInternal(inodePath);
        }
        // ALLUXIO CS REMOVE
        // // NOTE: persistence is asynchronous so there is no guarantee the path will still exist
        // mAsyncPersistHandler.scheduleAsyncPersistence(getPath(fileId));
        // ALLUXIO CS END
      } catch (AlluxioException e) {
        // It's possible that rescheduling the async persist calls fails, because the blocks may no
        // longer be in the memory
        LOG.error(e.getMessage());
      }
    } else {
      throw new IOException(ExceptionMessage.UNEXPECTED_JOURNAL_ENTRY.getMessage(entry));
    }
  }

  @Override
  public void streamToJournalCheckpoint(JournalOutputStream outputStream) throws IOException {
    mInodeTree.streamToJournalCheckpoint(outputStream);
    outputStream.write(mDirectoryIdGenerator.toJournalEntry());
    // The mount table should be written to the checkpoint after the inodes are written, so that
    // when replaying the checkpoint, the inodes exist before mount entries. Replaying a mount
    // entry traverses the inode tree.
    mMountTable.streamToJournalCheckpoint(outputStream);
  }

  @Override
  public void start(boolean isLeader) throws IOException {
    if (isLeader) {
      // Only initialize root when isLeader because when initializing root, BlockMaster needs to
      // write journal entry, if it is not leader, BlockMaster won't have a writable journal.
      // If it is standby, it should be able to load the inode tree from leader's checkpoint.
      mInodeTree.initializeRoot(SecurityUtils.getOwnerFromLoginModule(),
          SecurityUtils.getGroupFromLoginModule(), Mode.createFullAccess().applyDirectoryUMask());
      String defaultUFS = Configuration.get(PropertyKey.UNDERFS_ADDRESS);
      try {
        mMountTable.add(new AlluxioURI(MountTable.ROOT), new AlluxioURI(defaultUFS),
            MountOptions.defaults().setShared(
                UnderFileSystemUtils.isObjectStorage(defaultUFS) && Configuration
                    .getBoolean(PropertyKey.UNDERFS_OBJECT_STORE_MOUNT_SHARED_PUBLICLY)));
      } catch (FileAlreadyExistsException | InvalidPathException e) {
        throw new IOException("Failed to mount the default UFS " + defaultUFS);
      }
    }
    // Call super.start after mInodeTree is initialized because mInodeTree is needed to write
    // a journal entry during super.start. Call super.start before calling
    // getExecutorService() because the super.start initializes the executor service.
    super.start(isLeader);
    if (isLeader) {
      mTtlCheckerService = getExecutorService().submit(
          new HeartbeatThread(HeartbeatContext.MASTER_TTL_CHECK, new MasterInodeTtlCheckExecutor(),
              Configuration.getInt(PropertyKey.MASTER_TTL_CHECKER_INTERVAL_MS)));
      mLostFilesDetectionService = getExecutorService().submit(
          new HeartbeatThread(HeartbeatContext.MASTER_LOST_FILES_DETECTION,
              new LostFilesDetectionHeartbeatExecutor(),
              Configuration.getInt(PropertyKey.MASTER_HEARTBEAT_INTERVAL_MS)));
      // ALLUXIO CS ADD
      mReplicationCheckService = getExecutorService().submit(new HeartbeatThread(
          HeartbeatContext.MASTER_REPLICATION_CHECK,
          new alluxio.master.file.replication.ReplicationChecker(mInodeTree, mBlockMaster),
          Configuration.getInt(PropertyKey.MASTER_REPLICATION_CHECK_INTERVAL_MS)));
      mPersistenceSchedulerService = getExecutorService().submit(
          new HeartbeatThread(HeartbeatContext.MASTER_PERSISTENCE_SCHEDULER,
              new PersistenceScheduler(),
              Configuration.getInt(PropertyKey.MASTER_PERSISTENCE_SCHEDULER_INTERVAL_MS)));
      mPersistenceCheckerService = getExecutorService().submit(
          new HeartbeatThread(HeartbeatContext.MASTER_PERSISTENCE_CHECKER,
              new PersistenceChecker(),
              Configuration.getInt(PropertyKey.MASTER_PERSISTENCE_CHECKER_INTERVAL_MS)));
      // ALLUXIO CS END
      if (Configuration.getBoolean(PropertyKey.MASTER_STARTUP_CONSISTENCY_CHECK_ENABLED)) {
        mStartupConsistencyCheck = getExecutorService().submit(new Callable<List<AlluxioURI>>() {
          @Override
          public List<AlluxioURI> call() throws Exception {
            return startupCheckConsistency(ExecutorServiceFactories
                .fixedThreadPoolExecutorServiceFactory("startup-consistency-check", 32).create());
          }
        });
      }
    }
  }

  /**
   * Checks the consistency of the root in a multi-threaded and incremental fashion. This method
   * will only READ lock the directories and files actively being checked and release them after the
   * check on the file / directory is complete.
   *
   * @return a list of paths in Alluxio which are not consistent with the under storage
   * @throws InterruptedException if the thread is interrupted during execution
   * @throws IOException if an error occurs interacting with the under storage
   */
  private List<AlluxioURI> startupCheckConsistency(final ExecutorService service)
      throws InterruptedException, IOException {
    /** A marker {@link StartupConsistencyChecker}s add to the queue to signal completion */
    final long completionMarker = -1;
    /** A shared queue of directories which have yet to be checked */
    final BlockingQueue<Long> dirsToCheck = new LinkedBlockingQueue<>();

    /**
     * A {@link Callable} which checks the consistency of a directory.
     */
    final class StartupConsistencyChecker implements Callable<List<AlluxioURI>> {
      /** The path to check, guaranteed to be a directory in Alluxio. */
      private final Long mFileId;

      /**
       * Creates a new callable which checks the consistency of a directory.
       * @param fileId the path to check
       */
      private StartupConsistencyChecker(Long fileId) {
        mFileId = fileId;
      }

      /**
       * Checks the consistency of the directory and all immediate children which are files. All
       * immediate children which are directories are added to the shared queue of directories to
       * check. The parent directory is READ locked during the entire call while the children are
       * READ locked only during the consistency check of the children files.
       *
       * @return a list of inconsistent uris
       * @throws IOException if an error occurs interacting with the under storage
       */
      @Override
      public List<AlluxioURI> call() throws IOException {
        List<AlluxioURI> inconsistentUris = new ArrayList<>();
        try (LockedInodePath dir = mInodeTree.lockFullInodePath(mFileId, InodeTree.LockMode.READ)) {
          Inode parentInode = dir.getInode();
          AlluxioURI parentUri = dir.getUri();
          if (!checkConsistencyInternal(parentInode, parentUri)) {
            inconsistentUris.add(parentUri);
          }
          for (Inode childInode : ((InodeDirectory) parentInode).getChildren()) {
            try {
              childInode.lockReadAndCheckParent(parentInode);
            } catch (InvalidPathException e) {
              // This should be safe, continue.
              LOG.debug("Error during startup check consistency, ignoring and continuing.", e);
              continue;
            }
            try {
              AlluxioURI childUri = parentUri.join(childInode.getName());
              if (childInode.isDirectory()) {
                dirsToCheck.add(childInode.getId());
              } else {
                if (!checkConsistencyInternal(childInode, childUri)) {
                  inconsistentUris.add(childUri);
                }
              }
            } finally {
              childInode.unlockRead();
            }
          }
        } catch (FileDoesNotExistException e) {
          // This should be safe, continue.
          LOG.debug("A file scheduled for consistency check was deleted before the check.");
        } catch (InvalidPathException e) {
          // This should not happen.
          LOG.error("An invalid path was discovered during the consistency check, skipping.", e);
        }
        dirsToCheck.add(completionMarker);
        return inconsistentUris;
      }
    }

    // Add the root to the directories to check.
    dirsToCheck.add(mInodeTree.getRoot().getId());
    List<Future<List<AlluxioURI>>> results = new ArrayList<>();
    // Tracks how many checkers have been started.
    long started = 0;
    // Tracks how many checkers have completed.
    long completed = 0;
    do {
      Long fileId = dirsToCheck.take();
      if (fileId == completionMarker) { // A thread signaled completion.
        completed++;
      } else { // A new directory needs to be checked.
        StartupConsistencyChecker checker = new StartupConsistencyChecker(fileId);
        results.add(service.submit(checker));
        started++;
      }
    } while (started != completed);

    // Return the total set of inconsistent paths discovered.
    List<AlluxioURI> inconsistentUris = new ArrayList<>();
    for (Future<List<AlluxioURI>> result : results) {
      try {
        inconsistentUris.addAll(result.get());
      } catch (Exception e) {
        // This shouldn't happen, all futures should be complete.
        Throwables.propagate(e);
      }
    }
    service.shutdown();
    return inconsistentUris;
  }

  /**
   * Class to represent the status and result of the startup consistency check.
   */
  public static final class StartupConsistencyCheck {
    /**
     * Status of the check.
     */
    public enum Status {
      COMPLETE,
      DISABLED,
      FAILED,
      RUNNING
    }

    /**
     * @param inconsistentUris the uris which are inconsistent with the underlying storage
     * @return a result set to the complete status
     */
    public static StartupConsistencyCheck complete(List<AlluxioURI> inconsistentUris) {
      return new StartupConsistencyCheck(Status.COMPLETE, inconsistentUris);
    }

    /**
     * @return a result set to the disabled status
     */
    public static StartupConsistencyCheck disabled() {
      return new StartupConsistencyCheck(Status.DISABLED, null);
    }

    /**
     * @return a result set to the failed status
     */
    public static StartupConsistencyCheck failed() {
      return new StartupConsistencyCheck(Status.FAILED, null);
    }

    /**
     * @return a result set to the running status
     */
    public static StartupConsistencyCheck running() {
      return new StartupConsistencyCheck(Status.RUNNING, null);
    }

    private Status mStatus;
    private List<AlluxioURI> mInconsistentUris;

    /**
     * Create a new startup consistency check result.
     *
     * @param status the state of the check
     * @param inconsistentUris the uris which are inconsistent with the underlying storage
     */
    private StartupConsistencyCheck(Status status, List<AlluxioURI> inconsistentUris) {
      mStatus = status;
      mInconsistentUris = inconsistentUris;
    }

    /**
     * @return the status of the check
     */
    public Status getStatus() {
      return mStatus;
    }

    /**
     * @return the uris which are inconsistent with the underlying storage
     */
    public List<AlluxioURI> getInconsistentUris() {
      return mInconsistentUris;
    }
  }

=======
public interface FileSystemMaster extends Master {
>>>>>>> 31e664b5
  /**
   * @return the status of the startup consistency check and inconsistent paths if it is complete
   */
  StartupConsistencyCheck getStartupConsistencyCheck();

  /**
   * Returns the file id for a given path. If the given path does not exist in Alluxio, the method
   * attempts to load it from UFS.
   * <p>
   * This operation requires users to have READ permission of the path.
   *
   * @param path the path to get the file id for
   * @return the file id for a given path, or -1 if there is no file at that path
   * @throws AccessControlException if permission checking fails
   */
  long getFileId(AlluxioURI path) throws AccessControlException;

  /**
   * Returns the {@link FileInfo} for a given file id. This method is not user-facing but supposed
   * to be called by other internal servers (e.g., block workers, lineage master, web UI).
   *
   * @param fileId the file id to get the {@link FileInfo} for
   * @return the {@link FileInfo} for the given file
   * @throws FileDoesNotExistException if the file does not exist
   * @throws AccessControlException if permission denied
   */
  // TODO(binfan): Add permission checking for internal APIs
  FileInfo getFileInfo(long fileId)
      throws FileDoesNotExistException, AccessControlException;

  /**
   * Returns the {@link FileInfo} for a given path.
   * <p>
   * This operation requires users to have READ permission on the path.
   *
   * @param path the path to get the {@link FileInfo} for
   * @return the {@link FileInfo} for the given file id
   * @throws FileDoesNotExistException if the file does not exist
   * @throws InvalidPathException if the file path is not valid
   * @throws AccessControlException if permission checking fails
   */
  // TODO(peis): Add an option not to load metadata.
  FileInfo getFileInfo(AlluxioURI path)
      throws FileDoesNotExistException, InvalidPathException, AccessControlException;

  /**
   * Returns the persistence state for a file id. This method is used by the lineage master.
   *
   * @param fileId the file id
   * @return the {@link PersistenceState} for the given file id
   * @throws FileDoesNotExistException if the file does not exist
   */
  // TODO(binfan): Add permission checking for internal APIs
  PersistenceState getPersistenceState(long fileId) throws FileDoesNotExistException;

  /**
   * Returns a list of {@link FileInfo} for a given path. If the given path is a file, the list only
   * contains a single object. If it is a directory, the resulting list contains all direct children
   * of the directory.
   * <p>
   * This operation requires users to have READ permission on the path, and also
   * EXECUTE permission on the path if it is a directory.
   *
   * @param path the path to get the {@link FileInfo} list for
   * @param listStatusOptions the {@link alluxio.master.file.options.ListStatusOptions}
   * @return the list of {@link FileInfo}s
   * @throws AccessControlException if permission checking fails
   * @throws FileDoesNotExistException if the file does not exist
   * @throws InvalidPathException if the path is invalid
   */
  List<FileInfo> listStatus(AlluxioURI path, ListStatusOptions listStatusOptions)
      throws AccessControlException, FileDoesNotExistException, InvalidPathException;

  /**
   * @return a read-only view of the file system master
   */
  FileSystemMasterView getFileSystemMasterView();

  /**
   * Checks the consistency of the files and directories in the subtree under the path.
   *
   * @param path the root of the subtree to check
   * @param options the options to use for the checkConsistency method
   * @return a list of paths in Alluxio which are not consistent with the under storage
   * @throws AccessControlException if the permission checking fails
   * @throws FileDoesNotExistException if the path does not exist
   * @throws InvalidPathException if the path is invalid
   * @throws IOException if an error occurs interacting with the under storage
   */
  List<AlluxioURI> checkConsistency(AlluxioURI path, CheckConsistencyOptions options)
      throws AccessControlException, FileDoesNotExistException, InvalidPathException, IOException;

  /**
   * Completes a file. After a file is completed, it cannot be written to.
   * <p>
   * This operation requires users to have WRITE permission on the path.
   *
   * @param path the file path to complete
   * @param options the method options
   * @throws BlockInfoException if a block information exception is encountered
   * @throws FileDoesNotExistException if the file does not exist
   * @throws InvalidPathException if an invalid path is encountered
   * @throws InvalidFileSizeException if an invalid file size is encountered
   * @throws FileAlreadyCompletedException if the file is already completed
   * @throws AccessControlException if permission checking fails
   */
  void completeFile(AlluxioURI path, CompleteFileOptions options)
      throws BlockInfoException, FileDoesNotExistException, InvalidPathException,
      InvalidFileSizeException, FileAlreadyCompletedException, AccessControlException;

  /**
   * Creates a file (not a directory) for a given path.
   * <p>
   * This operation requires WRITE permission on the parent of this path.
   *
   * @param path the file to create
   * @param options method options
   * @return the id of the created file
   * @throws InvalidPathException if an invalid path is encountered
   * @throws FileAlreadyExistsException if the file already exists
   * @throws BlockInfoException if an invalid block information is encountered
   * @throws IOException if the creation fails
   * @throws AccessControlException if permission checking fails
   * @throws FileDoesNotExistException if the parent of the path does not exist and the recursive
   * option is false
   */
  long createFile(AlluxioURI path, CreateFileOptions options)
      throws AccessControlException, InvalidPathException, FileAlreadyExistsException,
      BlockInfoException, IOException, FileDoesNotExistException;

  /**
   * Reinitializes the blocks of an existing open file.
   *
   * @param path the path to the file
   * @param blockSizeBytes the new block size
   * @param ttl the ttl
   * @param ttlAction action to take after Ttl expiry
   * @return the file id
   * @throws InvalidPathException if the path is invalid
   * @throws FileDoesNotExistException if the path does not exist
   */
  // Used by lineage master
  long reinitializeFile(AlluxioURI path, long blockSizeBytes, long ttl, TtlAction ttlAction)
      throws InvalidPathException, FileDoesNotExistException;

  /**
   * Gets a new block id for the next block of a given file to write to.
   * <p>
   * This operation requires users to have WRITE permission on the path as
   * this API is called when creating a new block for a file.
   *
   * @param path the path of the file to get the next block id for
   * @return the next block id for the given file
   * @throws FileDoesNotExistException if the file does not exist
   * @throws InvalidPathException if the given path is not valid
   * @throws AccessControlException if permission checking fails
   */
  long getNewBlockIdForFile(AlluxioURI path)
      throws FileDoesNotExistException, InvalidPathException, AccessControlException;

  /**
   * @return a copy of the current mount table
   */
  Map<String, MountInfo> getMountTable();

  /**
   * @return the number of files and directories
   */
  int getNumberOfPaths();

  /**
   * @return the number of pinned files and directories
   */
  int getNumberOfPinnedFiles();

  /**
   * Deletes a given path.
   * <p>
   * This operation requires user to have WRITE permission on the parent of the path.
   *
   * @param path the path to delete
   * @param options method options
   * @throws DirectoryNotEmptyException if recursive is false and the file is a nonempty directory
   * @throws FileDoesNotExistException if the file does not exist
   * @throws IOException if an I/O error occurs
   * @throws AccessControlException if permission checking fails
   * @throws InvalidPathException if the path is invalid
   */
  void delete(AlluxioURI path, DeleteOptions options) throws IOException,
      FileDoesNotExistException, DirectoryNotEmptyException, InvalidPathException,
<<<<<<< HEAD
      AccessControlException {
    Metrics.DELETE_PATHS_OPS.inc();
    try (JournalContext journalContext = createJournalContext();
         LockedInodePath inodePath = mInodeTree.lockFullInodePath(path, InodeTree.LockMode.WRITE)) {
      mPermissionChecker.checkParentPermission(Mode.Bits.WRITE, inodePath);
      mMountTable.checkUnderWritableMountPoint(path);
      deleteAndJournal(inodePath, options, journalContext);
    }
  }

  /**
   * Deletes a given path.
   * <p>
   * Writes to the journal.
   *
   * @param inodePath the path to delete
   * @param deleteOptions the method options
   * @param journalContext the journal context
   * @throws InvalidPathException if the path is invalid
   * @throws FileDoesNotExistException if the file does not exist
   * @throws IOException if an I/O error occurs
   * @throws DirectoryNotEmptyException if recursive is false and the file is a nonempty directory
   */
  private void deleteAndJournal(LockedInodePath inodePath, DeleteOptions deleteOptions,
      JournalContext journalContext) throws InvalidPathException, FileDoesNotExistException,
      IOException, DirectoryNotEmptyException {
    Inode<?> inode = inodePath.getInode();
    long fileId = inode.getId();
    long opTimeMs = System.currentTimeMillis();
    deleteInternal(inodePath, false, opTimeMs, deleteOptions);
    DeleteFileEntry deleteFile = DeleteFileEntry.newBuilder().setId(fileId)
        .setRecursive(deleteOptions.isRecursive()).setOpTimeMs(opTimeMs).build();
    appendJournalEntry(JournalEntry.newBuilder().setDeleteFile(deleteFile).build(), journalContext);
  }

  /**
   * @param entry the entry to use
   */
  private void deleteFromEntry(DeleteFileEntry entry) {
    Metrics.DELETE_PATHS_OPS.inc();
    try (LockedInodePath inodePath = mInodeTree
        .lockFullInodePath(entry.getId(), InodeTree.LockMode.WRITE)) {
      deleteInternal(inodePath, true, entry.getOpTimeMs(), DeleteOptions.defaults()
          .setRecursive(entry.getRecursive()).setAlluxioOnly(entry.getAlluxioOnly()));
    } catch (Exception e) {
      throw new RuntimeException(e);
    }
  }

  /**
   * Convenience method for avoiding {@link DirectoryNotEmptyException} when calling
   * {@link #deleteInternal(LockedInodePath, boolean, long, DeleteOptions)}.
   *
   * @param inodePath the {@link LockedInodePath} to delete
   * @param replayed whether the operation is a result of replaying the journal
   * @param opTimeMs the time of the operation
   * @throws FileDoesNotExistException if a non-existent file is encountered
   * @throws InvalidPathException if the fileId is for the root directory
   * @throws IOException if an I/O error is encountered
   */
  private void deleteRecursiveInternal(LockedInodePath inodePath, boolean replayed, long opTimeMs,
      DeleteOptions deleteOptions) throws FileDoesNotExistException, IOException,
      InvalidPathException {
    try {
      deleteInternal(inodePath, replayed, opTimeMs, deleteOptions);
    } catch (DirectoryNotEmptyException e) {
      throw new IllegalStateException(
          "deleteInternal should never throw DirectoryNotEmptyException when recursive is true", e);
    }
  }

  /**
   * Implements file deletion.
   *
   * @param inodePath the file {@link LockedInodePath}
   * @param replayed whether the operation is a result of replaying the journal
   * @param opTimeMs the time of the operation
   * @param deleteOptions the method optitions
   * @throws FileDoesNotExistException if a non-existent file is encountered
   * @throws IOException if an I/O error is encountered
   * @throws InvalidPathException if the specified path is the root
   * @throws DirectoryNotEmptyException if recursive is false and the file is a nonempty directory
   */
  private void deleteInternal(LockedInodePath inodePath, boolean replayed, long opTimeMs,
      DeleteOptions deleteOptions) throws FileDoesNotExistException, IOException,
      DirectoryNotEmptyException, InvalidPathException {
    // TODO(jiri): A crash after any UFS object is deleted and before the delete operation is
    // journaled will result in an inconsistency between Alluxio and UFS.
    if (!inodePath.fullPathExists()) {
      return;
    }
    Inode<?> inode = inodePath.getInode();
    if (inode == null) {
      return;
    }
    boolean recursive = deleteOptions.isRecursive();
    boolean alluxioOnly = deleteOptions.isAlluxioOnly();
    if (inode.isDirectory() && !recursive && ((InodeDirectory) inode).getNumberOfChildren() > 0) {
      // inode is nonempty, and we don't want to delete a nonempty directory unless recursive is
      // true
      throw new DirectoryNotEmptyException(ExceptionMessage.DELETE_NONEMPTY_DIRECTORY_NONRECURSIVE,
          inode.getName());
    }
    if (mInodeTree.isRootId(inode.getId())) {
      // The root cannot be deleted.
      throw new InvalidPathException(ExceptionMessage.DELETE_ROOT_DIRECTORY.getMessage());
    }

    List<Inode<?>> delInodes = new ArrayList<>();
    delInodes.add(inode);

    try (InodeLockList lockList = mInodeTree.lockDescendants(inodePath, InodeTree.LockMode.WRITE)) {
      delInodes.addAll(lockList.getInodes());

      TempInodePathForDescendant tempInodePath = new TempInodePathForDescendant(inodePath);
      // We go through each inode, removing it from its parent set and from mDelInodes. If it's a
      // file, we deal with the checkpoints and blocks as well.
      for (int i = delInodes.size() - 1; i >= 0; i--) {
        Inode<?> delInode = delInodes.get(i);
        // the path to delInode for getPath should already be locked.
        AlluxioURI alluxioUriToDel = mInodeTree.getPath(delInode);
        tempInodePath.setDescendant(delInode, alluxioUriToDel);

        // TODO(jiri): What should the Alluxio behavior be when a UFS delete operation fails?
        // Currently, it will result in an inconsistency between Alluxio and UFS.
        if (!replayed && delInode.isPersisted()) {
          try {
            // If this is a mount point, we have deleted all the children and can unmount it
            // TODO(calvin): Add tests (ALLUXIO-1831)
            if (mMountTable.isMountPoint(alluxioUriToDel)) {
              unmountInternal(alluxioUriToDel);
            } else {
              // Delete the file in the under file system.
              MountTable.Resolution resolution = mMountTable.resolve(alluxioUriToDel);
              String ufsUri = resolution.getUri().toString();
              UnderFileSystem ufs = resolution.getUfs();
              boolean failedToDelete = false;
              if (!alluxioOnly) {
                if (delInode.isFile()) {
                  if (!ufs.deleteFile(ufsUri)) {
                    failedToDelete = ufs.isFile(ufsUri);
                    if (!failedToDelete) {
                      LOG.warn("The file to delete does not exist in ufs: {}", ufsUri);
                    }
                  }
                } else {
                  if (!ufs.deleteDirectory(ufsUri, alluxio.underfs.options.DeleteOptions
                      .defaults().setRecursive(true))) {
                    failedToDelete = ufs.isDirectory(ufsUri);
                    if (!failedToDelete) {
                      LOG.warn("The directory to delete does not exist in ufs: {}", ufsUri);
                    }
                  }
                }
                if (failedToDelete) {
                  LOG.error("Failed to delete {} from the under filesystem", ufsUri);
                  throw new IOException(ExceptionMessage.DELETE_FAILED_UFS.getMessage(ufsUri));
                }
              }
            }
          } catch (InvalidPathException e) {
            LOG.warn(e.getMessage());
          }
        }

        if (delInode.isFile()) {
          // Remove corresponding blocks from workers and delete metadata in master.
          mBlockMaster.removeBlocks(((InodeFile) delInode).getBlockIds(), true /* delete */);
          // ALLUXIO CS ADD
          long fileId = delInode.getId();
          // Remove the file from the set of files to persist.
          mPersistRequests.remove(fileId);
          PersistJob job = mPersistJobs.get(fileId);
          if (job != null) {
            try {
              alluxio.client.job.JobThriftClientUtils.cancel(job.getJobId());
            } catch (Exception e) {
              LOG.warn("Unexpected exception encountered when cancelling a persist job (id={}): {}",
                  job.getJobId(), e.getMessage());
              LOG.debug("Exception: ", e);
            }
          }
          // ALLUXIO CS END
        }

        mInodeTree.deleteInode(tempInodePath, opTimeMs);
      }
    }

    Metrics.PATHS_DELETED.inc(delInodes.size());
  }
=======
      AccessControlException;
>>>>>>> 31e664b5

  /**
   * Gets the {@link FileBlockInfo} for all blocks of a file. If path is a directory, an exception
   * is thrown.
   * <p>
   * This operation requires the client user to have READ permission on the the path.
   *
   * @param path the path to get the info for
   * @return a list of {@link FileBlockInfo} for all the blocks of the given path
   * @throws FileDoesNotExistException if the file does not exist or path is a directory
   * @throws InvalidPathException if the path of the given file is invalid
   * @throws AccessControlException if permission checking fails
   */
  List<FileBlockInfo> getFileBlockInfoList(AlluxioURI path)
      throws FileDoesNotExistException, InvalidPathException, AccessControlException;

  /**
   * @return absolute paths of all in memory files
   */
  List<AlluxioURI> getInMemoryFiles();

  /**
   * Creates a directory for a given path.
   * <p>
   * This operation requires the client user to have WRITE permission on the parent of the path.
   *
   * @param path the path of the directory
   * @param options method options
   * @return the id of the created directory
   * @throws InvalidPathException when the path is invalid
   * @throws FileAlreadyExistsException when there is already a file at path
   * @throws IOException if a non-Alluxio related exception occurs
   * @throws AccessControlException if permission checking fails
   * @throws FileDoesNotExistException if the parent of the path does not exist and the recursive
   *         option is false
   */
  long createDirectory(AlluxioURI path, CreateDirectoryOptions options)
      throws InvalidPathException, FileAlreadyExistsException, IOException, AccessControlException,
      FileDoesNotExistException;

  /**
   * Renames a file to a destination.
   * <p>
   * This operation requires users to have WRITE permission on the parent of the src path, and
   * WRITE permission on the parent of the dst path.
   *
   * @param srcPath the source path to rename
   * @param dstPath the destination path to rename the file to
   * @param options method options
   * @throws FileDoesNotExistException if a non-existent file is encountered
   * @throws InvalidPathException if an invalid path is encountered
   * @throws IOException if an I/O error occurs
   * @throws AccessControlException if permission checking fails
   * @throws FileAlreadyExistsException if the file already exists
   */
  void rename(AlluxioURI srcPath, AlluxioURI dstPath, RenameOptions options)
      throws FileAlreadyExistsException, FileDoesNotExistException, InvalidPathException,
      IOException, AccessControlException;

  /**
   * Frees or evicts all of the blocks of the file from alluxio storage. If the given file is a
   * directory, and the 'recursive' flag is enabled, all descendant files will also be freed.
   * <p>
   * This operation requires users to have READ permission on the path.
   *
   * @param path the path to free
   * @param options options to free
   * @throws FileDoesNotExistException if the file does not exist
   * @throws AccessControlException if permission checking fails
   * @throws InvalidPathException if the given path is invalid
   * @throws UnexpectedAlluxioException if the file or directory can not be freed
   */
  // TODO(binfan): throw a better exception rather than UnexpectedAlluxioException. Currently
  // UnexpectedAlluxioException is thrown because we want to keep backwards compatibility with
  // clients of earlier versions prior to 1.5. If a new exception is added, it will be converted
  // into RuntimeException on the client.
  void free(AlluxioURI path, FreeOptions options)
      throws FileDoesNotExistException, InvalidPathException, AccessControlException,
      UnexpectedAlluxioException;

  /**
   * Gets the path of a file with the given id.
   *
   * @param fileId the id of the file to look up
   * @return the path of the file
   * @throws FileDoesNotExistException raise if the file does not exist
   */
  // Currently used by Lineage Master
  // TODO(binfan): Add permission checking for internal APIs
  AlluxioURI getPath(long fileId) throws FileDoesNotExistException;

  /**
   * @return the set of inode ids which are pinned
   */
  Set<Long> getPinIdList();

  /**
   * @return the ufs address for this master
   */
  String getUfsAddress();

  /**
   * @return the white list
   */
  List<String> getWhiteList();

  /**
   * @return all the files lost on the workers
   */
  List<Long> getLostFiles();

  /**
   * Reports a file as lost.
   *
   * @param fileId the id of the file
   * @throws FileDoesNotExistException if the file does not exist
   */
  // Currently used by Lineage Master
  // TODO(binfan): Add permission checking for internal APIs
  void reportLostFile(long fileId) throws FileDoesNotExistException;

  /**
   * Loads metadata for the object identified by the given path from UFS into Alluxio.
   * <p>
   * This operation requires users to have WRITE permission on the path
   * and its parent path if path is a file, or WRITE permission on the
   * parent path if path is a directory.
   *
   * @param path the path for which metadata should be loaded
   * @param options the load metadata options
   * @return the file id of the loaded path
   * @throws BlockInfoException if an invalid block size is encountered
   * @throws FileDoesNotExistException if there is no UFS path
   * @throws InvalidPathException if invalid path is encountered
   * @throws InvalidFileSizeException if invalid file size is encountered
   * @throws FileAlreadyCompletedException if the file is already completed
   * @throws IOException if an I/O error occurs
   * @throws AccessControlException if permission checking fails
   */
  long loadMetadata(AlluxioURI path, LoadMetadataOptions options)
      throws BlockInfoException, FileDoesNotExistException, InvalidPathException,
      InvalidFileSizeException, FileAlreadyCompletedException, IOException, AccessControlException;

  /**
   * Mounts a UFS path onto an Alluxio path.
   * <p>
   * This operation requires users to have WRITE permission on the parent
   * of the Alluxio path.
   *
   * @param alluxioPath the Alluxio path to mount to
   * @param ufsPath the UFS path to mount
   * @param options the mount options
   * @throws FileAlreadyExistsException if the path to be mounted to already exists
   * @throws FileDoesNotExistException if the parent of the path to be mounted to does not exist
   * @throws InvalidPathException if an invalid path is encountered
   * @throws IOException if an I/O error occurs
   * @throws AccessControlException if the permission check fails
   */
  void mount(AlluxioURI alluxioPath, AlluxioURI ufsPath, MountOptions options)
      throws FileAlreadyExistsException, FileDoesNotExistException, InvalidPathException,
      IOException, AccessControlException;

  /**
   * Unmounts a UFS path previously mounted onto an Alluxio path.
   * <p>
   * This operation requires users to have WRITE permission on the parent
   * of the Alluxio path.
   *
   * @param alluxioPath the Alluxio path to unmount, must be a mount point
   * @throws FileDoesNotExistException if the path to be mounted does not exist
   * @throws InvalidPathException if an invalid path is encountered
   * @throws IOException if an I/O error occurs
   * @throws AccessControlException if the permission check fails
   */
  void unmount(AlluxioURI alluxioPath)
      throws FileDoesNotExistException, InvalidPathException, IOException, AccessControlException;

  /**
   * Resets a file. It first free the whole file, and then reinitializes it.
   *
   * @param fileId the id of the file
   * @throws FileDoesNotExistException if the file does not exist
   * @throws AccessControlException if permission checking fails
   * @throws InvalidPathException if the path is invalid for the id of the file
   * @throws UnexpectedAlluxioException if the file or directory can not be freed
   */
  // Currently used by Lineage Master
  // TODO(binfan): Add permission checking for internal APIs
  void resetFile(long fileId)
      throws UnexpectedAlluxioException, FileDoesNotExistException, InvalidPathException,
      AccessControlException;

  /**
   * Sets the file attribute.
   * <p>
   * This operation requires users to have WRITE permission on the path. In
   * addition, the client user must be a super user when setting the owner, and must be a super user
   * or the owner when setting the group or permission.
   *
   * @param path the path to set attribute for
   * @param options attributes to be set, see {@link SetAttributeOptions}
   * @throws FileDoesNotExistException if the file does not exist
   * @throws AccessControlException if permission checking fails
   * @throws InvalidPathException if the given path is invalid
   */
  void setAttribute(AlluxioURI path, SetAttributeOptions options)
      throws FileDoesNotExistException, AccessControlException, InvalidPathException;

  /**
   * Schedules a file for async persistence.
   *
   * @param path the path of the file for persistence
   * @throws AlluxioException if scheduling fails
   */
<<<<<<< HEAD
  public void scheduleAsyncPersistence(AlluxioURI path) throws AlluxioException {
    try (JournalContext journalContext = createJournalContext();
        LockedInodePath inodePath = mInodeTree.lockFullInodePath(path, InodeTree.LockMode.WRITE)) {
      scheduleAsyncPersistenceAndJournal(inodePath, journalContext);
    }
    // ALLUXIO CS REMOVE
    // // NOTE: persistence is asynchronous so there is no guarantee the path will still exist
    // mAsyncPersistHandler.scheduleAsyncPersistence(path);
    // ALLUXIO CS END
  }

  /**
   * Schedules a file for async persistence.
   * <p>
   * Writes to the journal.
   *
   * @param inodePath the {@link LockedInodePath} of the file for persistence
   * @param journalContext the journal context
   * @throws AlluxioException if scheduling fails
   */
  private void scheduleAsyncPersistenceAndJournal(LockedInodePath inodePath,
      JournalContext journalContext) throws AlluxioException {
    long fileId = inodePath.getInode().getId();
    scheduleAsyncPersistenceInternal(inodePath);
    // write to journal
    AsyncPersistRequestEntry asyncPersistRequestEntry =
        AsyncPersistRequestEntry.newBuilder().setFileId(fileId).build();
    appendJournalEntry(
        JournalEntry.newBuilder().setAsyncPersistRequest(asyncPersistRequestEntry).build(),
        journalContext);
  }

  /**
   * @param inodePath the {@link LockedInodePath} of the file to persist
   * @throws AlluxioException if scheduling fails
   */
  private void scheduleAsyncPersistenceInternal(LockedInodePath inodePath) throws AlluxioException {
    inodePath.getInode().setPersistenceState(PersistenceState.TO_BE_PERSISTED);
    // ALLUXIO CS ADD
    long fileId = inodePath.getInode().getId();
    mPersistRequests.add(fileId);
    // ALLUXIO CS END
  }
=======
  void scheduleAsyncPersistence(AlluxioURI path) throws AlluxioException;
>>>>>>> 31e664b5

  /**
   * Instructs a worker to persist the files.
   * <p>
   * Needs WRITE permission on the list of files.
   *
   * @param workerId the id of the worker that heartbeats
   * @param persistedFiles the files that persisted on the worker
   * @return the command for persisting the blocks of a file
   * @throws FileDoesNotExistException if the file does not exist
   * @throws InvalidPathException if the file path corresponding to the file id is invalid
   * @throws AccessControlException if permission checking fails
   */
  FileSystemCommand workerHeartbeat(long workerId, List<Long> persistedFiles)
      throws FileDoesNotExistException, InvalidPathException, AccessControlException;

  /**
   * @return a list of {@link WorkerInfo} objects representing the workers in Alluxio
   */
<<<<<<< HEAD
  public List<WorkerInfo> getWorkerInfoList() {
    return mBlockMaster.getWorkerInfoList();
  }

  /**
   * This class represents the executor for periodic inode ttl check.
   */
  private final class MasterInodeTtlCheckExecutor implements HeartbeatExecutor {

    /**
     * Constructs a new {@link MasterInodeTtlCheckExecutor}.
     */
    public MasterInodeTtlCheckExecutor() {}

    @Override
    public void heartbeat() {
      Set<TtlBucket> expiredBuckets = mTtlBuckets.getExpiredBuckets(System.currentTimeMillis());
      for (TtlBucket bucket : expiredBuckets) {
        for (Inode inode : bucket.getInodes()) {
          AlluxioURI path = null;
          try (LockedInodePath inodePath = mInodeTree
              .lockFullInodePath(inode.getId(), InodeTree.LockMode.READ)) {
            path = inodePath.getUri();
          } catch (Exception e) {
            LOG.error("Exception trying to clean up {} for ttl check: {}", inode.toString(),
                e.toString());
          }
          if (path != null) {
            try {
              TtlAction ttlAction = inode.getTtlAction();
              LOG.debug("Path {} TTL has expired, performing action {}", path.getPath(), ttlAction);
              switch (ttlAction) {
                case FREE:
                  // public free method will lock the path, and check WRITE permission required at
                  // parent of file
                  if (inode.isDirectory()) {
                    free(path, FreeOptions.defaults().setForced(true).setRecursive(true));
                  } else {
                    free(path, FreeOptions.defaults().setForced(true));
                  }
                  // Reset state
                  inode.setTtl(Constants.NO_TTL);
                  inode.setTtlAction(TtlAction.DELETE);
                  mTtlBuckets.remove(inode);
                  break;
                case DELETE:// Default if not set is DELETE
                  // public delete method will lock the path, and check WRITE permission required at
                  // parent of file
                  if (inode.isDirectory()) {
                    delete(path, DeleteOptions.defaults().setRecursive(true));
                  } else {
                    delete(path, DeleteOptions.defaults().setRecursive(false));
                  }
                  break;
                default:
                  LOG.error("Unknown ttl action {}", ttlAction);
              }
            } catch (Exception e) {
              LOG.error("Exception trying to clean up {} for ttl check: {}", inode.toString(),
                  e.toString());
            }
          }
        }
      }
      mTtlBuckets.removeBuckets(expiredBuckets);
    }

    @Override
    public void close() {
      // Nothing to clean up
    }
  }

  /**
   * Lost files periodic check.
   */
  private final class LostFilesDetectionHeartbeatExecutor implements HeartbeatExecutor {

    /**
     * Constructs a new {@link LostFilesDetectionHeartbeatExecutor}.
     */
    public LostFilesDetectionHeartbeatExecutor() {}

    @Override
    public void heartbeat() {
      for (long fileId : getLostFiles()) {
        // update the state
        try (LockedInodePath inodePath = mInodeTree
            .lockFullInodePath(fileId, InodeTree.LockMode.WRITE)) {
          Inode<?> inode = inodePath.getInode();
          if (inode.getPersistenceState() != PersistenceState.PERSISTED) {
            inode.setPersistenceState(PersistenceState.LOST);
          }
        } catch (FileDoesNotExistException e) {
          LOG.error("Exception trying to get inode from inode tree: {}", e.toString());
        }
      }
    }

    @Override
    public void close() {
      // Nothing to clean up
    }
  }

  // ALLUXIO CS ADD

  /**
   * Periodically schedules jobs to persist files and updates metadata accordingly.
   */
  @NotThreadSafe
  private final class PersistenceScheduler implements HeartbeatExecutor {
    private static final long MAX_QUIET_PERIOD = 64;

    /** Quiet period for job service flow control. */
    private long mQuietPeriod;

    /**
     * Creates a new instance of {@link PersistenceScheduler}.
     */
    PersistenceScheduler() {
      mQuietPeriod = 0;
    }

    @Override
    public void close() {} // Nothing to clean up

    @Override
    public void heartbeat() throws InterruptedException {
      java.util.concurrent.TimeUnit.SECONDS.sleep(mQuietPeriod);
      // Process persist requests.
      for (long fileId : mPersistRequests) {
        AlluxioURI uri;
        String tempUfsPath;
        boolean remove = true;
        try (JournalContext journalContext = createJournalContext()) {

          // Lookup relevant file information.
          try (LockedInodePath inodePath = mInodeTree
              .lockFullInodePath(fileId, InodeTree.LockMode.READ)) {
            uri = inodePath.getUri();
            InodeFile inode = inodePath.getInodeFile();
            switch (inode.getPersistenceState()) {
              case PERSISTED:
                continue;
              default:
                tempUfsPath = inode.getTempUfsPath();
            }
          }

          // If previous persist job failed, clean up the temporary file.
          cleanup(tempUfsPath);

          // Generate a temporary path to be used by the persist job.
          MountTable.Resolution resolution = mMountTable.resolve(uri);
          tempUfsPath = PathUtils
              .temporaryFileName(System.currentTimeMillis(), resolution.getUri().toString());
          alluxio.job.persist.PersistConfig config =
              new alluxio.job.persist.PersistConfig(uri.getPath(), tempUfsPath, false);

          // Schedule the persist job.
          long jobId = alluxio.client.job.JobThriftClientUtils.start(config);
          mQuietPeriod /= 2;
          mPersistJobs.put(fileId, new PersistJob(fileId, jobId, tempUfsPath));

          // Update the inode and journal the change.
          try (LockedInodePath inodePath = mInodeTree
              .lockFullInodePath(fileId, InodeTree.LockMode.WRITE)) {
            InodeFile inode = inodePath.getInodeFile();
            inode.setPersistJobId(jobId);
            inode.setTempUfsPath(tempUfsPath);
            SetAttributeEntry.Builder builder =
                SetAttributeEntry.newBuilder().setId(inode.getId()).setPersistJobId(jobId)
                    .setTempUfsPath(tempUfsPath);
            appendJournalEntry(JournalEntry.newBuilder().setSetAttribute(builder).build(),
                journalContext);
          }
        } catch (FileDoesNotExistException | InvalidPathException e) {
          LOG.warn("The file to be persisted (id={}) no longer exists : {}", fileId,
              e.getMessage());
        } catch (alluxio.job.exception.JobDoesNotExistException e) {
          LOG.warn("The job service is busy, will retry later.");
          mQuietPeriod = (mQuietPeriod == 0) ? 1 : Math.min(MAX_QUIET_PERIOD, mQuietPeriod * 2);
          remove = false;
          break;
        } catch (Exception e) {
          LOG.warn("Unexpected exception encountered when starting a persist job (file id={}) : {}",
              fileId, e.getMessage());
        } finally {
          if (remove) {
            mPersistRequests.remove(fileId);
          }
        }
      }
    }
  }

  /**
   * Periodically polls for the result of the jobs and updates metadata accordingly.
   */
  @NotThreadSafe
  private final class PersistenceChecker implements HeartbeatExecutor {

    /**
     * Creates a new instance of {@link PersistenceChecker}.
     */
    PersistenceChecker() {}

    @Override
    public void close() {} // nothing to clean up

    private void handleCompletion(PersistJob job) {
      long fileId = job.getFileId();
      String tempUfsPath = job.getTempUfsPath();
      try (JournalContext journalContext = createJournalContext();
          LockedInodePath inodePath = mInodeTree
              .lockFullInodePath(fileId, InodeTree.LockMode.WRITE)) {
        InodeFile inode = inodePath.getInodeFile();
        switch (inode.getPersistenceState()) {
          case PERSISTED:
            // This can happen if multiple persist requests are issued (e.g. through CLI).
            LOG.warn("File {} has already been persisted.", inodePath.getUri().toString());
            break;
          case TO_BE_PERSISTED:
            MountTable.Resolution resolution = mMountTable.resolve(inodePath.getUri());
            UnderFileSystem ufs = resolution.getUfs();
            String ufsPath = resolution.getUri().toString();
            if (!ufs.renameFile(tempUfsPath, ufsPath)) {
              throw new IOException(
                  String.format("Failed to rename %s to %s.", tempUfsPath, ufsPath));
            }
            ufs.setOwner(ufsPath, inode.getOwner(), inode.getGroup());
            ufs.setMode(ufsPath, inode.getMode());

            inode.setPersistenceState(PersistenceState.PERSISTED);
            inode.setPersistJobId(Constants.PERSISTENCE_INVALID_JOB_ID);
            inode.setTempUfsPath(Constants.PERSISTENCE_INVALID_UFS_PATH);
            journalPersistedInodes(propagatePersistedInternal(inodePath, false), journalContext);

            // Journal the action.
            SetAttributeEntry.Builder builder =
                SetAttributeEntry.newBuilder().setId(inode.getId()).setPersisted(true)
                    .setPersistJobId(Constants.PERSISTENCE_INVALID_JOB_ID)
                    .setTempUfsPath(Constants.PERSISTENCE_INVALID_UFS_PATH);
            appendJournalEntry(JournalEntry.newBuilder().setSetAttribute(builder).build(),
                journalContext);
            break;
          default:
            LOG.warn("Unexpected persistence state {}.", inode.getPersistenceState());
        }
      } catch (FileDoesNotExistException | InvalidPathException e) {
        LOG.warn("The file to be persisted (id={}) no longer exists : {}", fileId, e.getMessage());
        cleanup(tempUfsPath);
      } catch (IOException e) {
        LOG.warn(
            "Failed to finalize persistence of a file (id={}), persist job will be retried : {}",
            fileId, e.getMessage());
        cleanup(tempUfsPath);
        mPersistRequests.add(fileId);
      } finally {
        mPersistJobs.remove(fileId);
      }
    }

    @Override
    public void heartbeat() throws InterruptedException {
      // Check the progress of persist jobs.
      for (long fileId : mPersistJobs.keySet()) {
        PersistJob job = mPersistJobs.get(fileId);
        long jobId = job.getJobId();

        try {
          alluxio.job.wire.JobInfo jobInfo =
              alluxio.client.job.JobThriftClientUtils.getStatus(jobId);
          switch (jobInfo.getStatus()) {
            case RUNNING:
              // fall through
            case CREATED:
              break;
            case FAILED:
              mPersistJobs.remove(fileId);
              mPersistRequests.add(fileId);
              break;
            case CANCELED:
              mPersistJobs.remove(fileId);
              break;
            case COMPLETED:
              handleCompletion(job);
              break;
            default:
              throw new IllegalStateException("Unrecognized job status: " + jobInfo.getStatus());
          }
        } catch (AlluxioException | IOException e) {
          LOG.warn(
              "Unexpected exception encountered when trying to retrieve the status of a persist "
                  + " job (id={}) : {}.", fileId, e.getMessage());
          mPersistJobs.remove(fileId);
          mPersistRequests.add(fileId);
        }
      }
    }
  }

  private static void cleanup(String ufsPath) {
    final String errMessage = "Failed to delete UFS file {}.";
    if (!ufsPath.isEmpty()) {
      try {
        UnderFileSystem ufs = UnderFileSystem.Factory.get(ufsPath);
        if (!ufs.deleteFile(ufsPath)) {
          LOG.warn(errMessage, ufsPath);
        }
      } catch (IOException e) {
        LOG.warn(errMessage, ufsPath, e);
      }
    }
  }
  // ALLUXIO CS END
  /**
   * Class that contains metrics for FileSystemMaster.
   * This class is public because the counter names are referenced in
   * {@link alluxio.web.WebInterfaceMasterMetricsServlet}.
   */
  public static final class Metrics {
    private static final Counter DIRECTORIES_CREATED =
        MetricsSystem.masterCounter("DirectoriesCreated");
    private static final Counter FILE_BLOCK_INFOS_GOT =
        MetricsSystem.masterCounter("FileBlockInfosGot");
    private static final Counter FILE_INFOS_GOT = MetricsSystem.masterCounter("FileInfosGot");
    private static final Counter FILES_COMPLETED = MetricsSystem.masterCounter("FilesCompleted");
    private static final Counter FILES_CREATED = MetricsSystem.masterCounter("FilesCreated");
    private static final Counter FILES_FREED = MetricsSystem.masterCounter("FilesFreed");
    private static final Counter FILES_PERSISTED = MetricsSystem.masterCounter("FilesPersisted");
    private static final Counter NEW_BLOCKS_GOT = MetricsSystem.masterCounter("NewBlocksGot");
    private static final Counter PATHS_DELETED = MetricsSystem.masterCounter("PathsDeleted");
    private static final Counter PATHS_MOUNTED = MetricsSystem.masterCounter("PathsMounted");
    private static final Counter PATHS_RENAMED = MetricsSystem.masterCounter("PathsRenamed");
    private static final Counter PATHS_UNMOUNTED = MetricsSystem.masterCounter("PathsUnmounted");

    // TODO(peis): Increment the RPCs OPs at the place where we receive the RPCs.
    private static final Counter COMPLETE_FILE_OPS = MetricsSystem.masterCounter("CompleteFileOps");
    private static final Counter CREATE_DIRECTORIES_OPS =
        MetricsSystem.masterCounter("CreateDirectoryOps");
    private static final Counter CREATE_FILES_OPS = MetricsSystem.masterCounter("CreateFileOps");
    private static final Counter DELETE_PATHS_OPS = MetricsSystem.masterCounter("DeletePathOps");
    private static final Counter FREE_FILE_OPS = MetricsSystem.masterCounter("FreeFileOps");
    private static final Counter GET_FILE_BLOCK_INFO_OPS =
        MetricsSystem.masterCounter("GetFileBlockInfoOps");
    private static final Counter GET_FILE_INFO_OPS = MetricsSystem.masterCounter("GetFileInfoOps");
    private static final Counter GET_NEW_BLOCK_OPS = MetricsSystem.masterCounter("GetNewBlockOps");
    private static final Counter MOUNT_OPS = MetricsSystem.masterCounter("MountOps");
    private static final Counter RENAME_PATH_OPS = MetricsSystem.masterCounter("RenamePathOps");
    private static final Counter SET_ATTRIBUTE_OPS = MetricsSystem.masterCounter("SetAttributeOps");
    private static final Counter UNMOUNT_OPS = MetricsSystem.masterCounter("UnmountOps");

    public static final String FILES_PINNED = "FilesPinned";
    public static final String PATHS_TOTAL = "PathsTotal";
    public static final String UFS_CAPACITY_TOTAL = "UfsCapacityTotal";
    public static final String UFS_CAPACITY_USED = "UfsCapacityUsed";
    public static final String UFS_CAPACITY_FREE = "UfsCapacityFree";

    /**
     * Register some file system master related gauges.
     */
    private static void registerGauges(final FileSystemMaster master) {
      MetricsSystem.registerGaugeIfAbsent(MetricsSystem.getMasterMetricName(FILES_PINNED),
          new Gauge<Integer>() {
            @Override
            public Integer getValue() {
              return master.getNumberOfPinnedFiles();
            }
          });
      MetricsSystem.registerGaugeIfAbsent(MetricsSystem.getMasterMetricName(PATHS_TOTAL),
          new Gauge<Integer>() {
            @Override
            public Integer getValue() {
              return master.getNumberOfPaths();
            }
          });

      final String ufsDataFolder = Configuration.get(PropertyKey.UNDERFS_ADDRESS);
      final UnderFileSystem ufs = UnderFileSystem.Factory.get(ufsDataFolder);

      MetricsSystem.registerGaugeIfAbsent(MetricsSystem.getMasterMetricName(UFS_CAPACITY_TOTAL),
          new Gauge<Long>() {
            @Override
            public Long getValue() {
              long ret = 0L;
              try {
                ret = ufs.getSpace(ufsDataFolder, UnderFileSystem.SpaceType.SPACE_TOTAL);
              } catch (IOException e) {
                LOG.error(e.getMessage(), e);
              }
              return ret;
            }
          });
      MetricsSystem.registerGaugeIfAbsent(MetricsSystem.getMasterMetricName(UFS_CAPACITY_USED),
          new Gauge<Long>() {
            @Override
            public Long getValue() {
              long ret = 0L;
              try {
                ret = ufs.getSpace(ufsDataFolder, UnderFileSystem.SpaceType.SPACE_USED);
              } catch (IOException e) {
                LOG.error(e.getMessage(), e);
              }
              return ret;
            }
          });
      MetricsSystem.registerGaugeIfAbsent(MetricsSystem.getMasterMetricName(UFS_CAPACITY_FREE),
          new Gauge<Long>() {
            @Override
            public Long getValue() {
              long ret = 0L;
              try {
                ret = ufs.getSpace(ufsDataFolder, UnderFileSystem.SpaceType.SPACE_FREE);
              } catch (IOException e) {
                LOG.error(e.getMessage(), e);
              }
              return ret;
            }
          });
    }

    private Metrics() {} // prevent instantiation
  }
=======
  List<WorkerInfo> getWorkerInfoList();
>>>>>>> 31e664b5
}<|MERGE_RESOLUTION|>--- conflicted
+++ resolved
@@ -51,597 +51,7 @@
 /**
  * The interface of file system master.
  */
-<<<<<<< HEAD
-@NotThreadSafe // TODO(jiri): make thread-safe (c.f. ALLUXIO-1664)
-public final class FileSystemMaster extends AbstractMaster {
-  private static final Logger LOG = LoggerFactory.getLogger(FileSystemMaster.class);
-  // ALLUXIO CS REPLACE
-  // private static final Set<Class<?>> DEPS = ImmutableSet.<Class<?>>of(BlockMaster.class);
-  // ALLUXIO CS WITH
-  private static final Set<Class<?>> DEPS =
-      ImmutableSet.<Class<?>>of(BlockMaster.class, alluxio.master.privilege.PrivilegeMaster.class);
-  // ALLUXIO CS END
-
-  /**
-   * Locking in the FileSystemMaster
-   *
-   * Individual paths are locked in the inode tree. In order to read or write any inode, the path
-   * must be locked. A path is locked via one of the lock methods in {@link InodeTree}, such as
-   * {@link InodeTree#lockInodePath(AlluxioURI, InodeTree.LockMode)} or
-   * {@link InodeTree#lockFullInodePath(AlluxioURI, InodeTree.LockMode)}. These lock methods return
-   * an {@link LockedInodePath}, which represents a locked path of inodes. These locked paths
-   * ({@link LockedInodePath}) must be unlocked. In order to ensure a locked
-   * {@link LockedInodePath} is always unlocked, the following paradigm is recommended:
-   *
-   * <p><blockquote><pre>
-   *    try (LockedInodePath inodePath = mInodeTree.lockInodePath(path, InodeTree.LockMode.READ)) {
-   *      ...
-   *    }
-   * </pre></blockquote>
-   *
-   * When locking a path in the inode tree, it is possible that other concurrent operations have
-   * modified the inode tree while a thread is waiting to acquire a lock on the inode. Lock
-   * acquisitions throw {@link InvalidPathException} to indicate that the inode structure is no
-   * longer consistent with what the caller original expected, for example if the inode
-   * previously obtained at /pathA has been renamed to /pathB during the wait for the inode lock.
-   * Methods which specifically act on a path will propagate this exception to the caller, while
-   * methods which iterate over child nodes can safely ignore the exception and treat the inode
-   * as no longer a child.
-   *
-   * Journaling in the FileSystemMaster
-   *
-   * Any changes to file system metadata that need to survive system restarts and / or failures
-   * should be journaled. The intent to journal and the actual writing of the journal is decoupled
-   * so that operations are not holding metadata locks waiting on the journal IO. In particular,
-   * file system operations are expected to create a {@link JournalContext} resource, use it
-   * throughout the lifetime of an operation to collect journal events through
-   * {@link #appendJournalEntry(JournalEntry, JournalContext)}, and then close the resource, which
-   * will persist the journal events. In order to ensure the journal events are always persisted,
-   * the following paradigm is recommended:
-   *
-   * <p><blockquote><pre>
-   *    try (JournalContext journalContext = createJournalContext()) {
-   *      ...
-   *    }
-   * </pre></blockquote>
-   *
-   * NOTE: Because resources are released in the opposite order they are acquired, the
-   * {@link JournalContext} resources should be always created before any {@link LockedInodePath}
-   * resources to avoid holding an inode path lock while waiting for journal IO.
-   *
-   * Method Conventions in the FileSystemMaster
-   *
-   * All of the flow of the FileSystemMaster follow a convention. There are essentially 4 main
-   * types of methods:
-   *   (A) public api methods
-   *   (B) private (or package private) methods that journal
-   *   (C) private (or package private) internal methods
-   *   (D) private FromEntry methods used to replay entries from the journal
-   *
-   * (A) public api methods:
-   * These methods are public and are accessed by the RPC and REST APIs. These methods lock all
-   * the required paths, and also perform all permission checking.
-   * (A) cannot call (A)
-   * (A) can call (B)
-   * (A) can call (C)
-   * (A) cannot call (D)
-   *
-   * (B) private (or package private) methods that journal:
-   * These methods perform the work from the public apis, and also asynchronously write to the
-   * journal (for write operations). The names of these methods are suffixed with "AndJournal".
-   * (B) cannot call (A)
-   * (B) can call (B)
-   * (B) can call (C)
-   * (B) cannot call (D)
-   *
-   * (C) private (or package private) internal methods:
-   * These methods perform the rest of the work, and do not do any journaling. The names of these
-   * methods are suffixed by "Internal".
-   * (C) cannot call (A)
-   * (C) cannot call (B)
-   * (C) can call (C)
-   * (C) cannot call (D)
-   *
-   * (D) private FromEntry methods used to replay entries from the journal:
-   * These methods are used to replay entries from reading the journal. This is done on start, as
-   * well as for standby masters.
-   * (D) cannot call (A)
-   * (D) cannot call (B)
-   * (D) can call (C)
-   * (D) cannot call (D)
-   */
-
-  /** Handle to the block master. */
-  private final BlockMaster mBlockMaster;
-
-  /** This manages the file system inode structure. This must be journaled. */
-  private final InodeTree mInodeTree;
-
-  /** This manages the file system mount points. */
-  private final MountTable mMountTable;
-
-  /** This maintains inodes with ttl set, for the for the ttl checker service to use. */
-  private final TtlBucketList mTtlBuckets = new TtlBucketList();
-
-  /** This generates unique directory ids. This must be journaled. */
-  private final InodeDirectoryIdGenerator mDirectoryIdGenerator;
-
-  /** This checks user permissions on different operations. */
-  private final PermissionChecker mPermissionChecker;
-
-  /** List of paths to always keep in memory. */
-  private final PrefixList mWhitelist;
-
-  // ALLUXIO CS REPLACE
-  // /** The handler for async persistence. */
-  // private final AsyncPersistHandler mAsyncPersistHandler;
-  // ALLUXIO CS WITH
-  /** Map from file IDs to persist requests. */
-  private final Set<Long> mPersistRequests;
-
-  /** Map from file IDs to persist jobs. */
-  private final Map<Long, PersistJob> mPersistJobs;
-
-  /** This checks user privileges on privileged operations. */
-  private final alluxio.master.privilege.PrivilegeChecker mPrivilegeChecker;
-  // ALLUXIO CS END
-
-  /**
-   * The service that checks for inode files with ttl set. We store it here so that it can be
-   * accessed from tests.
-   */
-  @SuppressFBWarnings("URF_UNREAD_FIELD")
-  private Future<?> mTtlCheckerService;
-
-  /**
-   * The service that detects lost files. We store it here so that it can be accessed from tests.
-   */
-  @SuppressFBWarnings("URF_UNREAD_FIELD")
-  private Future<?> mLostFilesDetectionService;
-
-  // ALLUXIO CS ADD
-  /**
-   * Services used for asynchronous persistence.
-   */
-  @SuppressFBWarnings("URF_UNREAD_FIELD")
-  private Future<?> mPersistenceSchedulerService;
-  @SuppressFBWarnings("URF_UNREAD_FIELD")
-  private Future<?> mPersistenceCheckerService;
-
-  /**
-   * The service that checks replication level for blocks. We store it here so that it can be
-   * accessed from tests.
-   */
-  @SuppressFBWarnings("URF_UNREAD_FIELD")
-  private Future<?> mReplicationCheckService;
-
-  // ALLUXIO CS END
-  private Future<List<AlluxioURI>> mStartupConsistencyCheck;
-
-  /**
-   * Creates a new instance of {@link FileSystemMaster}.
-   *
-   * @param registry the master registry
-   * @param journalFactory the factory for the journal to use for tracking master operations
-   */
-  public FileSystemMaster(MasterRegistry registry, JournalFactory journalFactory) {
-    // ALLUXIO CS REPLACE
-    // this(registry, journalFactory, ExecutorServiceFactories
-    //     .fixedThreadPoolExecutorServiceFactory(Constants.FILE_SYSTEM_MASTER_NAME, 3));
-    // ALLUXIO CS WITH
-    this(registry, journalFactory, ExecutorServiceFactories
-        .fixedThreadPoolExecutorServiceFactory(Constants.FILE_SYSTEM_MASTER_NAME, 7));
-    // ALLUXIO CS END
-  }
-
-  /**
-   * Creates a new instance of {@link FileSystemMaster}.
-   *
-   * @param registry the master registry
-   * @param journalFactory the factory for the journal to use for tracking master operations
-   * @param executorServiceFactory a factory for creating the executor service to use for running
-   *        maintenance threads
-   */
-  public FileSystemMaster(MasterRegistry registry, JournalFactory journalFactory,
-      ExecutorServiceFactory executorServiceFactory) {
-    super(journalFactory.create(Constants.FILE_SYSTEM_MASTER_NAME), new SystemClock(),
-        executorServiceFactory);
-
-    mBlockMaster = registry.get(BlockMaster.class);
-    mDirectoryIdGenerator = new InodeDirectoryIdGenerator(mBlockMaster);
-    mMountTable = new MountTable();
-    mInodeTree = new InodeTree(mBlockMaster, mDirectoryIdGenerator, mMountTable);
-
-    // TODO(gene): Handle default config value for whitelist.
-    mWhitelist = new PrefixList(Configuration.getList(PropertyKey.MASTER_WHITELIST, ","));
-
-    // ALLUXIO CS REPLACE
-    // mAsyncPersistHandler = AsyncPersistHandler.Factory.create(new FileSystemMasterView(this));
-    // ALLUXIO CS WITH
-    mPersistRequests = new alluxio.collections.ConcurrentHashSet<>();
-    mPersistJobs = new java.util.concurrent.ConcurrentHashMap<>();
-    mPrivilegeChecker = new alluxio.master.privilege.PrivilegeChecker(
-        registry.get(alluxio.master.privilege.PrivilegeMaster.class));
-    // ALLUXIO CS END
-    mPermissionChecker = new PermissionChecker(mInodeTree);
-
-    registry.add(FileSystemMaster.class, this);
-    Metrics.registerGauges(this);
-  }
-
-  @Override
-  public Map<String, TProcessor> getServices() {
-    Map<String, TProcessor> services = new HashMap<>();
-    services.put(Constants.FILE_SYSTEM_MASTER_CLIENT_SERVICE_NAME,
-        // ALLUXIO CS REPLACE
-        // new FileSystemMasterClientService.Processor<>(
-        //     new FileSystemMasterClientServiceHandler(this)));
-        // ALLUXIO CS WITH
-        new FileSystemMasterClientService.Processor<>(
-            new FileSystemMasterClientServiceHandler(this, mPrivilegeChecker)));
-        // ALLUXIO CS END
-    services.put(Constants.FILE_SYSTEM_MASTER_WORKER_SERVICE_NAME,
-        new FileSystemMasterWorkerService.Processor<>(
-            new FileSystemMasterWorkerServiceHandler(this)));
-    return services;
-  }
-
-  @Override
-  public String getName() {
-    return Constants.FILE_SYSTEM_MASTER_NAME;
-  }
-
-  @Override
-  public Set<Class<?>> getDependencies() {
-    return DEPS;
-  }
-
-  @Override
-  public void processJournalEntry(JournalEntry entry) throws IOException {
-    if (entry.hasInodeFile()) {
-      mInodeTree.addInodeFileFromJournal(entry.getInodeFile());
-      // Add the file to TTL buckets, the insert automatically rejects files w/ Constants.NO_TTL
-      InodeFileEntry inodeFileEntry = entry.getInodeFile();
-      if (inodeFileEntry.hasTtl()) {
-        mTtlBuckets.insert(InodeFile.fromJournalEntry(inodeFileEntry));
-      }
-    } else if (entry.hasInodeDirectory()) {
-      try {
-        // Add the directory to TTL buckets, the insert automatically rejects directory
-        // w/ Constants.NO_TTL
-        InodeDirectoryEntry inodeDirectoryEntry = entry.getInodeDirectory();
-        if (inodeDirectoryEntry.hasTtl()) {
-          mTtlBuckets.insert(InodeDirectory.fromJournalEntry(inodeDirectoryEntry));
-        }
-        mInodeTree.addInodeDirectoryFromJournal(entry.getInodeDirectory());
-      } catch (AccessControlException e) {
-        throw new RuntimeException(e);
-      }
-    } else if (entry.hasInodeLastModificationTime()) {
-      InodeLastModificationTimeEntry modTimeEntry = entry.getInodeLastModificationTime();
-      try (LockedInodePath inodePath = mInodeTree
-          .lockFullInodePath(modTimeEntry.getId(), InodeTree.LockMode.WRITE)) {
-        inodePath.getInode()
-            .setLastModificationTimeMs(modTimeEntry.getLastModificationTimeMs(), true);
-      } catch (FileDoesNotExistException e) {
-        throw new RuntimeException(e);
-      }
-    } else if (entry.hasPersistDirectory()) {
-      PersistDirectoryEntry typedEntry = entry.getPersistDirectory();
-      try (LockedInodePath inodePath = mInodeTree
-          .lockFullInodePath(typedEntry.getId(), InodeTree.LockMode.WRITE)) {
-        inodePath.getInode().setPersistenceState(PersistenceState.PERSISTED);
-      } catch (FileDoesNotExistException e) {
-        throw new RuntimeException(e);
-      }
-    } else if (entry.hasCompleteFile()) {
-      try {
-        completeFileFromEntry(entry.getCompleteFile());
-      } catch (InvalidPathException | InvalidFileSizeException | FileAlreadyCompletedException e) {
-        throw new RuntimeException(e);
-      }
-    } else if (entry.hasSetAttribute()) {
-      try {
-        setAttributeFromEntry(entry.getSetAttribute());
-      } catch (AccessControlException | FileDoesNotExistException | InvalidPathException e) {
-        throw new RuntimeException(e);
-      }
-    } else if (entry.hasDeleteFile()) {
-      deleteFromEntry(entry.getDeleteFile());
-    } else if (entry.hasRename()) {
-      renameFromEntry(entry.getRename());
-    } else if (entry.hasInodeDirectoryIdGenerator()) {
-      mDirectoryIdGenerator.initFromJournalEntry(entry.getInodeDirectoryIdGenerator());
-    } else if (entry.hasReinitializeFile()) {
-      resetBlockFileFromEntry(entry.getReinitializeFile());
-    } else if (entry.hasAddMountPoint()) {
-      try {
-        mountFromEntry(entry.getAddMountPoint());
-      } catch (FileAlreadyExistsException | InvalidPathException e) {
-        throw new RuntimeException(e);
-      }
-    } else if (entry.hasDeleteMountPoint()) {
-      try {
-        unmountFromEntry(entry.getDeleteMountPoint());
-      } catch (InvalidPathException e) {
-        throw new RuntimeException(e);
-      }
-    } else if (entry.hasAsyncPersistRequest()) {
-      try {
-        long fileId = (entry.getAsyncPersistRequest()).getFileId();
-        try (LockedInodePath inodePath = mInodeTree
-            .lockFullInodePath(fileId, InodeTree.LockMode.WRITE)) {
-          scheduleAsyncPersistenceInternal(inodePath);
-        }
-        // ALLUXIO CS REMOVE
-        // // NOTE: persistence is asynchronous so there is no guarantee the path will still exist
-        // mAsyncPersistHandler.scheduleAsyncPersistence(getPath(fileId));
-        // ALLUXIO CS END
-      } catch (AlluxioException e) {
-        // It's possible that rescheduling the async persist calls fails, because the blocks may no
-        // longer be in the memory
-        LOG.error(e.getMessage());
-      }
-    } else {
-      throw new IOException(ExceptionMessage.UNEXPECTED_JOURNAL_ENTRY.getMessage(entry));
-    }
-  }
-
-  @Override
-  public void streamToJournalCheckpoint(JournalOutputStream outputStream) throws IOException {
-    mInodeTree.streamToJournalCheckpoint(outputStream);
-    outputStream.write(mDirectoryIdGenerator.toJournalEntry());
-    // The mount table should be written to the checkpoint after the inodes are written, so that
-    // when replaying the checkpoint, the inodes exist before mount entries. Replaying a mount
-    // entry traverses the inode tree.
-    mMountTable.streamToJournalCheckpoint(outputStream);
-  }
-
-  @Override
-  public void start(boolean isLeader) throws IOException {
-    if (isLeader) {
-      // Only initialize root when isLeader because when initializing root, BlockMaster needs to
-      // write journal entry, if it is not leader, BlockMaster won't have a writable journal.
-      // If it is standby, it should be able to load the inode tree from leader's checkpoint.
-      mInodeTree.initializeRoot(SecurityUtils.getOwnerFromLoginModule(),
-          SecurityUtils.getGroupFromLoginModule(), Mode.createFullAccess().applyDirectoryUMask());
-      String defaultUFS = Configuration.get(PropertyKey.UNDERFS_ADDRESS);
-      try {
-        mMountTable.add(new AlluxioURI(MountTable.ROOT), new AlluxioURI(defaultUFS),
-            MountOptions.defaults().setShared(
-                UnderFileSystemUtils.isObjectStorage(defaultUFS) && Configuration
-                    .getBoolean(PropertyKey.UNDERFS_OBJECT_STORE_MOUNT_SHARED_PUBLICLY)));
-      } catch (FileAlreadyExistsException | InvalidPathException e) {
-        throw new IOException("Failed to mount the default UFS " + defaultUFS);
-      }
-    }
-    // Call super.start after mInodeTree is initialized because mInodeTree is needed to write
-    // a journal entry during super.start. Call super.start before calling
-    // getExecutorService() because the super.start initializes the executor service.
-    super.start(isLeader);
-    if (isLeader) {
-      mTtlCheckerService = getExecutorService().submit(
-          new HeartbeatThread(HeartbeatContext.MASTER_TTL_CHECK, new MasterInodeTtlCheckExecutor(),
-              Configuration.getInt(PropertyKey.MASTER_TTL_CHECKER_INTERVAL_MS)));
-      mLostFilesDetectionService = getExecutorService().submit(
-          new HeartbeatThread(HeartbeatContext.MASTER_LOST_FILES_DETECTION,
-              new LostFilesDetectionHeartbeatExecutor(),
-              Configuration.getInt(PropertyKey.MASTER_HEARTBEAT_INTERVAL_MS)));
-      // ALLUXIO CS ADD
-      mReplicationCheckService = getExecutorService().submit(new HeartbeatThread(
-          HeartbeatContext.MASTER_REPLICATION_CHECK,
-          new alluxio.master.file.replication.ReplicationChecker(mInodeTree, mBlockMaster),
-          Configuration.getInt(PropertyKey.MASTER_REPLICATION_CHECK_INTERVAL_MS)));
-      mPersistenceSchedulerService = getExecutorService().submit(
-          new HeartbeatThread(HeartbeatContext.MASTER_PERSISTENCE_SCHEDULER,
-              new PersistenceScheduler(),
-              Configuration.getInt(PropertyKey.MASTER_PERSISTENCE_SCHEDULER_INTERVAL_MS)));
-      mPersistenceCheckerService = getExecutorService().submit(
-          new HeartbeatThread(HeartbeatContext.MASTER_PERSISTENCE_CHECKER,
-              new PersistenceChecker(),
-              Configuration.getInt(PropertyKey.MASTER_PERSISTENCE_CHECKER_INTERVAL_MS)));
-      // ALLUXIO CS END
-      if (Configuration.getBoolean(PropertyKey.MASTER_STARTUP_CONSISTENCY_CHECK_ENABLED)) {
-        mStartupConsistencyCheck = getExecutorService().submit(new Callable<List<AlluxioURI>>() {
-          @Override
-          public List<AlluxioURI> call() throws Exception {
-            return startupCheckConsistency(ExecutorServiceFactories
-                .fixedThreadPoolExecutorServiceFactory("startup-consistency-check", 32).create());
-          }
-        });
-      }
-    }
-  }
-
-  /**
-   * Checks the consistency of the root in a multi-threaded and incremental fashion. This method
-   * will only READ lock the directories and files actively being checked and release them after the
-   * check on the file / directory is complete.
-   *
-   * @return a list of paths in Alluxio which are not consistent with the under storage
-   * @throws InterruptedException if the thread is interrupted during execution
-   * @throws IOException if an error occurs interacting with the under storage
-   */
-  private List<AlluxioURI> startupCheckConsistency(final ExecutorService service)
-      throws InterruptedException, IOException {
-    /** A marker {@link StartupConsistencyChecker}s add to the queue to signal completion */
-    final long completionMarker = -1;
-    /** A shared queue of directories which have yet to be checked */
-    final BlockingQueue<Long> dirsToCheck = new LinkedBlockingQueue<>();
-
-    /**
-     * A {@link Callable} which checks the consistency of a directory.
-     */
-    final class StartupConsistencyChecker implements Callable<List<AlluxioURI>> {
-      /** The path to check, guaranteed to be a directory in Alluxio. */
-      private final Long mFileId;
-
-      /**
-       * Creates a new callable which checks the consistency of a directory.
-       * @param fileId the path to check
-       */
-      private StartupConsistencyChecker(Long fileId) {
-        mFileId = fileId;
-      }
-
-      /**
-       * Checks the consistency of the directory and all immediate children which are files. All
-       * immediate children which are directories are added to the shared queue of directories to
-       * check. The parent directory is READ locked during the entire call while the children are
-       * READ locked only during the consistency check of the children files.
-       *
-       * @return a list of inconsistent uris
-       * @throws IOException if an error occurs interacting with the under storage
-       */
-      @Override
-      public List<AlluxioURI> call() throws IOException {
-        List<AlluxioURI> inconsistentUris = new ArrayList<>();
-        try (LockedInodePath dir = mInodeTree.lockFullInodePath(mFileId, InodeTree.LockMode.READ)) {
-          Inode parentInode = dir.getInode();
-          AlluxioURI parentUri = dir.getUri();
-          if (!checkConsistencyInternal(parentInode, parentUri)) {
-            inconsistentUris.add(parentUri);
-          }
-          for (Inode childInode : ((InodeDirectory) parentInode).getChildren()) {
-            try {
-              childInode.lockReadAndCheckParent(parentInode);
-            } catch (InvalidPathException e) {
-              // This should be safe, continue.
-              LOG.debug("Error during startup check consistency, ignoring and continuing.", e);
-              continue;
-            }
-            try {
-              AlluxioURI childUri = parentUri.join(childInode.getName());
-              if (childInode.isDirectory()) {
-                dirsToCheck.add(childInode.getId());
-              } else {
-                if (!checkConsistencyInternal(childInode, childUri)) {
-                  inconsistentUris.add(childUri);
-                }
-              }
-            } finally {
-              childInode.unlockRead();
-            }
-          }
-        } catch (FileDoesNotExistException e) {
-          // This should be safe, continue.
-          LOG.debug("A file scheduled for consistency check was deleted before the check.");
-        } catch (InvalidPathException e) {
-          // This should not happen.
-          LOG.error("An invalid path was discovered during the consistency check, skipping.", e);
-        }
-        dirsToCheck.add(completionMarker);
-        return inconsistentUris;
-      }
-    }
-
-    // Add the root to the directories to check.
-    dirsToCheck.add(mInodeTree.getRoot().getId());
-    List<Future<List<AlluxioURI>>> results = new ArrayList<>();
-    // Tracks how many checkers have been started.
-    long started = 0;
-    // Tracks how many checkers have completed.
-    long completed = 0;
-    do {
-      Long fileId = dirsToCheck.take();
-      if (fileId == completionMarker) { // A thread signaled completion.
-        completed++;
-      } else { // A new directory needs to be checked.
-        StartupConsistencyChecker checker = new StartupConsistencyChecker(fileId);
-        results.add(service.submit(checker));
-        started++;
-      }
-    } while (started != completed);
-
-    // Return the total set of inconsistent paths discovered.
-    List<AlluxioURI> inconsistentUris = new ArrayList<>();
-    for (Future<List<AlluxioURI>> result : results) {
-      try {
-        inconsistentUris.addAll(result.get());
-      } catch (Exception e) {
-        // This shouldn't happen, all futures should be complete.
-        Throwables.propagate(e);
-      }
-    }
-    service.shutdown();
-    return inconsistentUris;
-  }
-
-  /**
-   * Class to represent the status and result of the startup consistency check.
-   */
-  public static final class StartupConsistencyCheck {
-    /**
-     * Status of the check.
-     */
-    public enum Status {
-      COMPLETE,
-      DISABLED,
-      FAILED,
-      RUNNING
-    }
-
-    /**
-     * @param inconsistentUris the uris which are inconsistent with the underlying storage
-     * @return a result set to the complete status
-     */
-    public static StartupConsistencyCheck complete(List<AlluxioURI> inconsistentUris) {
-      return new StartupConsistencyCheck(Status.COMPLETE, inconsistentUris);
-    }
-
-    /**
-     * @return a result set to the disabled status
-     */
-    public static StartupConsistencyCheck disabled() {
-      return new StartupConsistencyCheck(Status.DISABLED, null);
-    }
-
-    /**
-     * @return a result set to the failed status
-     */
-    public static StartupConsistencyCheck failed() {
-      return new StartupConsistencyCheck(Status.FAILED, null);
-    }
-
-    /**
-     * @return a result set to the running status
-     */
-    public static StartupConsistencyCheck running() {
-      return new StartupConsistencyCheck(Status.RUNNING, null);
-    }
-
-    private Status mStatus;
-    private List<AlluxioURI> mInconsistentUris;
-
-    /**
-     * Create a new startup consistency check result.
-     *
-     * @param status the state of the check
-     * @param inconsistentUris the uris which are inconsistent with the underlying storage
-     */
-    private StartupConsistencyCheck(Status status, List<AlluxioURI> inconsistentUris) {
-      mStatus = status;
-      mInconsistentUris = inconsistentUris;
-    }
-
-    /**
-     * @return the status of the check
-     */
-    public Status getStatus() {
-      return mStatus;
-    }
-
-    /**
-     * @return the uris which are inconsistent with the underlying storage
-     */
-    public List<AlluxioURI> getInconsistentUris() {
-      return mInconsistentUris;
-    }
-  }
-
-=======
 public interface FileSystemMaster extends Master {
->>>>>>> 31e664b5
   /**
    * @return the status of the startup consistency check and inconsistent paths if it is complete
    */
@@ -832,201 +242,7 @@
    */
   void delete(AlluxioURI path, DeleteOptions options) throws IOException,
       FileDoesNotExistException, DirectoryNotEmptyException, InvalidPathException,
-<<<<<<< HEAD
-      AccessControlException {
-    Metrics.DELETE_PATHS_OPS.inc();
-    try (JournalContext journalContext = createJournalContext();
-         LockedInodePath inodePath = mInodeTree.lockFullInodePath(path, InodeTree.LockMode.WRITE)) {
-      mPermissionChecker.checkParentPermission(Mode.Bits.WRITE, inodePath);
-      mMountTable.checkUnderWritableMountPoint(path);
-      deleteAndJournal(inodePath, options, journalContext);
-    }
-  }
-
-  /**
-   * Deletes a given path.
-   * <p>
-   * Writes to the journal.
-   *
-   * @param inodePath the path to delete
-   * @param deleteOptions the method options
-   * @param journalContext the journal context
-   * @throws InvalidPathException if the path is invalid
-   * @throws FileDoesNotExistException if the file does not exist
-   * @throws IOException if an I/O error occurs
-   * @throws DirectoryNotEmptyException if recursive is false and the file is a nonempty directory
-   */
-  private void deleteAndJournal(LockedInodePath inodePath, DeleteOptions deleteOptions,
-      JournalContext journalContext) throws InvalidPathException, FileDoesNotExistException,
-      IOException, DirectoryNotEmptyException {
-    Inode<?> inode = inodePath.getInode();
-    long fileId = inode.getId();
-    long opTimeMs = System.currentTimeMillis();
-    deleteInternal(inodePath, false, opTimeMs, deleteOptions);
-    DeleteFileEntry deleteFile = DeleteFileEntry.newBuilder().setId(fileId)
-        .setRecursive(deleteOptions.isRecursive()).setOpTimeMs(opTimeMs).build();
-    appendJournalEntry(JournalEntry.newBuilder().setDeleteFile(deleteFile).build(), journalContext);
-  }
-
-  /**
-   * @param entry the entry to use
-   */
-  private void deleteFromEntry(DeleteFileEntry entry) {
-    Metrics.DELETE_PATHS_OPS.inc();
-    try (LockedInodePath inodePath = mInodeTree
-        .lockFullInodePath(entry.getId(), InodeTree.LockMode.WRITE)) {
-      deleteInternal(inodePath, true, entry.getOpTimeMs(), DeleteOptions.defaults()
-          .setRecursive(entry.getRecursive()).setAlluxioOnly(entry.getAlluxioOnly()));
-    } catch (Exception e) {
-      throw new RuntimeException(e);
-    }
-  }
-
-  /**
-   * Convenience method for avoiding {@link DirectoryNotEmptyException} when calling
-   * {@link #deleteInternal(LockedInodePath, boolean, long, DeleteOptions)}.
-   *
-   * @param inodePath the {@link LockedInodePath} to delete
-   * @param replayed whether the operation is a result of replaying the journal
-   * @param opTimeMs the time of the operation
-   * @throws FileDoesNotExistException if a non-existent file is encountered
-   * @throws InvalidPathException if the fileId is for the root directory
-   * @throws IOException if an I/O error is encountered
-   */
-  private void deleteRecursiveInternal(LockedInodePath inodePath, boolean replayed, long opTimeMs,
-      DeleteOptions deleteOptions) throws FileDoesNotExistException, IOException,
-      InvalidPathException {
-    try {
-      deleteInternal(inodePath, replayed, opTimeMs, deleteOptions);
-    } catch (DirectoryNotEmptyException e) {
-      throw new IllegalStateException(
-          "deleteInternal should never throw DirectoryNotEmptyException when recursive is true", e);
-    }
-  }
-
-  /**
-   * Implements file deletion.
-   *
-   * @param inodePath the file {@link LockedInodePath}
-   * @param replayed whether the operation is a result of replaying the journal
-   * @param opTimeMs the time of the operation
-   * @param deleteOptions the method optitions
-   * @throws FileDoesNotExistException if a non-existent file is encountered
-   * @throws IOException if an I/O error is encountered
-   * @throws InvalidPathException if the specified path is the root
-   * @throws DirectoryNotEmptyException if recursive is false and the file is a nonempty directory
-   */
-  private void deleteInternal(LockedInodePath inodePath, boolean replayed, long opTimeMs,
-      DeleteOptions deleteOptions) throws FileDoesNotExistException, IOException,
-      DirectoryNotEmptyException, InvalidPathException {
-    // TODO(jiri): A crash after any UFS object is deleted and before the delete operation is
-    // journaled will result in an inconsistency between Alluxio and UFS.
-    if (!inodePath.fullPathExists()) {
-      return;
-    }
-    Inode<?> inode = inodePath.getInode();
-    if (inode == null) {
-      return;
-    }
-    boolean recursive = deleteOptions.isRecursive();
-    boolean alluxioOnly = deleteOptions.isAlluxioOnly();
-    if (inode.isDirectory() && !recursive && ((InodeDirectory) inode).getNumberOfChildren() > 0) {
-      // inode is nonempty, and we don't want to delete a nonempty directory unless recursive is
-      // true
-      throw new DirectoryNotEmptyException(ExceptionMessage.DELETE_NONEMPTY_DIRECTORY_NONRECURSIVE,
-          inode.getName());
-    }
-    if (mInodeTree.isRootId(inode.getId())) {
-      // The root cannot be deleted.
-      throw new InvalidPathException(ExceptionMessage.DELETE_ROOT_DIRECTORY.getMessage());
-    }
-
-    List<Inode<?>> delInodes = new ArrayList<>();
-    delInodes.add(inode);
-
-    try (InodeLockList lockList = mInodeTree.lockDescendants(inodePath, InodeTree.LockMode.WRITE)) {
-      delInodes.addAll(lockList.getInodes());
-
-      TempInodePathForDescendant tempInodePath = new TempInodePathForDescendant(inodePath);
-      // We go through each inode, removing it from its parent set and from mDelInodes. If it's a
-      // file, we deal with the checkpoints and blocks as well.
-      for (int i = delInodes.size() - 1; i >= 0; i--) {
-        Inode<?> delInode = delInodes.get(i);
-        // the path to delInode for getPath should already be locked.
-        AlluxioURI alluxioUriToDel = mInodeTree.getPath(delInode);
-        tempInodePath.setDescendant(delInode, alluxioUriToDel);
-
-        // TODO(jiri): What should the Alluxio behavior be when a UFS delete operation fails?
-        // Currently, it will result in an inconsistency between Alluxio and UFS.
-        if (!replayed && delInode.isPersisted()) {
-          try {
-            // If this is a mount point, we have deleted all the children and can unmount it
-            // TODO(calvin): Add tests (ALLUXIO-1831)
-            if (mMountTable.isMountPoint(alluxioUriToDel)) {
-              unmountInternal(alluxioUriToDel);
-            } else {
-              // Delete the file in the under file system.
-              MountTable.Resolution resolution = mMountTable.resolve(alluxioUriToDel);
-              String ufsUri = resolution.getUri().toString();
-              UnderFileSystem ufs = resolution.getUfs();
-              boolean failedToDelete = false;
-              if (!alluxioOnly) {
-                if (delInode.isFile()) {
-                  if (!ufs.deleteFile(ufsUri)) {
-                    failedToDelete = ufs.isFile(ufsUri);
-                    if (!failedToDelete) {
-                      LOG.warn("The file to delete does not exist in ufs: {}", ufsUri);
-                    }
-                  }
-                } else {
-                  if (!ufs.deleteDirectory(ufsUri, alluxio.underfs.options.DeleteOptions
-                      .defaults().setRecursive(true))) {
-                    failedToDelete = ufs.isDirectory(ufsUri);
-                    if (!failedToDelete) {
-                      LOG.warn("The directory to delete does not exist in ufs: {}", ufsUri);
-                    }
-                  }
-                }
-                if (failedToDelete) {
-                  LOG.error("Failed to delete {} from the under filesystem", ufsUri);
-                  throw new IOException(ExceptionMessage.DELETE_FAILED_UFS.getMessage(ufsUri));
-                }
-              }
-            }
-          } catch (InvalidPathException e) {
-            LOG.warn(e.getMessage());
-          }
-        }
-
-        if (delInode.isFile()) {
-          // Remove corresponding blocks from workers and delete metadata in master.
-          mBlockMaster.removeBlocks(((InodeFile) delInode).getBlockIds(), true /* delete */);
-          // ALLUXIO CS ADD
-          long fileId = delInode.getId();
-          // Remove the file from the set of files to persist.
-          mPersistRequests.remove(fileId);
-          PersistJob job = mPersistJobs.get(fileId);
-          if (job != null) {
-            try {
-              alluxio.client.job.JobThriftClientUtils.cancel(job.getJobId());
-            } catch (Exception e) {
-              LOG.warn("Unexpected exception encountered when cancelling a persist job (id={}): {}",
-                  job.getJobId(), e.getMessage());
-              LOG.debug("Exception: ", e);
-            }
-          }
-          // ALLUXIO CS END
-        }
-
-        mInodeTree.deleteInode(tempInodePath, opTimeMs);
-      }
-    }
-
-    Metrics.PATHS_DELETED.inc(delInodes.size());
-  }
-=======
       AccessControlException;
->>>>>>> 31e664b5
 
   /**
    * Gets the {@link FileBlockInfo} for all blocks of a file. If path is a directory, an exception
@@ -1241,53 +457,7 @@
    * @param path the path of the file for persistence
    * @throws AlluxioException if scheduling fails
    */
-<<<<<<< HEAD
-  public void scheduleAsyncPersistence(AlluxioURI path) throws AlluxioException {
-    try (JournalContext journalContext = createJournalContext();
-        LockedInodePath inodePath = mInodeTree.lockFullInodePath(path, InodeTree.LockMode.WRITE)) {
-      scheduleAsyncPersistenceAndJournal(inodePath, journalContext);
-    }
-    // ALLUXIO CS REMOVE
-    // // NOTE: persistence is asynchronous so there is no guarantee the path will still exist
-    // mAsyncPersistHandler.scheduleAsyncPersistence(path);
-    // ALLUXIO CS END
-  }
-
-  /**
-   * Schedules a file for async persistence.
-   * <p>
-   * Writes to the journal.
-   *
-   * @param inodePath the {@link LockedInodePath} of the file for persistence
-   * @param journalContext the journal context
-   * @throws AlluxioException if scheduling fails
-   */
-  private void scheduleAsyncPersistenceAndJournal(LockedInodePath inodePath,
-      JournalContext journalContext) throws AlluxioException {
-    long fileId = inodePath.getInode().getId();
-    scheduleAsyncPersistenceInternal(inodePath);
-    // write to journal
-    AsyncPersistRequestEntry asyncPersistRequestEntry =
-        AsyncPersistRequestEntry.newBuilder().setFileId(fileId).build();
-    appendJournalEntry(
-        JournalEntry.newBuilder().setAsyncPersistRequest(asyncPersistRequestEntry).build(),
-        journalContext);
-  }
-
-  /**
-   * @param inodePath the {@link LockedInodePath} of the file to persist
-   * @throws AlluxioException if scheduling fails
-   */
-  private void scheduleAsyncPersistenceInternal(LockedInodePath inodePath) throws AlluxioException {
-    inodePath.getInode().setPersistenceState(PersistenceState.TO_BE_PERSISTED);
-    // ALLUXIO CS ADD
-    long fileId = inodePath.getInode().getId();
-    mPersistRequests.add(fileId);
-    // ALLUXIO CS END
-  }
-=======
   void scheduleAsyncPersistence(AlluxioURI path) throws AlluxioException;
->>>>>>> 31e664b5
 
   /**
    * Instructs a worker to persist the files.
@@ -1307,433 +477,5 @@
   /**
    * @return a list of {@link WorkerInfo} objects representing the workers in Alluxio
    */
-<<<<<<< HEAD
-  public List<WorkerInfo> getWorkerInfoList() {
-    return mBlockMaster.getWorkerInfoList();
-  }
-
-  /**
-   * This class represents the executor for periodic inode ttl check.
-   */
-  private final class MasterInodeTtlCheckExecutor implements HeartbeatExecutor {
-
-    /**
-     * Constructs a new {@link MasterInodeTtlCheckExecutor}.
-     */
-    public MasterInodeTtlCheckExecutor() {}
-
-    @Override
-    public void heartbeat() {
-      Set<TtlBucket> expiredBuckets = mTtlBuckets.getExpiredBuckets(System.currentTimeMillis());
-      for (TtlBucket bucket : expiredBuckets) {
-        for (Inode inode : bucket.getInodes()) {
-          AlluxioURI path = null;
-          try (LockedInodePath inodePath = mInodeTree
-              .lockFullInodePath(inode.getId(), InodeTree.LockMode.READ)) {
-            path = inodePath.getUri();
-          } catch (Exception e) {
-            LOG.error("Exception trying to clean up {} for ttl check: {}", inode.toString(),
-                e.toString());
-          }
-          if (path != null) {
-            try {
-              TtlAction ttlAction = inode.getTtlAction();
-              LOG.debug("Path {} TTL has expired, performing action {}", path.getPath(), ttlAction);
-              switch (ttlAction) {
-                case FREE:
-                  // public free method will lock the path, and check WRITE permission required at
-                  // parent of file
-                  if (inode.isDirectory()) {
-                    free(path, FreeOptions.defaults().setForced(true).setRecursive(true));
-                  } else {
-                    free(path, FreeOptions.defaults().setForced(true));
-                  }
-                  // Reset state
-                  inode.setTtl(Constants.NO_TTL);
-                  inode.setTtlAction(TtlAction.DELETE);
-                  mTtlBuckets.remove(inode);
-                  break;
-                case DELETE:// Default if not set is DELETE
-                  // public delete method will lock the path, and check WRITE permission required at
-                  // parent of file
-                  if (inode.isDirectory()) {
-                    delete(path, DeleteOptions.defaults().setRecursive(true));
-                  } else {
-                    delete(path, DeleteOptions.defaults().setRecursive(false));
-                  }
-                  break;
-                default:
-                  LOG.error("Unknown ttl action {}", ttlAction);
-              }
-            } catch (Exception e) {
-              LOG.error("Exception trying to clean up {} for ttl check: {}", inode.toString(),
-                  e.toString());
-            }
-          }
-        }
-      }
-      mTtlBuckets.removeBuckets(expiredBuckets);
-    }
-
-    @Override
-    public void close() {
-      // Nothing to clean up
-    }
-  }
-
-  /**
-   * Lost files periodic check.
-   */
-  private final class LostFilesDetectionHeartbeatExecutor implements HeartbeatExecutor {
-
-    /**
-     * Constructs a new {@link LostFilesDetectionHeartbeatExecutor}.
-     */
-    public LostFilesDetectionHeartbeatExecutor() {}
-
-    @Override
-    public void heartbeat() {
-      for (long fileId : getLostFiles()) {
-        // update the state
-        try (LockedInodePath inodePath = mInodeTree
-            .lockFullInodePath(fileId, InodeTree.LockMode.WRITE)) {
-          Inode<?> inode = inodePath.getInode();
-          if (inode.getPersistenceState() != PersistenceState.PERSISTED) {
-            inode.setPersistenceState(PersistenceState.LOST);
-          }
-        } catch (FileDoesNotExistException e) {
-          LOG.error("Exception trying to get inode from inode tree: {}", e.toString());
-        }
-      }
-    }
-
-    @Override
-    public void close() {
-      // Nothing to clean up
-    }
-  }
-
-  // ALLUXIO CS ADD
-
-  /**
-   * Periodically schedules jobs to persist files and updates metadata accordingly.
-   */
-  @NotThreadSafe
-  private final class PersistenceScheduler implements HeartbeatExecutor {
-    private static final long MAX_QUIET_PERIOD = 64;
-
-    /** Quiet period for job service flow control. */
-    private long mQuietPeriod;
-
-    /**
-     * Creates a new instance of {@link PersistenceScheduler}.
-     */
-    PersistenceScheduler() {
-      mQuietPeriod = 0;
-    }
-
-    @Override
-    public void close() {} // Nothing to clean up
-
-    @Override
-    public void heartbeat() throws InterruptedException {
-      java.util.concurrent.TimeUnit.SECONDS.sleep(mQuietPeriod);
-      // Process persist requests.
-      for (long fileId : mPersistRequests) {
-        AlluxioURI uri;
-        String tempUfsPath;
-        boolean remove = true;
-        try (JournalContext journalContext = createJournalContext()) {
-
-          // Lookup relevant file information.
-          try (LockedInodePath inodePath = mInodeTree
-              .lockFullInodePath(fileId, InodeTree.LockMode.READ)) {
-            uri = inodePath.getUri();
-            InodeFile inode = inodePath.getInodeFile();
-            switch (inode.getPersistenceState()) {
-              case PERSISTED:
-                continue;
-              default:
-                tempUfsPath = inode.getTempUfsPath();
-            }
-          }
-
-          // If previous persist job failed, clean up the temporary file.
-          cleanup(tempUfsPath);
-
-          // Generate a temporary path to be used by the persist job.
-          MountTable.Resolution resolution = mMountTable.resolve(uri);
-          tempUfsPath = PathUtils
-              .temporaryFileName(System.currentTimeMillis(), resolution.getUri().toString());
-          alluxio.job.persist.PersistConfig config =
-              new alluxio.job.persist.PersistConfig(uri.getPath(), tempUfsPath, false);
-
-          // Schedule the persist job.
-          long jobId = alluxio.client.job.JobThriftClientUtils.start(config);
-          mQuietPeriod /= 2;
-          mPersistJobs.put(fileId, new PersistJob(fileId, jobId, tempUfsPath));
-
-          // Update the inode and journal the change.
-          try (LockedInodePath inodePath = mInodeTree
-              .lockFullInodePath(fileId, InodeTree.LockMode.WRITE)) {
-            InodeFile inode = inodePath.getInodeFile();
-            inode.setPersistJobId(jobId);
-            inode.setTempUfsPath(tempUfsPath);
-            SetAttributeEntry.Builder builder =
-                SetAttributeEntry.newBuilder().setId(inode.getId()).setPersistJobId(jobId)
-                    .setTempUfsPath(tempUfsPath);
-            appendJournalEntry(JournalEntry.newBuilder().setSetAttribute(builder).build(),
-                journalContext);
-          }
-        } catch (FileDoesNotExistException | InvalidPathException e) {
-          LOG.warn("The file to be persisted (id={}) no longer exists : {}", fileId,
-              e.getMessage());
-        } catch (alluxio.job.exception.JobDoesNotExistException e) {
-          LOG.warn("The job service is busy, will retry later.");
-          mQuietPeriod = (mQuietPeriod == 0) ? 1 : Math.min(MAX_QUIET_PERIOD, mQuietPeriod * 2);
-          remove = false;
-          break;
-        } catch (Exception e) {
-          LOG.warn("Unexpected exception encountered when starting a persist job (file id={}) : {}",
-              fileId, e.getMessage());
-        } finally {
-          if (remove) {
-            mPersistRequests.remove(fileId);
-          }
-        }
-      }
-    }
-  }
-
-  /**
-   * Periodically polls for the result of the jobs and updates metadata accordingly.
-   */
-  @NotThreadSafe
-  private final class PersistenceChecker implements HeartbeatExecutor {
-
-    /**
-     * Creates a new instance of {@link PersistenceChecker}.
-     */
-    PersistenceChecker() {}
-
-    @Override
-    public void close() {} // nothing to clean up
-
-    private void handleCompletion(PersistJob job) {
-      long fileId = job.getFileId();
-      String tempUfsPath = job.getTempUfsPath();
-      try (JournalContext journalContext = createJournalContext();
-          LockedInodePath inodePath = mInodeTree
-              .lockFullInodePath(fileId, InodeTree.LockMode.WRITE)) {
-        InodeFile inode = inodePath.getInodeFile();
-        switch (inode.getPersistenceState()) {
-          case PERSISTED:
-            // This can happen if multiple persist requests are issued (e.g. through CLI).
-            LOG.warn("File {} has already been persisted.", inodePath.getUri().toString());
-            break;
-          case TO_BE_PERSISTED:
-            MountTable.Resolution resolution = mMountTable.resolve(inodePath.getUri());
-            UnderFileSystem ufs = resolution.getUfs();
-            String ufsPath = resolution.getUri().toString();
-            if (!ufs.renameFile(tempUfsPath, ufsPath)) {
-              throw new IOException(
-                  String.format("Failed to rename %s to %s.", tempUfsPath, ufsPath));
-            }
-            ufs.setOwner(ufsPath, inode.getOwner(), inode.getGroup());
-            ufs.setMode(ufsPath, inode.getMode());
-
-            inode.setPersistenceState(PersistenceState.PERSISTED);
-            inode.setPersistJobId(Constants.PERSISTENCE_INVALID_JOB_ID);
-            inode.setTempUfsPath(Constants.PERSISTENCE_INVALID_UFS_PATH);
-            journalPersistedInodes(propagatePersistedInternal(inodePath, false), journalContext);
-
-            // Journal the action.
-            SetAttributeEntry.Builder builder =
-                SetAttributeEntry.newBuilder().setId(inode.getId()).setPersisted(true)
-                    .setPersistJobId(Constants.PERSISTENCE_INVALID_JOB_ID)
-                    .setTempUfsPath(Constants.PERSISTENCE_INVALID_UFS_PATH);
-            appendJournalEntry(JournalEntry.newBuilder().setSetAttribute(builder).build(),
-                journalContext);
-            break;
-          default:
-            LOG.warn("Unexpected persistence state {}.", inode.getPersistenceState());
-        }
-      } catch (FileDoesNotExistException | InvalidPathException e) {
-        LOG.warn("The file to be persisted (id={}) no longer exists : {}", fileId, e.getMessage());
-        cleanup(tempUfsPath);
-      } catch (IOException e) {
-        LOG.warn(
-            "Failed to finalize persistence of a file (id={}), persist job will be retried : {}",
-            fileId, e.getMessage());
-        cleanup(tempUfsPath);
-        mPersistRequests.add(fileId);
-      } finally {
-        mPersistJobs.remove(fileId);
-      }
-    }
-
-    @Override
-    public void heartbeat() throws InterruptedException {
-      // Check the progress of persist jobs.
-      for (long fileId : mPersistJobs.keySet()) {
-        PersistJob job = mPersistJobs.get(fileId);
-        long jobId = job.getJobId();
-
-        try {
-          alluxio.job.wire.JobInfo jobInfo =
-              alluxio.client.job.JobThriftClientUtils.getStatus(jobId);
-          switch (jobInfo.getStatus()) {
-            case RUNNING:
-              // fall through
-            case CREATED:
-              break;
-            case FAILED:
-              mPersistJobs.remove(fileId);
-              mPersistRequests.add(fileId);
-              break;
-            case CANCELED:
-              mPersistJobs.remove(fileId);
-              break;
-            case COMPLETED:
-              handleCompletion(job);
-              break;
-            default:
-              throw new IllegalStateException("Unrecognized job status: " + jobInfo.getStatus());
-          }
-        } catch (AlluxioException | IOException e) {
-          LOG.warn(
-              "Unexpected exception encountered when trying to retrieve the status of a persist "
-                  + " job (id={}) : {}.", fileId, e.getMessage());
-          mPersistJobs.remove(fileId);
-          mPersistRequests.add(fileId);
-        }
-      }
-    }
-  }
-
-  private static void cleanup(String ufsPath) {
-    final String errMessage = "Failed to delete UFS file {}.";
-    if (!ufsPath.isEmpty()) {
-      try {
-        UnderFileSystem ufs = UnderFileSystem.Factory.get(ufsPath);
-        if (!ufs.deleteFile(ufsPath)) {
-          LOG.warn(errMessage, ufsPath);
-        }
-      } catch (IOException e) {
-        LOG.warn(errMessage, ufsPath, e);
-      }
-    }
-  }
-  // ALLUXIO CS END
-  /**
-   * Class that contains metrics for FileSystemMaster.
-   * This class is public because the counter names are referenced in
-   * {@link alluxio.web.WebInterfaceMasterMetricsServlet}.
-   */
-  public static final class Metrics {
-    private static final Counter DIRECTORIES_CREATED =
-        MetricsSystem.masterCounter("DirectoriesCreated");
-    private static final Counter FILE_BLOCK_INFOS_GOT =
-        MetricsSystem.masterCounter("FileBlockInfosGot");
-    private static final Counter FILE_INFOS_GOT = MetricsSystem.masterCounter("FileInfosGot");
-    private static final Counter FILES_COMPLETED = MetricsSystem.masterCounter("FilesCompleted");
-    private static final Counter FILES_CREATED = MetricsSystem.masterCounter("FilesCreated");
-    private static final Counter FILES_FREED = MetricsSystem.masterCounter("FilesFreed");
-    private static final Counter FILES_PERSISTED = MetricsSystem.masterCounter("FilesPersisted");
-    private static final Counter NEW_BLOCKS_GOT = MetricsSystem.masterCounter("NewBlocksGot");
-    private static final Counter PATHS_DELETED = MetricsSystem.masterCounter("PathsDeleted");
-    private static final Counter PATHS_MOUNTED = MetricsSystem.masterCounter("PathsMounted");
-    private static final Counter PATHS_RENAMED = MetricsSystem.masterCounter("PathsRenamed");
-    private static final Counter PATHS_UNMOUNTED = MetricsSystem.masterCounter("PathsUnmounted");
-
-    // TODO(peis): Increment the RPCs OPs at the place where we receive the RPCs.
-    private static final Counter COMPLETE_FILE_OPS = MetricsSystem.masterCounter("CompleteFileOps");
-    private static final Counter CREATE_DIRECTORIES_OPS =
-        MetricsSystem.masterCounter("CreateDirectoryOps");
-    private static final Counter CREATE_FILES_OPS = MetricsSystem.masterCounter("CreateFileOps");
-    private static final Counter DELETE_PATHS_OPS = MetricsSystem.masterCounter("DeletePathOps");
-    private static final Counter FREE_FILE_OPS = MetricsSystem.masterCounter("FreeFileOps");
-    private static final Counter GET_FILE_BLOCK_INFO_OPS =
-        MetricsSystem.masterCounter("GetFileBlockInfoOps");
-    private static final Counter GET_FILE_INFO_OPS = MetricsSystem.masterCounter("GetFileInfoOps");
-    private static final Counter GET_NEW_BLOCK_OPS = MetricsSystem.masterCounter("GetNewBlockOps");
-    private static final Counter MOUNT_OPS = MetricsSystem.masterCounter("MountOps");
-    private static final Counter RENAME_PATH_OPS = MetricsSystem.masterCounter("RenamePathOps");
-    private static final Counter SET_ATTRIBUTE_OPS = MetricsSystem.masterCounter("SetAttributeOps");
-    private static final Counter UNMOUNT_OPS = MetricsSystem.masterCounter("UnmountOps");
-
-    public static final String FILES_PINNED = "FilesPinned";
-    public static final String PATHS_TOTAL = "PathsTotal";
-    public static final String UFS_CAPACITY_TOTAL = "UfsCapacityTotal";
-    public static final String UFS_CAPACITY_USED = "UfsCapacityUsed";
-    public static final String UFS_CAPACITY_FREE = "UfsCapacityFree";
-
-    /**
-     * Register some file system master related gauges.
-     */
-    private static void registerGauges(final FileSystemMaster master) {
-      MetricsSystem.registerGaugeIfAbsent(MetricsSystem.getMasterMetricName(FILES_PINNED),
-          new Gauge<Integer>() {
-            @Override
-            public Integer getValue() {
-              return master.getNumberOfPinnedFiles();
-            }
-          });
-      MetricsSystem.registerGaugeIfAbsent(MetricsSystem.getMasterMetricName(PATHS_TOTAL),
-          new Gauge<Integer>() {
-            @Override
-            public Integer getValue() {
-              return master.getNumberOfPaths();
-            }
-          });
-
-      final String ufsDataFolder = Configuration.get(PropertyKey.UNDERFS_ADDRESS);
-      final UnderFileSystem ufs = UnderFileSystem.Factory.get(ufsDataFolder);
-
-      MetricsSystem.registerGaugeIfAbsent(MetricsSystem.getMasterMetricName(UFS_CAPACITY_TOTAL),
-          new Gauge<Long>() {
-            @Override
-            public Long getValue() {
-              long ret = 0L;
-              try {
-                ret = ufs.getSpace(ufsDataFolder, UnderFileSystem.SpaceType.SPACE_TOTAL);
-              } catch (IOException e) {
-                LOG.error(e.getMessage(), e);
-              }
-              return ret;
-            }
-          });
-      MetricsSystem.registerGaugeIfAbsent(MetricsSystem.getMasterMetricName(UFS_CAPACITY_USED),
-          new Gauge<Long>() {
-            @Override
-            public Long getValue() {
-              long ret = 0L;
-              try {
-                ret = ufs.getSpace(ufsDataFolder, UnderFileSystem.SpaceType.SPACE_USED);
-              } catch (IOException e) {
-                LOG.error(e.getMessage(), e);
-              }
-              return ret;
-            }
-          });
-      MetricsSystem.registerGaugeIfAbsent(MetricsSystem.getMasterMetricName(UFS_CAPACITY_FREE),
-          new Gauge<Long>() {
-            @Override
-            public Long getValue() {
-              long ret = 0L;
-              try {
-                ret = ufs.getSpace(ufsDataFolder, UnderFileSystem.SpaceType.SPACE_FREE);
-              } catch (IOException e) {
-                LOG.error(e.getMessage(), e);
-              }
-              return ret;
-            }
-          });
-    }
-
-    private Metrics() {} // prevent instantiation
-  }
-=======
   List<WorkerInfo> getWorkerInfoList();
->>>>>>> 31e664b5
 }