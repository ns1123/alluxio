/*
 * The Alluxio Open Foundation licenses this work under the Apache License, version 2.0
 * (the "License"). You may not use this work except in compliance with the License, which is
 * available at www.apache.org/licenses/LICENSE-2.0
 *
 * This software is distributed on an "AS IS" basis, WITHOUT WARRANTIES OR CONDITIONS OF ANY KIND,
 * either express or implied, as more fully set forth in the License.
 *
 * See the NOTICE file distributed with this work for information regarding copyright ownership.
 */

package alluxio.master.file;

import alluxio.AlluxioURI;
import alluxio.Configuration;
import alluxio.Constants;
import alluxio.PropertyKey;
import alluxio.Server;
import alluxio.clock.SystemClock;
import alluxio.collections.Pair;
import alluxio.collections.PrefixList;
import alluxio.exception.AccessControlException;
import alluxio.exception.AlluxioException;
import alluxio.exception.BlockInfoException;
import alluxio.exception.DirectoryNotEmptyException;
import alluxio.exception.ExceptionMessage;
import alluxio.exception.FileAlreadyCompletedException;
import alluxio.exception.FileAlreadyExistsException;
import alluxio.exception.FileDoesNotExistException;
import alluxio.exception.InvalidFileSizeException;
import alluxio.exception.InvalidPathException;
import alluxio.exception.PreconditionMessage;
import alluxio.exception.UnexpectedAlluxioException;
import alluxio.exception.status.FailedPreconditionException;
import alluxio.exception.status.NotFoundException;
import alluxio.exception.status.UnavailableException;
import alluxio.heartbeat.HeartbeatContext;
import alluxio.heartbeat.HeartbeatThread;
import alluxio.master.AbstractMaster;
import alluxio.master.ProtobufUtils;
import alluxio.master.block.BlockId;
import alluxio.master.block.BlockMaster;
// ALLUXIO CS REMOVE
// import alluxio.master.file.async.AsyncPersistHandler;
// ALLUXIO CS END
import alluxio.master.file.meta.AsyncUfsAbsentPathCache;
import alluxio.master.file.meta.FileSystemMasterView;
import alluxio.master.file.meta.Inode;
import alluxio.master.file.meta.InodeDirectory;
import alluxio.master.file.meta.InodeDirectoryIdGenerator;
import alluxio.master.file.meta.InodeFile;
import alluxio.master.file.meta.InodeLockList;
import alluxio.master.file.meta.InodePathPair;
import alluxio.master.file.meta.InodeTree;
import alluxio.master.file.meta.LockedInodePath;
import alluxio.master.file.meta.MountTable;
import alluxio.master.file.meta.PersistenceState;
import alluxio.master.file.meta.TempInodePathForChild;
import alluxio.master.file.meta.TempInodePathForDescendant;
import alluxio.master.file.meta.TtlBucketList;
import alluxio.master.file.meta.UfsAbsentPathCache;
import alluxio.master.file.meta.options.MountInfo;
import alluxio.master.file.options.CheckConsistencyOptions;
import alluxio.master.file.options.CompleteFileOptions;
import alluxio.master.file.options.CreateDirectoryOptions;
import alluxio.master.file.options.CreateFileOptions;
import alluxio.master.file.options.DeleteOptions;
import alluxio.master.file.options.FreeOptions;
import alluxio.master.file.options.GetStatusOptions;
import alluxio.master.file.options.ListStatusOptions;
import alluxio.master.file.options.LoadMetadataOptions;
import alluxio.master.file.options.MountOptions;
import alluxio.master.file.options.RenameOptions;
import alluxio.master.file.options.SetAttributeOptions;
import alluxio.master.journal.JournalContext;
import alluxio.master.journal.JournalFactory;
import alluxio.master.journal.NoopJournalContext;
import alluxio.metrics.MetricsSystem;
import alluxio.proto.journal.File.AddMountPointEntry;
import alluxio.proto.journal.File.AsyncPersistRequestEntry;
import alluxio.proto.journal.File.CompleteFileEntry;
import alluxio.proto.journal.File.DeleteFileEntry;
import alluxio.proto.journal.File.DeleteMountPointEntry;
import alluxio.proto.journal.File.InodeDirectoryEntry;
import alluxio.proto.journal.File.InodeFileEntry;
import alluxio.proto.journal.File.InodeLastModificationTimeEntry;
import alluxio.proto.journal.File.PersistDirectoryEntry;
import alluxio.proto.journal.File.ReinitializeFileEntry;
import alluxio.proto.journal.File.RenameEntry;
import alluxio.proto.journal.File.SetAttributeEntry;
import alluxio.proto.journal.File.StringPairEntry;
import alluxio.proto.journal.Journal.JournalEntry;
import alluxio.security.authorization.Mode;
import alluxio.thrift.CommandType;
import alluxio.thrift.FileSystemCommand;
import alluxio.thrift.FileSystemCommandOptions;
import alluxio.thrift.FileSystemMasterClientService;
import alluxio.thrift.FileSystemMasterWorkerService;
import alluxio.thrift.MountTOptions;
import alluxio.thrift.PersistCommandOptions;
import alluxio.thrift.PersistFile;
import alluxio.thrift.UfsInfo;
import alluxio.underfs.MasterUfsManager;
import alluxio.underfs.UfsFileStatus;
import alluxio.underfs.UfsManager;
import alluxio.underfs.UfsStatus;
import alluxio.underfs.UnderFileSystem;
import alluxio.underfs.UnderFileSystemConfiguration;
import alluxio.underfs.options.FileLocationOptions;
import alluxio.util.CommonUtils;
import alluxio.util.IdUtils;
import alluxio.util.SecurityUtils;
import alluxio.util.UnderFileSystemUtils;
import alluxio.util.executor.ExecutorServiceFactories;
import alluxio.util.executor.ExecutorServiceFactory;
import alluxio.util.io.PathUtils;
import alluxio.util.network.NetworkAddressUtils;
import alluxio.wire.BlockInfo;
import alluxio.wire.BlockLocation;
import alluxio.wire.FileBlockInfo;
import alluxio.wire.FileInfo;
import alluxio.wire.LoadMetadataType;
import alluxio.wire.MountPointInfo;
import alluxio.wire.TtlAction;
import alluxio.wire.WorkerInfo;

import com.codahale.metrics.Counter;
import com.codahale.metrics.Gauge;
import com.google.common.base.Preconditions;
import com.google.common.base.Throwables;
import com.google.common.collect.ImmutableSet;
import com.google.common.collect.Iterators;
import edu.umd.cs.findbugs.annotations.SuppressFBWarnings;
import org.apache.commons.lang.StringUtils;
import org.apache.commons.lang.exception.ExceptionUtils;
import org.apache.thrift.TProcessor;
import org.slf4j.Logger;
import org.slf4j.LoggerFactory;

import java.io.IOException;
import java.util.ArrayList;
import java.util.Collections;
import java.util.HashMap;
import java.util.HashSet;
import java.util.Iterator;
import java.util.LinkedList;
import java.util.List;
import java.util.Map;
import java.util.Set;
import java.util.SortedMap;
import java.util.Stack;
import java.util.TreeMap;
import java.util.concurrent.BlockingQueue;
import java.util.concurrent.Callable;
import java.util.concurrent.ExecutorService;
import java.util.concurrent.Future;
import java.util.concurrent.LinkedBlockingQueue;

import javax.annotation.concurrent.NotThreadSafe;

/**
 * The master that handles all file system metadata management.
 */
@NotThreadSafe // TODO(jiri): make thread-safe (c.f. ALLUXIO-1664)
public final class DefaultFileSystemMaster extends AbstractMaster implements FileSystemMaster {
  private static final Logger LOG = LoggerFactory.getLogger(DefaultFileSystemMaster.class);
  private static final Set<Class<? extends Server>> DEPS =
      ImmutableSet.<Class<? extends Server>>of(BlockMaster.class);

  // ALLUXIO CS ADD
  /** The number of threads to use in the {@link #mPersistCheckerPool}. */
  private static final int PERSIST_CHECKER_POOL_THREADS = 128;
  // ALLUXIO CS END
  /**
   * Locking in DefaultFileSystemMaster
   *
   * Individual paths are locked in the inode tree. In order to read or write any inode, the path
   * must be locked. A path is locked via one of the lock methods in {@link InodeTree}, such as
   * {@link InodeTree#lockInodePath(AlluxioURI, InodeTree.LockMode)} or
   * {@link InodeTree#lockFullInodePath(AlluxioURI, InodeTree.LockMode)}. These lock methods return
   * an {@link LockedInodePath}, which represents a locked path of inodes. These locked paths
   * ({@link LockedInodePath}) must be unlocked. In order to ensure a locked
   * {@link LockedInodePath} is always unlocked, the following paradigm is recommended:
   *
   * <p><blockquote><pre>
   *    try (LockedInodePath inodePath = mInodeTree.lockInodePath(path, InodeTree.LockMode.READ)) {
   *      ...
   *    }
   * </pre></blockquote>
   *
   * When locking a path in the inode tree, it is possible that other concurrent operations have
   * modified the inode tree while a thread is waiting to acquire a lock on the inode. Lock
   * acquisitions throw {@link InvalidPathException} to indicate that the inode structure is no
   * longer consistent with what the caller original expected, for example if the inode
   * previously obtained at /pathA has been renamed to /pathB during the wait for the inode lock.
   * Methods which specifically act on a path will propagate this exception to the caller, while
   * methods which iterate over child nodes can safely ignore the exception and treat the inode
   * as no longer a child.
   *
   * Journaling in the FileSystemMaster
   *
   * Any changes to file system metadata that need to survive system restarts and / or failures
   * should be journaled. The intent to journal and the actual writing of the journal is decoupled
   * so that operations are not holding metadata locks waiting on the journal IO. In particular,
   * file system operations are expected to create a {@link JournalContext} resource, use it
   * throughout the lifetime of an operation to collect journal events through
   * {@link JournalContext#append(JournalEntry)}, and then close the resource, which
   * will persist the journal events. In order to ensure the journal events are always persisted,
   * the following paradigm is recommended:
   *
   * <p><blockquote><pre>
   *    try (JournalContext journalContext = createJournalContext()) {
   *      ...
   *    }
   * </pre></blockquote>
   *
   * NOTE: Because resources are released in the opposite order they are acquired, the
   * {@link JournalContext} resources should be always created before any {@link LockedInodePath}
   * resources to avoid holding an inode path lock while waiting for journal IO.
   *
   * Method Conventions in the FileSystemMaster
   *
   * All of the flow of the FileSystemMaster follow a convention. There are essentially 4 main
   * types of methods:
   *   (A) public api methods
   *   (B) private (or package private) methods that journal
   *   (C) private (or package private) internal methods
   *   (D) private FromEntry methods used to replay entries from the journal
   *
   * (A) public api methods:
   * These methods are public and are accessed by the RPC and REST APIs. These methods lock all
   * the required paths, and also perform all permission checking.
   * (A) cannot call (A)
   * (A) can call (B)
   * (A) can call (C)
   * (A) cannot call (D)
   *
   * (B) private (or package private) methods that journal:
   * These methods perform the work from the public apis, like checking and error handling, and also
   * asynchronously append entries to the journal. The names of these methods are suffixed with
   * "AndJournal".
   * (B) cannot call (A)
   * (B) can call (B)
   * (B) can call (C)
   * (B) cannot call (D)
   *
   * (C) private (or package private) internal methods:
   * These methods perform the rest of the work, and may append to the journal. The names of these
   * methods are suffixed by "Internal". These are typically called by the (D) methods.
   * (C) cannot call (A)
   * (C) cannot call (B)
   * (C) can call (C)
   * (C) cannot call (D)
   *
   * (D) private FromEntry methods used to replay entries from the journal:
   * These methods are used to replay entries from reading the journal. This is done on start, as
   * well as for secondary masters. When replaying entries, no additional journaling should happen,
   * so {@link NoopJournalContext#INSTANCE} must be used if a context is necessary.
   * (D) cannot call (A)
   * (D) cannot call (B)
   * (D) can call (C)
   * (D) cannot call (D)
   */

  /** Handle to the block master. */
  private final BlockMaster mBlockMaster;

  /** This manages the file system inode structure. This must be journaled. */
  private final InodeTree mInodeTree;

  /** This manages the file system mount points. */
  private final MountTable mMountTable;

  /** This maintains inodes with ttl set, for the for the ttl checker service to use. */
  private final TtlBucketList mTtlBuckets = new TtlBucketList();

  /** This generates unique directory ids. This must be journaled. */
  private final InodeDirectoryIdGenerator mDirectoryIdGenerator;

  /** This checks user permissions on different operations. */
  private final PermissionChecker mPermissionChecker;

  /** List of paths to always keep in memory. */
  private final PrefixList mWhitelist;

  // ALLUXIO CS REPLACE
  // /** The handler for async persistence. */
  // private final AsyncPersistHandler mAsyncPersistHandler;
  // ALLUXIO CS WITH
  /** A pool of job master clients. */
  private final alluxio.client.job.JobMasterClientPool mJobMasterClientPool;

  /** Set of file IDs to persist. */
<<<<<<< HEAD
  private final Set<Long> mPersistRequests;
=======
  private final Map<Long, alluxio.time.ExponentialTimer> mPersistRequests;
>>>>>>> 25e10077

  /** Map from file IDs to persist jobs. */
  private final Map<Long, PersistJob> mPersistJobs;
  // ALLUXIO CS END

  /** The manager of all ufs. */
  private final UfsManager mUfsManager;

  /** This caches absent paths in the UFS. */
  private final UfsAbsentPathCache mUfsAbsentPathCache;

  /**
   * The service that checks for inode files with ttl set. We store it here so that it can be
   * accessed from tests.
   */
  @SuppressFBWarnings("URF_UNREAD_FIELD")
  private Future<?> mTtlCheckerService;

  /**
   * The service that detects lost files. We store it here so that it can be accessed from tests.
   */
  @SuppressFBWarnings("URF_UNREAD_FIELD")
  private Future<?> mLostFilesDetectionService;

  // ALLUXIO CS ADD
  /**
   * Services used for asynchronous persistence.
   */
  @SuppressFBWarnings("URF_UNREAD_FIELD")
  private Future<?> mPersistenceSchedulerService;
  @SuppressFBWarnings("URF_UNREAD_FIELD")
  private Future<?> mPersistenceCheckerService;

  /**
   * The service that checks replication level for blocks. We store it here so that it can be
   * accessed from tests.
   */
  @SuppressFBWarnings("URF_UNREAD_FIELD")
  private Future<?> mReplicationCheckService;

  /** Thread pool which asynchronously handles the completion of persist jobs. */
  private java.util.concurrent.ThreadPoolExecutor mPersistCheckerPool;
  // ALLUXIO CS END
  private Future<List<AlluxioURI>> mStartupConsistencyCheck;

  /**
   * Creates a new instance of {@link DefaultFileSystemMaster}.
   *
   * @param blockMaster a block master handle
   * @param journalFactory the factory for the journal to use for tracking master operations
   */
  DefaultFileSystemMaster(BlockMaster blockMaster, JournalFactory journalFactory) {
    // ALLUXIO CS REPLACE
    // this(blockMaster, journalFactory, ExecutorServiceFactories
    //     .fixedThreadPoolExecutorServiceFactory(Constants.FILE_SYSTEM_MASTER_NAME, 3));
    // ALLUXIO CS WITH
    this(blockMaster, journalFactory, ExecutorServiceFactories
        .fixedThreadPoolExecutorServiceFactory(Constants.FILE_SYSTEM_MASTER_NAME, 7));
    // ALLUXIO CS END
  }

  /**
   * Creates a new instance of {@link DefaultFileSystemMaster}.
   *
   * @param blockMaster a block master handle
   * @param journalFactory the factory for the journal to use for tracking master operations
   * @param executorServiceFactory a factory for creating the executor service to use for running
   *        maintenance threads
   */
  DefaultFileSystemMaster(BlockMaster blockMaster, JournalFactory journalFactory,
      ExecutorServiceFactory executorServiceFactory) {
    super(journalFactory.create(Constants.FILE_SYSTEM_MASTER_NAME), new SystemClock(),
        executorServiceFactory);

    mBlockMaster = blockMaster;
    mDirectoryIdGenerator = new InodeDirectoryIdGenerator(mBlockMaster);
    mUfsManager = new MasterUfsManager();
    mMountTable = new MountTable(mUfsManager);
    mInodeTree = new InodeTree(mBlockMaster, mDirectoryIdGenerator, mMountTable);

    // TODO(gene): Handle default config value for whitelist.
    mWhitelist = new PrefixList(Configuration.getList(PropertyKey.MASTER_WHITELIST, ","));

    // ALLUXIO CS REPLACE
    // mAsyncPersistHandler = AsyncPersistHandler.Factory.create(new FileSystemMasterView(this));
    // ALLUXIO CS WITH
    mJobMasterClientPool = new alluxio.client.job.JobMasterClientPool();
<<<<<<< HEAD
    mPersistRequests = new alluxio.collections.ConcurrentHashSet<>();
=======
    mPersistRequests = new java.util.concurrent.ConcurrentHashMap<>();
>>>>>>> 25e10077
    mPersistJobs = new java.util.concurrent.ConcurrentHashMap<>();
    // ALLUXIO CS END
    mPermissionChecker = new PermissionChecker(mInodeTree);
    mUfsAbsentPathCache = new AsyncUfsAbsentPathCache(mMountTable);

    Metrics.registerGauges(this, mUfsManager);
  }

  @Override
  public Map<String, TProcessor> getServices() {
    Map<String, TProcessor> services = new HashMap<>();
    services.put(Constants.FILE_SYSTEM_MASTER_CLIENT_SERVICE_NAME,
        new FileSystemMasterClientService.Processor<>(
            new FileSystemMasterClientServiceHandler(this)));
    // ALLUXIO CS ADD
    services.put(Constants.FILE_SYSTEM_MASTER_JOB_SERVICE_NAME,
        new alluxio.thrift.FileSystemMasterJobService.Processor<>(
            new FileSystemMasterJobServiceHandler(this)));
    // ALLUXIO CS END
    services.put(Constants.FILE_SYSTEM_MASTER_WORKER_SERVICE_NAME,
        new FileSystemMasterWorkerService.Processor<>(
            new FileSystemMasterWorkerServiceHandler(this)));
    return services;
  }

  @Override
  public String getName() {
    return Constants.FILE_SYSTEM_MASTER_NAME;
  }

  @Override
  public Set<Class<? extends Server>> getDependencies() {
    return DEPS;
  }

  @Override
  public void processJournalEntry(JournalEntry entry) throws IOException {
    if (entry.getSequenceNumber() == 0) {
      // The mount table is the only structure to clear. The inode tree is reset when it
      // processes the ROOT journal entry.
      mMountTable.clear();
    }
    if (entry.hasInodeFile()) {
      mInodeTree.addInodeFileFromJournal(entry.getInodeFile());
      // Add the file to TTL buckets, the insert automatically rejects files w/ Constants.NO_TTL
      InodeFileEntry inodeFileEntry = entry.getInodeFile();
      if (inodeFileEntry.hasTtl()) {
        mTtlBuckets.insert(InodeFile.fromJournalEntry(inodeFileEntry));
      }
    } else if (entry.hasInodeDirectory()) {
      try {
        // Add the directory to TTL buckets, the insert automatically rejects directory
        // w/ Constants.NO_TTL
        InodeDirectoryEntry inodeDirectoryEntry = entry.getInodeDirectory();
        if (inodeDirectoryEntry.hasTtl()) {
          mTtlBuckets.insert(InodeDirectory.fromJournalEntry(inodeDirectoryEntry));
        }
        mInodeTree.addInodeDirectoryFromJournal(entry.getInodeDirectory());
      } catch (AccessControlException e) {
        throw new RuntimeException(e);
      }
    } else if (entry.hasInodeLastModificationTime()) {
      InodeLastModificationTimeEntry modTimeEntry = entry.getInodeLastModificationTime();
      try (LockedInodePath inodePath = mInodeTree
          .lockFullInodePath(modTimeEntry.getId(), InodeTree.LockMode.WRITE)) {
        inodePath.getInode()
            .setLastModificationTimeMs(modTimeEntry.getLastModificationTimeMs(), true);
      } catch (FileDoesNotExistException e) {
        throw new RuntimeException(e);
      }
    } else if (entry.hasPersistDirectory()) {
      PersistDirectoryEntry typedEntry = entry.getPersistDirectory();
      try (LockedInodePath inodePath = mInodeTree
          .lockFullInodePath(typedEntry.getId(), InodeTree.LockMode.WRITE)) {
        inodePath.getInode().setPersistenceState(PersistenceState.PERSISTED);
      } catch (FileDoesNotExistException e) {
        throw new RuntimeException(e);
      }
    } else if (entry.hasCompleteFile()) {
      try {
        completeFileFromEntry(entry.getCompleteFile());
      } catch (InvalidPathException | InvalidFileSizeException | FileAlreadyCompletedException e) {
        throw new RuntimeException(e);
      }
    } else if (entry.hasSetAttribute()) {
      try {
        setAttributeFromEntry(entry.getSetAttribute());
      } catch (AccessControlException | FileDoesNotExistException | InvalidPathException e) {
        throw new RuntimeException(e);
      }
    } else if (entry.hasDeleteFile()) {
      deleteFromEntry(entry.getDeleteFile());
    } else if (entry.hasRename()) {
      renameFromEntry(entry.getRename());
    } else if (entry.hasInodeDirectoryIdGenerator()) {
      mDirectoryIdGenerator.initFromJournalEntry(entry.getInodeDirectoryIdGenerator());
    } else if (entry.hasReinitializeFile()) {
      resetBlockFileFromEntry(entry.getReinitializeFile());
    } else if (entry.hasAddMountPoint()) {
      try {
        mountFromEntry(entry.getAddMountPoint());
      } catch (FileAlreadyExistsException | InvalidPathException e) {
        throw new RuntimeException(e);
      }
    } else if (entry.hasDeleteMountPoint()) {
      unmountFromEntry(entry.getDeleteMountPoint());
    } else if (entry.hasAsyncPersistRequest()) {
      try {
        long fileId = (entry.getAsyncPersistRequest()).getFileId();
        try (LockedInodePath inodePath = mInodeTree
            .lockFullInodePath(fileId, InodeTree.LockMode.WRITE)) {
          scheduleAsyncPersistenceInternal(inodePath);
        }
        // ALLUXIO CS REMOVE
        // // NOTE: persistence is asynchronous so there is no guarantee the path will still exist
        // mAsyncPersistHandler.scheduleAsyncPersistence(getPath(fileId));
        // ALLUXIO CS END
      } catch (AlluxioException e) {
        // It's possible that rescheduling the async persist calls fails, because the blocks may no
        // longer be in the memory
        LOG.error(e.getMessage());
      }
    } else {
      throw new IOException(ExceptionMessage.UNEXPECTED_JOURNAL_ENTRY.getMessage(entry));
    }
  }

  @Override
  public Iterator<JournalEntry> getJournalEntryIterator() {
    return Iterators.concat(mInodeTree.getJournalEntryIterator(),
        CommonUtils.singleElementIterator(mDirectoryIdGenerator.toJournalEntry()),
        // The mount table should be written to the checkpoint after the inodes are written, so that
        // when replaying the checkpoint, the inodes exist before mount entries. Replaying a mount
        // entry traverses the inode tree.
        mMountTable.getJournalEntryIterator());
  }

  @Override
  public void start(Boolean isPrimary) throws IOException {
    if (isPrimary) {
      // Only initialize root when isPrimary because when initializing root, BlockMaster needs to
      // write journal entry, if it is not primary, BlockMaster won't have a writable journal.
      // If it is secondary, it should be able to load the inode tree from primary's checkpoint.
      mInodeTree.initializeRoot(SecurityUtils.getOwnerFromLoginModule(),
          SecurityUtils.getGroupFromLoginModule(), Mode.createFullAccess().applyDirectoryUMask());
      String rootUfsUri = Configuration.get(PropertyKey.MASTER_MOUNT_TABLE_ROOT_UFS);
      Map<String, String> rootUfsConf =
          Configuration.getNestedProperties(PropertyKey.MASTER_MOUNT_TABLE_ROOT_OPTION);
      long rootUfsMountId = IdUtils.ROOT_MOUNT_ID;
      try {
        // NOTE, we currently treat root inode specially and add it to inode tree manually.
        mMountTable.add(new AlluxioURI(MountTable.ROOT), new AlluxioURI(rootUfsUri),
            rootUfsMountId, MountOptions.defaults().setShared(
                UnderFileSystemUtils.isObjectStorage(rootUfsUri) && Configuration
                    .getBoolean(PropertyKey.UNDERFS_OBJECT_STORE_MOUNT_SHARED_PUBLICLY))
                .setProperties(rootUfsConf));
      } catch (FileAlreadyExistsException e) {
        // This can happen when a primary becomes a standby and then becomes a primary.
        LOG.info("Root has already been mounted.");
      } catch (InvalidPathException e) {
        throw new IOException("Failed to mount the default UFS " + rootUfsUri, e);
      }
    }
    // Call super.start after mInodeTree is initialized because mInodeTree is needed to write
    // a journal entry during super.start. Call super.start before calling
    // getExecutorService() because the super.start initializes the executor service.
    super.start(isPrimary);
    if (isPrimary) {
      mTtlCheckerService = getExecutorService().submit(
          new HeartbeatThread(HeartbeatContext.MASTER_TTL_CHECK,
              new InodeTtlChecker(this, mInodeTree, mTtlBuckets),
              Configuration.getInt(PropertyKey.MASTER_TTL_CHECKER_INTERVAL_MS)));
      mLostFilesDetectionService = getExecutorService().submit(
          new HeartbeatThread(HeartbeatContext.MASTER_LOST_FILES_DETECTION,
              new LostFileDetector(this, mInodeTree),
              Configuration.getInt(PropertyKey.MASTER_HEARTBEAT_INTERVAL_MS)));
      // ALLUXIO CS ADD
      mReplicationCheckService = getExecutorService().submit(new HeartbeatThread(
          HeartbeatContext.MASTER_REPLICATION_CHECK,
          new alluxio.master.file.replication.ReplicationChecker(mInodeTree, mBlockMaster,
              mJobMasterClientPool),
          Configuration.getInt(PropertyKey.MASTER_REPLICATION_CHECK_INTERVAL_MS)));
      mPersistenceSchedulerService = getExecutorService().submit(
          new HeartbeatThread(HeartbeatContext.MASTER_PERSISTENCE_SCHEDULER,
              new PersistenceScheduler(),
              Configuration.getInt(PropertyKey.MASTER_PERSISTENCE_SCHEDULER_INTERVAL_MS)));
      mPersistCheckerPool =
          new java.util.concurrent.ThreadPoolExecutor(PERSIST_CHECKER_POOL_THREADS,
              PERSIST_CHECKER_POOL_THREADS, 1, java.util.concurrent.TimeUnit.MINUTES,
              new LinkedBlockingQueue<Runnable>(),
              alluxio.util.ThreadFactoryUtils.build("Persist-Checker-%d", true));
      mPersistenceCheckerService = getExecutorService().submit(
          new HeartbeatThread(HeartbeatContext.MASTER_PERSISTENCE_CHECKER,
              new PersistenceChecker(),
              Configuration.getInt(PropertyKey.MASTER_PERSISTENCE_CHECKER_INTERVAL_MS)));
      // ALLUXIO CS END
      if (Configuration.getBoolean(PropertyKey.MASTER_STARTUP_CONSISTENCY_CHECK_ENABLED)) {
        mStartupConsistencyCheck = getExecutorService().submit(new Callable<List<AlluxioURI>>() {
          @Override
          public List<AlluxioURI> call() throws Exception {
            return startupCheckConsistency(ExecutorServiceFactories
                .fixedThreadPoolExecutorServiceFactory("startup-consistency-check", 32).create());
          }
        });
      }
    }
  }

  /**
   * Checks the consistency of the root in a multi-threaded and incremental fashion. This method
   * will only READ lock the directories and files actively being checked and release them after the
   * check on the file / directory is complete.
   *
   * @return a list of paths in Alluxio which are not consistent with the under storage
   * @throws InterruptedException if the thread is interrupted during execution
   */
  private List<AlluxioURI> startupCheckConsistency(final ExecutorService service)
      throws InterruptedException, IOException {
    /** A marker {@link StartupConsistencyChecker}s add to the queue to signal completion */
    final long completionMarker = -1;
    /** A shared queue of directories which have yet to be checked */
    final BlockingQueue<Long> dirsToCheck = new LinkedBlockingQueue<>();

    /**
     * A {@link Callable} which checks the consistency of a directory.
     */
    final class StartupConsistencyChecker implements Callable<List<AlluxioURI>> {
      /** The path to check, guaranteed to be a directory in Alluxio. */
      private final Long mFileId;

      /**
       * Creates a new callable which checks the consistency of a directory.
       * @param fileId the path to check
       */
      private StartupConsistencyChecker(Long fileId) {
        mFileId = fileId;
      }

      /**
       * Checks the consistency of the directory and all immediate children which are files. All
       * immediate children which are directories are added to the shared queue of directories to
       * check. The parent directory is READ locked during the entire call while the children are
       * READ locked only during the consistency check of the children files.
       *
       * @return a list of inconsistent uris
       */
      @Override
      public List<AlluxioURI> call() throws IOException {
        List<AlluxioURI> inconsistentUris = new ArrayList<>();
        try (LockedInodePath dir = mInodeTree.lockFullInodePath(mFileId, InodeTree.LockMode.READ)) {
          Inode parentInode = dir.getInode();
          AlluxioURI parentUri = dir.getUri();
          if (!checkConsistencyInternal(parentInode, parentUri)) {
            inconsistentUris.add(parentUri);
          }
          for (Inode childInode : ((InodeDirectory) parentInode).getChildren()) {
            try {
              childInode.lockReadAndCheckParent(parentInode);
            } catch (InvalidPathException e) {
              // This should be safe, continue.
              LOG.debug("Error during startup check consistency, ignoring and continuing.", e);
              continue;
            }
            try {
              AlluxioURI childUri = parentUri.join(childInode.getName());
              if (childInode.isDirectory()) {
                dirsToCheck.add(childInode.getId());
              } else {
                if (!checkConsistencyInternal(childInode, childUri)) {
                  inconsistentUris.add(childUri);
                }
              }
            } finally {
              childInode.unlockRead();
            }
          }
        } catch (FileDoesNotExistException e) {
          // This should be safe, continue.
          LOG.debug("A file scheduled for consistency check was deleted before the check.");
        } catch (InvalidPathException e) {
          // This should not happen.
          LOG.error("An invalid path was discovered during the consistency check, skipping.", e);
        }
        dirsToCheck.add(completionMarker);
        return inconsistentUris;
      }
    }

    // Add the root to the directories to check.
    dirsToCheck.add(mInodeTree.getRoot().getId());
    List<Future<List<AlluxioURI>>> results = new ArrayList<>();
    // Tracks how many checkers have been started.
    long started = 0;
    // Tracks how many checkers have completed.
    long completed = 0;
    do {
      Long fileId = dirsToCheck.take();
      if (fileId == completionMarker) { // A thread signaled completion.
        completed++;
      } else { // A new directory needs to be checked.
        StartupConsistencyChecker checker = new StartupConsistencyChecker(fileId);
        results.add(service.submit(checker));
        started++;
      }
    } while (started != completed);

    // Return the total set of inconsistent paths discovered.
    List<AlluxioURI> inconsistentUris = new ArrayList<>();
    for (Future<List<AlluxioURI>> result : results) {
      try {
        inconsistentUris.addAll(result.get());
      } catch (Exception e) {
        // This shouldn't happen, all futures should be complete.
        Throwables.propagate(e);
      }
    }
    service.shutdown();
    return inconsistentUris;
  }

  @Override
  public StartupConsistencyCheck getStartupConsistencyCheck() {
    if (!Configuration.getBoolean(PropertyKey.MASTER_STARTUP_CONSISTENCY_CHECK_ENABLED)) {
      return StartupConsistencyCheck.disabled();
    }
    if (!mStartupConsistencyCheck.isDone()) {
      return StartupConsistencyCheck.running();
    }
    try {
      List<AlluxioURI> inconsistentUris = mStartupConsistencyCheck.get();
      return StartupConsistencyCheck.complete(inconsistentUris);
    } catch (Exception e) {
      LOG.warn("Failed to complete start up consistency check.", e);
      return StartupConsistencyCheck.failed();
    }
  }

  @Override
  public long getFileId(AlluxioURI path) throws AccessControlException {
    try (JournalContext journalContext = createJournalContext();
         LockedInodePath inodePath = mInodeTree.lockInodePath(path, InodeTree.LockMode.WRITE)) {
      // This is WRITE locked, since loading metadata is possible.
      mPermissionChecker.checkPermission(Mode.Bits.READ, inodePath);
      loadMetadataIfNotExistAndJournal(inodePath,
          LoadMetadataOptions.defaults().setCreateAncestors(true), journalContext);
      mInodeTree.ensureFullInodePath(inodePath, InodeTree.LockMode.READ);
      return inodePath.getInode().getId();
    } catch (InvalidPathException | FileDoesNotExistException e) {
      return IdUtils.INVALID_FILE_ID;
    }
  }

  @Override
  public FileInfo getFileInfo(long fileId)
      throws FileDoesNotExistException, AccessControlException {
    Metrics.GET_FILE_INFO_OPS.inc();
    try (
        LockedInodePath inodePath = mInodeTree.lockFullInodePath(fileId, InodeTree.LockMode.READ)) {
      // ALLUXIO CS REPLACE
      // return getFileInfoInternal(inodePath);
      // ALLUXIO CS WITH
      FileInfo fileInfo = getFileInfoInternal(inodePath);
      populateCapability(fileInfo, inodePath);
      return fileInfo;
      // ALLUXIO CS END
    }
  }

  @Override
  public FileInfo getFileInfo(AlluxioURI path, GetStatusOptions options)
      throws FileDoesNotExistException, InvalidPathException, AccessControlException {
    Metrics.GET_FILE_INFO_OPS.inc();

    try (JournalContext journalContext = createJournalContext();
         LockedInodePath inodePath = mInodeTree.lockInodePath(path, InodeTree.LockMode.READ)) {
      mPermissionChecker.checkPermission(Mode.Bits.READ, inodePath);
      if (inodePath.fullPathExists()) {
        // The file already exists, so metadata does not need to be loaded.
        // ALLUXIO CS REPLACE
        // return getFileInfoInternal(inodePath);
        // ALLUXIO CS WITH
        FileInfo fileInfo = getFileInfoInternal(inodePath);
        populateCapability(fileInfo, inodePath);
        return fileInfo;
        // ALLUXIO CS END
      }
      checkLoadMetadataOptions(options.getLoadMetadataType(), inodePath.getUri());

      loadMetadataIfNotExistAndJournal(inodePath,
          LoadMetadataOptions.defaults().setCreateAncestors(true), journalContext);
      ensureFullPathAndUpdateCache(inodePath);
      // ALLUXIO CS REPLACE
      // return getFileInfoInternal(inodePath);
      // ALLUXIO CS WITH
      FileInfo fileInfo = getFileInfoInternal(inodePath);
      populateCapability(fileInfo, inodePath);
      return fileInfo;
      // ALLUXIO CS END
    }
  }

  /**
   * @param inodePath the {@link LockedInodePath} to get the {@link FileInfo} for
   * @return the {@link FileInfo} for the given inode
   * @throws FileDoesNotExistException if the file does not exist
   * @throws AccessControlException if permission denied
   */
  private FileInfo getFileInfoInternal(LockedInodePath inodePath)
      throws FileDoesNotExistException, AccessControlException {
    Inode<?> inode = inodePath.getInode();
    AlluxioURI uri = inodePath.getUri();
    FileInfo fileInfo = inode.generateClientFileInfo(uri.toString());
    fileInfo.setInMemoryPercentage(getInMemoryPercentage(inode));
    if (inode instanceof InodeFile) {
      try {
        fileInfo.setFileBlockInfos(getFileBlockInfoListInternal(inodePath));
      } catch (InvalidPathException e) {
        throw new FileDoesNotExistException(e.getMessage(), e);
      }
    }
    MountTable.Resolution resolution;
    try {
      resolution = mMountTable.resolve(uri);
    } catch (InvalidPathException e) {
      throw new FileDoesNotExistException(e.getMessage(), e);
    }
    AlluxioURI resolvedUri = resolution.getUri();
    fileInfo.setUfsPath(resolvedUri.toString());
    fileInfo.setMountId(resolution.getMountId());
    Metrics.FILE_INFOS_GOT.inc();
    return fileInfo;
  }

  @Override
  public PersistenceState getPersistenceState(long fileId) throws FileDoesNotExistException {
    try (
        LockedInodePath inodePath = mInodeTree.lockFullInodePath(fileId, InodeTree.LockMode.READ)) {
      return inodePath.getInode().getPersistenceState();
    }
  }

  @Override
  public List<FileInfo> listStatus(AlluxioURI path, ListStatusOptions listStatusOptions)
      throws AccessControlException, FileDoesNotExistException, InvalidPathException {
    Metrics.GET_FILE_INFO_OPS.inc();
    try (JournalContext journalContext = createJournalContext();
        LockedInodePath inodePath = mInodeTree.lockInodePath(path, InodeTree.LockMode.READ)) {
      mPermissionChecker.checkPermission(Mode.Bits.READ, inodePath);

      LoadMetadataOptions loadMetadataOptions =
          LoadMetadataOptions.defaults().setCreateAncestors(true).setLoadDirectChildren(
              listStatusOptions.getLoadMetadataType() != LoadMetadataType.Never);
      Inode<?> inode;
      if (inodePath.fullPathExists()) {
        inode = inodePath.getInode();
        if (inode.isDirectory()
            && listStatusOptions.getLoadMetadataType() != LoadMetadataType.Always
            && ((InodeDirectory) inode).isDirectChildrenLoaded()) {
          loadMetadataOptions.setLoadDirectChildren(false);
        }
      } else {
        checkLoadMetadataOptions(listStatusOptions.getLoadMetadataType(), inodePath.getUri());
      }

      loadMetadataIfNotExistAndJournal(inodePath, loadMetadataOptions, journalContext);
      ensureFullPathAndUpdateCache(inodePath);
      inode = inodePath.getInode();

      List<FileInfo> ret = new ArrayList<>();
      if (inode.isDirectory()) {
        TempInodePathForDescendant tempInodePath = new TempInodePathForDescendant(inodePath);
        mPermissionChecker.checkPermission(Mode.Bits.EXECUTE, inodePath);
        for (Inode<?> child : ((InodeDirectory) inode).getChildren()) {
          child.lockReadAndCheckParent(inode);
          try {
            // the path to child for getPath should already be locked.
            tempInodePath.setDescendant(child, mInodeTree.getPath(child));
            ret.add(getFileInfoInternal(tempInodePath));
          } finally {
            child.unlockRead();
          }
        }
      } else {
        ret.add(getFileInfoInternal(inodePath));
      }
      Metrics.FILE_INFOS_GOT.inc();
      return ret;
    }
  }

  /**
   * Checks the {@link LoadMetadataType} to determine whether or not to proceed in loading
   * metadata. This method assumes that the path does not exist in Alluxio namespace, and will
   * throw an exception if metadata should not be loaded.
   *
   * @param loadMetadataType the {@link LoadMetadataType} to check
   * @param path the path that does not exist in Alluxio namespace (used for exception message)
   * @throws InvalidPathException if the path is invalid
   * @throws FileDoesNotExistException if the path does not exist
   */
  private void checkLoadMetadataOptions(LoadMetadataType loadMetadataType, AlluxioURI path)
      throws InvalidPathException, FileDoesNotExistException {
    if (loadMetadataType == LoadMetadataType.Never || (loadMetadataType == LoadMetadataType.Once
        && mUfsAbsentPathCache.isAbsent(path))) {
      throw new FileDoesNotExistException(ExceptionMessage.PATH_DOES_NOT_EXIST.getMessage(path));
    }
  }

  /**
   * Checks to see if the entire path exists in Alluxio. Updates the absent cache if it does not
   * exist.
   *
   * @param inodePath the path to ensure
   * @throws InvalidPathException if the path is invalid
   * @throws FileDoesNotExistException if the path does not exist
   */
  private void ensureFullPathAndUpdateCache(LockedInodePath inodePath)
      throws InvalidPathException, FileDoesNotExistException {
    boolean exists = false;
    try {
      mInodeTree.ensureFullInodePath(inodePath, InodeTree.LockMode.READ);
      exists = true;
    } finally {
      if (!exists) {
        mUfsAbsentPathCache.process(inodePath.getUri());
      }
    }
  }

  @Override
  public FileSystemMasterView getFileSystemMasterView() {
    return new FileSystemMasterView(this);
  }

  @Override
  public List<AlluxioURI> checkConsistency(AlluxioURI path, CheckConsistencyOptions options)
      throws AccessControlException, FileDoesNotExistException, InvalidPathException, IOException {
    List<AlluxioURI> inconsistentUris = new ArrayList<>();
    try (LockedInodePath parent = mInodeTree.lockInodePath(path, InodeTree.LockMode.READ)) {
      mPermissionChecker.checkPermission(Mode.Bits.READ, parent);
      try (InodeLockList children = mInodeTree.lockDescendants(parent, InodeTree.LockMode.READ)) {
        if (!checkConsistencyInternal(parent.getInode(), parent.getUri())) {
          inconsistentUris.add(parent.getUri());
        }
        for (Inode child : children.getInodes()) {
          AlluxioURI currentPath = mInodeTree.getPath(child);
          if (!checkConsistencyInternal(child, currentPath)) {
            inconsistentUris.add(currentPath);
          }
        }
      }
    }
    return inconsistentUris;
  }

  /**
   * Checks if a path is consistent between Alluxio and the underlying storage.
   * <p>
   * A path without a backing under storage is always consistent.
   * <p>
   * A not persisted path is considered consistent if:
   * 1. It does not shadow an object in the underlying storage.
   * <p>
   * A persisted path is considered consistent if:
   * 1. An equivalent object exists for its under storage path.
   * 2. The metadata of the Alluxio and under storage object are equal.
   *
   * @param inode the inode to check
   * @param path the current path associated with the inode
   * @return true if the path is consistent, false otherwise
   * @throws FileDoesNotExistException if the path cannot be found in the Alluxio inode tree
   * @throws InvalidPathException if the path is not well formed
   */
  private boolean checkConsistencyInternal(Inode inode, AlluxioURI path)
      throws FileDoesNotExistException, InvalidPathException, IOException {
    MountTable.Resolution resolution = mMountTable.resolve(path);
    UnderFileSystem ufs = resolution.getUfs();
    String ufsPath = resolution.getUri().getPath();
    if (ufs == null) {
      return true;
    }
    if (!inode.isPersisted()) {
      return !ufs.exists(ufsPath);
    }
    // TODO(calvin): Evaluate which other metadata fields should be validated.
    if (inode.isDirectory()) {
      return ufs.isDirectory(ufsPath);
    } else {
      InodeFile file = (InodeFile) inode;
      return ufs.isFile(ufsPath)
          && ufs.getFileStatus(ufsPath).getContentLength() == file.getLength();
    }
  }

  @Override
  public void completeFile(AlluxioURI path, CompleteFileOptions options)
      throws BlockInfoException, FileDoesNotExistException, InvalidPathException,
      InvalidFileSizeException, FileAlreadyCompletedException, AccessControlException {
    Metrics.COMPLETE_FILE_OPS.inc();
    try (JournalContext journalContext = createJournalContext();
        LockedInodePath inodePath = mInodeTree.lockFullInodePath(path, InodeTree.LockMode.WRITE)) {
      mPermissionChecker.checkPermission(Mode.Bits.WRITE, inodePath);
      // Even readonly mount points should be able to complete a file, for UFS reads in CACHE mode.
      completeFileAndJournal(inodePath, options, journalContext);
    }
  }

  /**
   * Completes a file. After a file is completed, it cannot be written to.
   * <p>
   * Writes to the journal.
   *
   * @param inodePath the {@link LockedInodePath} to complete
   * @param options the method options
   * @param journalContext the journal context
   * @throws InvalidPathException if an invalid path is encountered
   * @throws FileDoesNotExistException if the file does not exist
   * @throws BlockInfoException if a block information exception is encountered
   * @throws FileAlreadyCompletedException if the file is already completed
   * @throws InvalidFileSizeException if an invalid file size is encountered
   */
  private void completeFileAndJournal(LockedInodePath inodePath, CompleteFileOptions options,
      JournalContext journalContext)
      throws InvalidPathException, FileDoesNotExistException, BlockInfoException,
      FileAlreadyCompletedException, InvalidFileSizeException {
    Inode<?> inode = inodePath.getInode();
    if (!inode.isFile()) {
      throw new FileDoesNotExistException(
          ExceptionMessage.PATH_MUST_BE_FILE.getMessage(inodePath.getUri()));
    }

    InodeFile fileInode = (InodeFile) inode;
    List<Long> blockIdList = fileInode.getBlockIds();
    List<BlockInfo> blockInfoList = mBlockMaster.getBlockInfoList(blockIdList);
    if (!fileInode.isPersisted() && blockInfoList.size() != blockIdList.size()) {
      throw new BlockInfoException("Cannot complete a file without all the blocks committed");
    }

    // Iterate over all file blocks committed to Alluxio, computing the length and verify that all
    // the blocks (except the last one) is the same size as the file block size.
    long inMemoryLength = 0;
    long fileBlockSize = fileInode.getBlockSizeBytes();
    for (int i = 0; i < blockInfoList.size(); i++) {
      BlockInfo blockInfo = blockInfoList.get(i);
      inMemoryLength += blockInfo.getLength();
      if (i < blockInfoList.size() - 1 && blockInfo.getLength() != fileBlockSize) {
        throw new BlockInfoException(
            "Block index " + i + " has a block size smaller than the file block size (" + fileInode
                .getBlockSizeBytes() + ")");
      }
    }

    // If the file is persisted, its length is determined by UFS. Otherwise, its length is
    // determined by its memory footprint.
    long length = fileInode.isPersisted() ? options.getUfsLength() : inMemoryLength;

    completeFileInternal(fileInode.getBlockIds(), inodePath, length, options.getOperationTimeMs());
    CompleteFileEntry completeFileEntry =
        CompleteFileEntry.newBuilder().addAllBlockIds(fileInode.getBlockIds()).setId(inode.getId())
            .setLength(length).setOpTimeMs(options.getOperationTimeMs()).build();
    appendJournalEntry(JournalEntry.newBuilder().setCompleteFile(completeFileEntry).build(),
        journalContext);
  }

  /**
   * @param blockIds the block ids to use
   * @param inodePath the {@link LockedInodePath} to complete
   * @param length the length to use
   * @param opTimeMs the operation time (in milliseconds)
   * @throws FileDoesNotExistException if the file does not exist
   * @throws InvalidPathException if an invalid path is encountered
   * @throws InvalidFileSizeException if an invalid file size is encountered
   * @throws FileAlreadyCompletedException if the file has already been completed
   */
  private void completeFileInternal(List<Long> blockIds, LockedInodePath inodePath, long length,
      long opTimeMs)
      throws FileDoesNotExistException, InvalidPathException, InvalidFileSizeException,
      FileAlreadyCompletedException {
    InodeFile inode = inodePath.getInodeFile();
    inode.setBlockIds(blockIds);
    inode.setLastModificationTimeMs(opTimeMs);
    inode.complete(length);

    if (inode.isPersisted()) {
      // Commit all the file blocks (without locations) so the metadata for the block exists.
      long currLength = length;
      for (long blockId : inode.getBlockIds()) {
        long blockSize = Math.min(currLength, inode.getBlockSizeBytes());
        mBlockMaster.commitBlockInUFS(blockId, blockSize);
        currLength -= blockSize;
      }
      // The path exists in UFS, so it is no longer absent
      mUfsAbsentPathCache.processExisting(inodePath.getUri());
    }
    Metrics.FILES_COMPLETED.inc();
  }

  /**
   * @param entry the entry to use
   * @throws InvalidPathException if an invalid path is encountered
   * @throws InvalidFileSizeException if an invalid file size is encountered
   * @throws FileAlreadyCompletedException if the file has already been completed
   */
  private void completeFileFromEntry(CompleteFileEntry entry)
      throws InvalidPathException, InvalidFileSizeException, FileAlreadyCompletedException {
    try (LockedInodePath inodePath = mInodeTree
        .lockFullInodePath(entry.getId(), InodeTree.LockMode.WRITE)) {
      completeFileInternal(entry.getBlockIdsList(), inodePath, entry.getLength(),
          entry.getOpTimeMs());
    } catch (FileDoesNotExistException e) {
      throw new RuntimeException(e);
    }
  }

  @Override
  public long createFile(AlluxioURI path, CreateFileOptions options)
      throws AccessControlException, InvalidPathException, FileAlreadyExistsException,
      BlockInfoException, IOException, FileDoesNotExistException {
    Metrics.CREATE_FILES_OPS.inc();
    try (JournalContext journalContext = createJournalContext();
        LockedInodePath inodePath = mInodeTree.lockInodePath(path, InodeTree.LockMode.WRITE)) {
      mPermissionChecker.checkParentPermission(Mode.Bits.WRITE, inodePath);
      mMountTable.checkUnderWritableMountPoint(path);
      createFileAndJournal(inodePath, options, journalContext);
      return inodePath.getInode().getId();
    }
  }

  /**
   * Creates a file (not a directory) for a given path.
   * <p>
   * Writes to the journal.
   *
   * @param inodePath the file to create
   * @param options method options
   * @param journalContext the journal context
   * @throws FileAlreadyExistsException if the file already exists
   * @throws BlockInfoException if an invalid block information in encountered
   * @throws FileDoesNotExistException if the parent of the path does not exist and the recursive
   *         option is false
   * @throws InvalidPathException if an invalid path is encountered
   */
  private void createFileAndJournal(LockedInodePath inodePath, CreateFileOptions options,
      JournalContext journalContext)
      throws FileAlreadyExistsException, BlockInfoException, FileDoesNotExistException,
      InvalidPathException, IOException {
    createFileInternal(inodePath, options, journalContext);
  }

  /**
   * @param inodePath the path to be created
   * @param options method options
   * @param journalContext the journal context
   * @return {@link InodeTree.CreatePathResult} with the path creation result
   * @throws InvalidPathException if an invalid path is encountered
   * @throws FileAlreadyExistsException if the file already exists
   * @throws BlockInfoException if invalid block information is encountered
   * @throws FileDoesNotExistException if the parent of the path does not exist and the recursive
   *         option is false
   */
  InodeTree.CreatePathResult createFileInternal(LockedInodePath inodePath,
      CreateFileOptions options, JournalContext journalContext)
      throws InvalidPathException, FileAlreadyExistsException, BlockInfoException, IOException,
      FileDoesNotExistException {
    if (mWhitelist.inList(inodePath.getUri().toString())) {
      options.setCacheable(true);
    }
    InodeTree.CreatePathResult createResult =
        mInodeTree.createPath(inodePath, options, journalContext);
    // If the create succeeded, the list of created inodes will not be empty.
    List<Inode<?>> created = createResult.getCreated();
    InodeFile inode = (InodeFile) created.get(created.size() - 1);

    mTtlBuckets.insert(inode);

    if (options.isPersisted()) {
      // The path exists in UFS, so it is no longer absent. The ancestors exist in UFS, but the
      // actual file does not exist in UFS yet.
      mUfsAbsentPathCache.processExisting(inodePath.getUri().getParent());
    }

    Metrics.FILES_CREATED.inc();
    Metrics.DIRECTORIES_CREATED.inc();
    return createResult;
  }

  @Override
  public long reinitializeFile(AlluxioURI path, long blockSizeBytes, long ttl, TtlAction ttlAction)
      throws InvalidPathException, FileDoesNotExistException {
    try (JournalContext journalContext = createJournalContext();
        LockedInodePath inodePath = mInodeTree.lockFullInodePath(path, InodeTree.LockMode.WRITE)) {
      long id = mInodeTree.reinitializeFile(inodePath, blockSizeBytes, ttl, ttlAction);
      ReinitializeFileEntry reinitializeFile =
          ReinitializeFileEntry.newBuilder().setPath(path.getPath())
              .setBlockSizeBytes(blockSizeBytes).setTtl(ttl)
              .setTtlAction(ProtobufUtils.toProtobuf(ttlAction)).build();
      appendJournalEntry(
          JournalEntry.newBuilder().setReinitializeFile(reinitializeFile).build(), journalContext);
      return id;
    }
  }

  /**
   * @param entry the entry to use
   */
  private void resetBlockFileFromEntry(ReinitializeFileEntry entry) {
    try (LockedInodePath inodePath = mInodeTree
        .lockFullInodePath(new AlluxioURI(entry.getPath()), InodeTree.LockMode.WRITE)) {
      mInodeTree.reinitializeFile(inodePath, entry.getBlockSizeBytes(), entry.getTtl(),
          ProtobufUtils.fromProtobuf(entry.getTtlAction()));
    } catch (InvalidPathException | FileDoesNotExistException e) {
      throw new RuntimeException(e);
    }
  }

  @Override
  public long getNewBlockIdForFile(AlluxioURI path)
      throws FileDoesNotExistException, InvalidPathException, AccessControlException {
    Metrics.GET_NEW_BLOCK_OPS.inc();
    try (LockedInodePath inodePath = mInodeTree.lockFullInodePath(path, InodeTree.LockMode.WRITE)) {
      mPermissionChecker.checkPermission(Mode.Bits.WRITE, inodePath);
      Metrics.NEW_BLOCKS_GOT.inc();
      return inodePath.getInodeFile().getNewBlockId();
    }
  }

  @Override
  public Map<String, MountPointInfo> getMountTable() {
    SortedMap<String, MountPointInfo> mountPoints = new TreeMap<>();
    for (Map.Entry<String, MountInfo> mountPoint : mMountTable.getMountTable().entrySet()) {
      MountInfo mountInfo = mountPoint.getValue();
      MountPointInfo info = mountInfo.toMountPointInfo();
      UnderFileSystem ufs;
      try {
        ufs = mUfsManager.get(mountInfo.getMountId());
      } catch (UnavailableException | NotFoundException e) {
        // We should never reach here
        LOG.error(String.format("No UFS cached for %s", info), e);
        continue;
      }
      info.setUfsType(ufs.getUnderFSType());
      try {
        info.setUfsCapacityBytes(
            ufs.getSpace(info.getUfsUri(), UnderFileSystem.SpaceType.SPACE_TOTAL));
      } catch (IOException e) {
        // pass
      }
      try {
        info.setUfsUsedBytes(ufs.getSpace(info.getUfsUri(), UnderFileSystem.SpaceType.SPACE_USED));
      } catch (IOException e) {
        // pass
      }
      mountPoints.put(mountPoint.getKey(), info);
    }
    return mountPoints;
  }

  @Override
  public int getNumberOfPaths() {
    return mInodeTree.getSize();
  }

  @Override
  public int getNumberOfPinnedFiles() {
    return mInodeTree.getPinnedSize();
  }

  @Override
  public void delete(AlluxioURI path, DeleteOptions options) throws IOException,
      FileDoesNotExistException, DirectoryNotEmptyException, InvalidPathException,
      AccessControlException {
    Metrics.DELETE_PATHS_OPS.inc();
    try (JournalContext journalContext = createJournalContext();
         LockedInodePath inodePath = mInodeTree.lockFullInodePath(path, InodeTree.LockMode.WRITE)) {
      mPermissionChecker.checkParentPermission(Mode.Bits.WRITE, inodePath);
      mMountTable.checkUnderWritableMountPoint(path);
      deleteAndJournal(inodePath, options, journalContext);
    }
  }

  /**
   * Deletes a given path.
   * <p>
   * Writes to the journal.
   *
   * @param inodePath the path to delete
   * @param deleteOptions the method options
   * @param journalContext the journal context
   * @throws InvalidPathException if the path is invalid
   * @throws FileDoesNotExistException if the file does not exist
   * @throws DirectoryNotEmptyException if recursive is false and the file is a nonempty directory
   */
  private void deleteAndJournal(LockedInodePath inodePath, DeleteOptions deleteOptions,
      JournalContext journalContext) throws InvalidPathException, FileDoesNotExistException,
      IOException, DirectoryNotEmptyException {
    long opTimeMs = System.currentTimeMillis();
    deleteInternal(inodePath, false, opTimeMs, deleteOptions, journalContext);
  }

  /**
   * @param entry the entry to use
   */
  private void deleteFromEntry(DeleteFileEntry entry) {
    Metrics.DELETE_PATHS_OPS.inc();
    try (LockedInodePath inodePath = mInodeTree
        .lockFullInodePath(entry.getId(), InodeTree.LockMode.WRITE)) {
      deleteInternal(inodePath, true, entry.getOpTimeMs(),
          DeleteOptions.defaults().setRecursive(entry.getRecursive())
              .setAlluxioOnly(entry.getAlluxioOnly()), NoopJournalContext.INSTANCE);
    } catch (Exception e) {
      throw new RuntimeException(e);
    }
  }

  /**
   * Implements file deletion.
   *
   * @param inodePath the file {@link LockedInodePath}
   * @param replayed whether the operation is a result of replaying the journal
   * @param opTimeMs the time of the operation
   * @param deleteOptions the method optitions
   * @param journalContext the journal context
   * @throws FileDoesNotExistException if a non-existent file is encountered
   * @throws InvalidPathException if the specified path is the root
   * @throws DirectoryNotEmptyException if recursive is false and the file is a nonempty directory
   */
  private void deleteInternal(LockedInodePath inodePath, boolean replayed, long opTimeMs,
      DeleteOptions deleteOptions, JournalContext journalContext)
      throws FileDoesNotExistException, IOException, DirectoryNotEmptyException,
      InvalidPathException {
    // TODO(jiri): A crash after any UFS object is deleted and before the delete operation is
    // journaled will result in an inconsistency between Alluxio and UFS.
    if (!inodePath.fullPathExists()) {
      return;
    }
    Inode<?> inode = inodePath.getInode();
    if (inode == null) {
      return;
    }
    boolean recursive = deleteOptions.isRecursive();
    if (inode.isDirectory() && !recursive && ((InodeDirectory) inode).getNumberOfChildren() > 0) {
      // inode is nonempty, and we don't want to delete a nonempty directory unless recursive is
      // true
      throw new DirectoryNotEmptyException(ExceptionMessage.DELETE_NONEMPTY_DIRECTORY_NONRECURSIVE,
          inode.getName());
    }
    if (mInodeTree.isRootId(inode.getId())) {
      // The root cannot be deleted.
      throw new InvalidPathException(ExceptionMessage.DELETE_ROOT_DIRECTORY.getMessage());
    }

    List<Pair<AlluxioURI, Inode>> delInodes = new LinkedList<>();

    Pair<AlluxioURI, Inode> inodePair = new Pair<AlluxioURI, Inode>(inodePath.getUri(), inode);
    delInodes.add(inodePair);

    try (InodeLockList lockList = mInodeTree.lockDescendants(inodePath, InodeTree.LockMode.WRITE)) {
      // Traverse inodes top-down
      for (Inode descendant : lockList.getInodes()) {
        AlluxioURI descendantPath = mInodeTree.getPath(descendant);
        Pair<AlluxioURI, Inode> descendantPair = new Pair<>(descendantPath, descendant);
        delInodes.add(descendantPair);
      }
      // Prepare to delete persisted inodes
      UfsDeleter ufsDeleter = new UfsDeleter(delInodes, deleteOptions);
      // Inodes to delete from tree after attempting to delete from UFS
      List<Inode> inodesToDelete = new LinkedList<>();
      // Inodes that are not safe for recursive deletes
      Set<Long> unsafeInodes = new HashSet<>();
      // Alluxio URIs which could not be deleted
      List<String> failedUris = new LinkedList<>();

      TempInodePathForDescendant tempInodePath = new TempInodePathForDescendant(inodePath);
      // We go through each inode, removing it from its parent set and from mDelInodes. If it's a
      // file, we deal with the checkpoints and blocks as well.
      for (int i = delInodes.size() - 1; i >= 0; i--) {
        Pair<AlluxioURI, Inode> delInodePair = delInodes.get(i);
        AlluxioURI alluxioUriToDel = delInodePair.getFirst();
        Inode delInode = delInodePair.getSecond();
        tempInodePath.setDescendant(delInode, alluxioUriToDel);

        boolean failedToDelete = unsafeInodes.contains(delInode.getId());
        if (!failedToDelete && !replayed && inode.isPersisted()) {
          try {
            // If this is a mount point, we have deleted all the children and can unmount it
            // TODO(calvin): Add tests (ALLUXIO-1831)
            if (mMountTable.isMountPoint(alluxioUriToDel)) {
              unmountInternal(alluxioUriToDel);
            } else if (!deleteOptions.isAlluxioOnly()) {
              // Attempt to delete node if all children were deleted successfully
              failedToDelete = !ufsDeleter.delete(alluxioUriToDel, delInode);
            }
          } catch (InvalidPathException e) {
            LOG.warn(e.getMessage());
          }
        }
        if (!failedToDelete) {
          if (delInode.isFile()) {
            // Remove corresponding blocks from workers and delete metadata in master.
            mBlockMaster.removeBlocks(((InodeFile) delInode).getBlockIds(), true /* delete */);
            // ALLUXIO CS ADD
            long fileId = delInode.getId();
            // Remove the file from the set of files to persist.
            mPersistRequests.remove(fileId);
            // Cancel any ongoing jobs.
            PersistJob job = mPersistJobs.get(fileId);
            if (job != null) {
              job.setCancelState(PersistJob.CancelState.TO_BE_CANCELED);
            }
            // ALLUXIO CS END
          }
          inodesToDelete.add(delInode);
        } else {
          unsafeInodes.add(delInode.getId());
          // Propagate 'unsafe-ness' to parent as one of its descendants can't be deleted
          unsafeInodes.add(delInode.getParentId());
          failedUris.add(alluxioUriToDel.toString());
        }
      }
      // Delete Inodes
      for (Inode delInode : inodesToDelete) {
        // Do not journal entries covered recursively for performance
        if (delInode.getId() == inode.getId() || unsafeInodes.contains(delInode.getParentId())) {
          mInodeTree.deleteInode(tempInodePath, opTimeMs, deleteOptions, journalContext);
        } else {
          mInodeTree.deleteInode(tempInodePath, opTimeMs, deleteOptions,
              NoopJournalContext.INSTANCE);
        }
      }
      if (!failedUris.isEmpty()) {
        throw new FailedPreconditionException(ExceptionMessage.DELETE_FAILED_DIRECTORY_NOT_IN_SYNC
            .getMessage(StringUtils.join(failedUris, ',')));
      }
    }

    Metrics.PATHS_DELETED.inc(delInodes.size());
  }

  /**
   * Helper class for deleting persisted entries from the UFS.
   */
  protected class UfsDeleter {
    private final AlluxioURI mRootPath;
    private UfsSyncChecker mUfsSyncChecker;

    /**
     * Creates a new instance of {@link UfsDeleter}.
     *
     * @param inodes sub-tree being deleted (any node should appear before descendants)
     * @param deleteOptions delete options
     */
    public UfsDeleter(List<Pair<AlluxioURI, Inode>> inodes, DeleteOptions deleteOptions)
        throws IOException, FileDoesNotExistException, InvalidPathException {
      // Root of sub-tree occurs before any of its descendants
      mRootPath = inodes.get(0).getFirst();
      if (!deleteOptions.isUnchecked() && !deleteOptions.isAlluxioOnly()) {
        mUfsSyncChecker = new UfsSyncChecker(mMountTable);
        for (Pair<AlluxioURI, Inode> inodePair : inodes) {
          AlluxioURI alluxioUri = inodePair.getFirst();
          Inode inode = inodePair.getSecond();
          // Mount points are not deleted recursively as we need to preserve the directory itself
          if (inode.isPersisted() && inode.isDirectory() && !mMountTable.isMountPoint(alluxioUri)) {
            mUfsSyncChecker.checkDirectory((InodeDirectory) inode, alluxioUri);
          }
        }
      }
    }

    /**
     * Deletes a path if not covered by a recursive delete.
     *
     * @param alluxioUri Alluxio path to delete
     * @param inode to delete
     * @return true, if succeeded; false. if failed to delete
     */
    public boolean delete(AlluxioURI alluxioUri, Inode inode)
        throws IOException, InvalidPathException {
      boolean failedToDelete = false;
      MountTable.Resolution resolution = mMountTable.resolve(alluxioUri);
      String ufsUri = resolution.getUri().toString();
      UnderFileSystem ufs = resolution.getUfs();
      AlluxioURI parentUri = alluxioUri.getParent();
      if (!isRecursiveDeleteSafe(parentUri)) {
        // Parent will not recursively delete, so delete this inode individually
        if (inode.isFile()) {
          if (!ufs.deleteFile(ufsUri)) {
            failedToDelete = ufs.isFile(ufsUri);
            if (!failedToDelete) {
              LOG.warn("The file to delete does not exist in ufs: {}", ufsUri);
            }
          }
        } else {
          if (isRecursiveDeleteSafe(alluxioUri)) {
            if (!ufs.deleteDirectory(ufsUri,
                alluxio.underfs.options.DeleteOptions.defaults().setRecursive(true))) {
              // TODO(adit): handle partial failures of recursive deletes
              failedToDelete = ufs.isDirectory(ufsUri);
              if (!failedToDelete) {
                LOG.warn("The directory to delete does not exist in ufs: {}", ufsUri);
              }
            }
          } else {
            failedToDelete = true;
            LOG.warn("The directory cannot be deleted from the ufs as it is not in sync: {}",
                ufsUri);
          }
        }
      }
      return !failedToDelete;
    }

    /**
     * Check if recursively deleting from the UFS is "safe".
     *
     * @param alluxioUri Alluxio path to delete
     * @return true, if path can be deleted recursively from UFS; false, otherwise
     */
    private boolean isRecursiveDeleteSafe(AlluxioURI alluxioUri) {
      if (alluxioUri == null || !alluxioUri.toString().startsWith(mRootPath.toString())) {
        // Path is not part of sub-tree being deleted
        return false;
      }
      if (mUfsSyncChecker == null) {
        // Delete is unchecked
        return true;
      }
      return mUfsSyncChecker.isDirectoryInSync(alluxioUri);
    }
  }

  @Override
  public List<FileBlockInfo> getFileBlockInfoList(AlluxioURI path)
      throws FileDoesNotExistException, InvalidPathException, AccessControlException {
    Metrics.GET_FILE_BLOCK_INFO_OPS.inc();
    try (LockedInodePath inodePath = mInodeTree.lockFullInodePath(path, InodeTree.LockMode.READ)) {
      mPermissionChecker.checkPermission(Mode.Bits.READ, inodePath);
      List<FileBlockInfo> ret = getFileBlockInfoListInternal(inodePath);
      Metrics.FILE_BLOCK_INFOS_GOT.inc();
      return ret;
    }
  }

  /**
   * @param inodePath the {@link LockedInodePath} to get the info for
   * @return a list of {@link FileBlockInfo} for all the blocks of the given inode
   * @throws InvalidPathException if the path of the given file is invalid
   */
  private List<FileBlockInfo> getFileBlockInfoListInternal(LockedInodePath inodePath)
      throws InvalidPathException, FileDoesNotExistException {
    InodeFile file = inodePath.getInodeFile();
    List<BlockInfo> blockInfoList = mBlockMaster.getBlockInfoList(file.getBlockIds());

    List<FileBlockInfo> ret = new ArrayList<>();
    for (BlockInfo blockInfo : blockInfoList) {
      ret.add(generateFileBlockInfo(inodePath, blockInfo));
    }
    return ret;
  }

  /**
   * Generates a {@link FileBlockInfo} object from internal metadata. This adds file information to
   * the block, such as the file offset, and additional UFS locations for the block.
   *
   * @param inodePath the file the block is a part of
   * @param blockInfo the {@link BlockInfo} to generate the {@link FileBlockInfo} from
   * @return a new {@link FileBlockInfo} for the block
   * @throws InvalidPathException if the mount table is not able to resolve the file
   */
  private FileBlockInfo generateFileBlockInfo(LockedInodePath inodePath, BlockInfo blockInfo)
      throws InvalidPathException, FileDoesNotExistException {
    InodeFile file = inodePath.getInodeFile();
    FileBlockInfo fileBlockInfo = new FileBlockInfo();
    fileBlockInfo.setBlockInfo(blockInfo);
    fileBlockInfo.setUfsLocations(new ArrayList<String>());

    // The sequence number part of the block id is the block index.
    long offset = file.getBlockSizeBytes() * BlockId.getSequenceNumber(blockInfo.getBlockId());
    fileBlockInfo.setOffset(offset);

    if (fileBlockInfo.getBlockInfo().getLocations().isEmpty() && file.isPersisted()) {
      // No alluxio locations, but there is a checkpoint in the under storage system. Add the
      // locations from the under storage system.
      MountTable.Resolution resolution = mMountTable.resolve(inodePath.getUri());
      String ufsUri = resolution.getUri().toString();
      UnderFileSystem ufs = resolution.getUfs();
      List<String> locs;
      try {
        locs = ufs.getFileLocations(ufsUri,
            FileLocationOptions.defaults().setOffset(fileBlockInfo.getOffset()));
      } catch (IOException e) {
        return fileBlockInfo;
      }
      if (locs != null) {
        for (String loc : locs) {
          fileBlockInfo.getUfsLocations().add(loc);
        }
      }
    }
    return fileBlockInfo;
  }

  /**
   * Returns whether the inodeFile is fully in memory or not. The file is fully in memory only if
   * all the blocks of the file are in memory, in other words, the in memory percentage is 100.
   *
   * @return true if the file is fully in memory, false otherwise
   */
  private boolean isFullyInMemory(InodeFile inode) {
    return getInMemoryPercentage(inode) == 100;
  }

  @Override
  public List<AlluxioURI> getInMemoryFiles() {
    List<AlluxioURI> files = new ArrayList<>();
    Inode root = mInodeTree.getRoot();
    // Root has no parent, lock directly.
    root.lockRead();
    try {
      getInMemoryFilesInternal(mInodeTree.getRoot(), new AlluxioURI(AlluxioURI.SEPARATOR), files);
    } finally {
      root.unlockRead();
    }
    return files;
  }

  /**
   * Adds in memory files to the array list passed in. This method assumes the inode passed in is
   * already read locked.
   *
   * @param inode the root of the subtree to search
   * @param uri the uri of the parent of the inode
   * @param files the list to accumulate the results in
   */
  private void getInMemoryFilesInternal(Inode<?> inode, AlluxioURI uri, List<AlluxioURI> files) {
    AlluxioURI newUri = uri.join(inode.getName());
    if (inode.isFile()) {
      if (isFullyInMemory((InodeFile) inode)) {
        files.add(newUri);
      }
    } else {
      // This inode is a directory.
      Set<Inode<?>> children = ((InodeDirectory) inode).getChildren();
      for (Inode<?> child : children) {
        try {
          child.lockReadAndCheckParent(inode);
        } catch (InvalidPathException e) {
          // Inode is no longer part of this directory.
          continue;
        }
        try {
          getInMemoryFilesInternal(child, newUri, files);
        } finally {
          child.unlockRead();
        }
      }
    }
  }

  /**
   * Gets the in-memory percentage of an Inode. For a file that has all blocks in memory, it returns
   * 100; for a file that has no block in memory, it returns 0. Returns 0 for a directory.
   *
   * @param inode the inode
   * @return the in memory percentage
   */
  private int getInMemoryPercentage(Inode<?> inode) {
    if (!inode.isFile()) {
      return 0;
    }
    InodeFile inodeFile = (InodeFile) inode;

    long length = inodeFile.getLength();
    if (length == 0) {
      return 100;
    }

    long inMemoryLength = 0;
    for (BlockInfo info : mBlockMaster.getBlockInfoList(inodeFile.getBlockIds())) {
      if (isInTopStorageTier(info)) {
        inMemoryLength += info.getLength();
      }
    }
    return (int) (inMemoryLength * 100 / length);
  }

  /**
   * @return true if the given block is in the top storage level in some worker, false otherwise
   */
  private boolean isInTopStorageTier(BlockInfo blockInfo) {
    for (BlockLocation location : blockInfo.getLocations()) {
      if (mBlockMaster.getGlobalStorageTierAssoc().getOrdinal(location.getTierAlias()) == 0) {
        return true;
      }
    }
    return false;
  }

  @Override
  public long createDirectory(AlluxioURI path, CreateDirectoryOptions options)
      throws InvalidPathException, FileAlreadyExistsException, IOException, AccessControlException,
      FileDoesNotExistException {
    LOG.debug("createDirectory {} ", path);
    Metrics.CREATE_DIRECTORIES_OPS.inc();

    try (JournalContext journalContext = createJournalContext();
        LockedInodePath inodePath = mInodeTree.lockInodePath(path, InodeTree.LockMode.WRITE)) {
      mPermissionChecker.checkParentPermission(Mode.Bits.WRITE, inodePath);
      mMountTable.checkUnderWritableMountPoint(path);
      createDirectoryAndJournal(inodePath, options, journalContext);
      return inodePath.getInode().getId();
    }
  }

  /**
   * Creates a directory for a given path.
   * <p>
   * Writes to the journal.
   *
   * @param inodePath the {@link LockedInodePath} of the directory
   * @param options method options
   * @param journalContext the journal context
   * @throws FileAlreadyExistsException when there is already a file at path
   * @throws FileDoesNotExistException if the parent of the path does not exist and the recursive
   *         option is false
   * @throws InvalidPathException when the path is invalid
   * @throws AccessControlException if permission checking fails
   */
  private void createDirectoryAndJournal(LockedInodePath inodePath, CreateDirectoryOptions options,
      JournalContext journalContext)
      throws FileAlreadyExistsException, FileDoesNotExistException, InvalidPathException,
      AccessControlException, IOException {
    createDirectoryInternal(inodePath, options, journalContext);
    Metrics.DIRECTORIES_CREATED.inc();
  }

  /**
   * Implementation of directory creation for a given path.
   *
   * @param inodePath the path of the directory
   * @param options method options
   * @param journalContext the journal context
   * @return an {@link alluxio.master.file.meta.InodeTree.CreatePathResult} representing the
   *         modified inodes and created inodes during path creation
   * @throws InvalidPathException when the path is invalid
   * @throws FileAlreadyExistsException when there is already a file at path
   * @throws AccessControlException if permission checking fails
   */
  private InodeTree.CreatePathResult createDirectoryInternal(LockedInodePath inodePath,
      CreateDirectoryOptions options, JournalContext journalContext)
      throws InvalidPathException, FileAlreadyExistsException, IOException, AccessControlException,
      FileDoesNotExistException {
    try {
      InodeTree.CreatePathResult createResult =
          mInodeTree.createPath(inodePath, options, journalContext);
      InodeDirectory inodeDirectory = (InodeDirectory) inodePath.getInode();
      // If inodeDirectory's ttl not equals Constants.NO_TTL, it should insert into mTtlBuckets
      if (createResult.getCreated().size() > 0) {
        mTtlBuckets.insert(inodeDirectory);
      }

      if (options.isPersisted()) {
        // The path exists in UFS, so it is no longer absent.
        mUfsAbsentPathCache.processExisting(inodePath.getUri());
      }

      return createResult;
    } catch (BlockInfoException e) {
      // Since we are creating a directory, the block size is ignored, no such exception should
      // happen.
      Throwables.propagate(e);
    }
    return null;
  }

  @Override
  public void rename(AlluxioURI srcPath, AlluxioURI dstPath, RenameOptions options)
      throws FileAlreadyExistsException, FileDoesNotExistException, InvalidPathException,
      IOException, AccessControlException {
    Metrics.RENAME_PATH_OPS.inc();
    // Require a WRITE lock on the source but only a READ lock on the destination. Since the
    // destination should not exist, we will only obtain a READ lock on the destination parent. The
    // modify operations on the parent inodes are thread safe so WRITE locks are not required.
    try (JournalContext journalContext = createJournalContext();
        InodePathPair inodePathPair = mInodeTree
            .lockInodePathPair(srcPath, InodeTree.LockMode.WRITE, dstPath,
                InodeTree.LockMode.READ)) {
      LockedInodePath srcInodePath = inodePathPair.getFirst();
      LockedInodePath dstInodePath = inodePathPair.getSecond();
      mPermissionChecker.checkParentPermission(Mode.Bits.WRITE, srcInodePath);
      mPermissionChecker.checkParentPermission(Mode.Bits.WRITE, dstInodePath);
      mMountTable.checkUnderWritableMountPoint(srcPath);
      mMountTable.checkUnderWritableMountPoint(dstPath);
      renameAndJournal(srcInodePath, dstInodePath, options, journalContext);
      LOG.debug("Renamed {} to {}", srcPath, dstPath);
    }
  }

  /**
   * Renames a file to a destination.
   * <p>
   * Writes to the journal.
   *
   * @param srcInodePath the source path to rename
   * @param dstInodePath the destination path to rename the file to
   * @param options method options
   * @param journalContext the journalContext
   * @throws InvalidPathException if an invalid path is encountered
   * @throws FileDoesNotExistException if a non-existent file is encountered
   * @throws FileAlreadyExistsException if the file already exists
   */
  private void renameAndJournal(LockedInodePath srcInodePath, LockedInodePath dstInodePath,
      RenameOptions options, JournalContext journalContext)
      throws InvalidPathException, FileDoesNotExistException, FileAlreadyExistsException,
      IOException {
    if (!srcInodePath.fullPathExists()) {
      throw new FileDoesNotExistException(
          ExceptionMessage.PATH_DOES_NOT_EXIST.getMessage(srcInodePath.getUri()));
    }

    Inode<?> srcInode = srcInodePath.getInode();
    // Renaming path to itself is a no-op.
    if (srcInodePath.getUri().equals(dstInodePath.getUri())) {
      return;
    }
    // Renaming the root is not allowed.
    if (srcInodePath.getUri().isRoot()) {
      throw new InvalidPathException(ExceptionMessage.ROOT_CANNOT_BE_RENAMED.getMessage());
    }
    if (dstInodePath.getUri().isRoot()) {
      throw new InvalidPathException(ExceptionMessage.RENAME_CANNOT_BE_TO_ROOT.getMessage());
    }
    // Renaming across mount points is not allowed.
    String srcMount = mMountTable.getMountPoint(srcInodePath.getUri());
    String dstMount = mMountTable.getMountPoint(dstInodePath.getUri());
    if ((srcMount == null && dstMount != null) || (srcMount != null && dstMount == null) || (
        srcMount != null && dstMount != null && !srcMount.equals(dstMount))) {
      throw new InvalidPathException(ExceptionMessage.RENAME_CANNOT_BE_ACROSS_MOUNTS
          .getMessage(srcInodePath.getUri(), dstInodePath.getUri()));
    }
    // Renaming onto a mount point is not allowed.
    if (mMountTable.isMountPoint(dstInodePath.getUri())) {
      throw new InvalidPathException(
          ExceptionMessage.RENAME_CANNOT_BE_ONTO_MOUNT_POINT.getMessage(dstInodePath.getUri()));
    }
    // Renaming a path to one of its subpaths is not allowed. Check for that, by making sure
    // srcComponents isn't a prefix of dstComponents.
    if (PathUtils.hasPrefix(dstInodePath.getUri().getPath(), srcInodePath.getUri().getPath())) {
      throw new InvalidPathException(ExceptionMessage.RENAME_CANNOT_BE_TO_SUBDIRECTORY
          .getMessage(srcInodePath.getUri(), dstInodePath.getUri()));
    }

    // Get the inodes of the src and dst parents.
    Inode<?> srcParentInode = srcInodePath.getParentInodeDirectory();
    if (!srcParentInode.isDirectory()) {
      throw new InvalidPathException(
          ExceptionMessage.PATH_MUST_HAVE_VALID_PARENT.getMessage(srcInodePath.getUri()));
    }
    Inode<?> dstParentInode = dstInodePath.getParentInodeDirectory();
    if (!dstParentInode.isDirectory()) {
      throw new InvalidPathException(
          ExceptionMessage.PATH_MUST_HAVE_VALID_PARENT.getMessage(dstInodePath.getUri()));
    }

    // Make sure destination path does not exist
    if (dstInodePath.fullPathExists()) {
      throw new FileAlreadyExistsException(
          ExceptionMessage.FILE_ALREADY_EXISTS.getMessage(dstInodePath.getUri()));
    }

    // Now we remove srcInode from its parent and insert it into dstPath's parent
    renameInternal(srcInodePath, dstInodePath, false, options, journalContext);

    RenameEntry rename =
        RenameEntry.newBuilder().setId(srcInode.getId()).setDstPath(dstInodePath.getUri().getPath())
            .setOpTimeMs(options.getOperationTimeMs()).build();
    appendJournalEntry(JournalEntry.newBuilder().setRename(rename).build(), journalContext);
  }

  /**
   * Implements renaming.
   *
   * @param srcInodePath the path of the rename source
   * @param dstInodePath the path to the rename destination
   * @param replayed whether the operation is a result of replaying the journal
   * @param options method options
   * @param journalContext the journal context
   * @throws FileDoesNotExistException if a non-existent file is encountered
   * @throws InvalidPathException if an invalid path is encountered
   */
  private void renameInternal(LockedInodePath srcInodePath, LockedInodePath dstInodePath,
      boolean replayed, RenameOptions options, JournalContext journalContext)
      throws FileDoesNotExistException, InvalidPathException, IOException {

    // Rename logic:
    // 1. Change the source inode name to the destination name.
    // 2. Insert the source inode into the destination parent.
    // 3. Do UFS operations if necessary.
    // 4. Remove the source inode (reverting the name) from the source parent.
    // 5. Set the last modification times for both source and destination parent inodes.

    Inode<?> srcInode = srcInodePath.getInode();
    AlluxioURI srcPath = srcInodePath.getUri();
    AlluxioURI dstPath = dstInodePath.getUri();
    InodeDirectory srcParentInode = srcInodePath.getParentInodeDirectory();
    InodeDirectory dstParentInode = dstInodePath.getParentInodeDirectory();
    String srcName = srcPath.getName();
    String dstName = dstPath.getName();

    LOG.debug("Renaming {} to {}", srcPath, dstPath);

    // 1. Change the source inode name to the destination name.
    srcInode.setName(dstName);
    srcInode.setParentId(dstParentInode.getId());

    // 2. Insert the source inode into the destination parent.
    if (!dstParentInode.addChild(srcInode)) {
      // On failure, revert changes and throw exception.
      srcInode.setName(srcName);
      srcInode.setParentId(srcParentInode.getId());
      throw new InvalidPathException("Destination path: " + dstPath + " already exists.");
    }

    // 3. Do UFS operations if necessary.
    // If the source file is persisted, rename it in the UFS.
    try {
      if (!replayed && srcInode.isPersisted()) {
        MountTable.Resolution resolution = mMountTable.resolve(srcPath);

        // Persist ancestor directories from top to the bottom. We cannot use recursive create
        // parents here because the permission for the ancestors can be different.

        // inodes from the same mount point as the dst
        Stack<InodeDirectory> sameMountDirs = new Stack<>();
        List<Inode<?>> dstInodeList = dstInodePath.getInodeList();
        for (int i = dstInodeList.size() - 1; i >= 0; i--) {
          // Since dstInodePath is guaranteed not to be a full path, all inodes in the incomplete
          // path are guaranteed to be a directory.
          InodeDirectory dir = (InodeDirectory) dstInodeList.get(i);
          sameMountDirs.push(dir);
          if (dir.isMountPoint()) {
            break;
          }
        }
        while (!sameMountDirs.empty()) {
          InodeDirectory dir = sameMountDirs.pop();
          if (!dir.isPersisted()) {
            mInodeTree.syncPersistDirectory(dir, journalContext);
          }
        }

        String ufsSrcPath = resolution.getUri().toString();
        UnderFileSystem ufs = resolution.getUfs();
        String ufsDstUri = mMountTable.resolve(dstPath).getUri().toString();
        boolean success;
        if (srcInode.isFile()) {
          success = ufs.renameFile(ufsSrcPath, ufsDstUri);
        } else {
          success = ufs.renameDirectory(ufsSrcPath, ufsDstUri);
        }
        if (!success) {
          throw new IOException(
              ExceptionMessage.FAILED_UFS_RENAME.getMessage(ufsSrcPath, ufsDstUri));
        }
        // The destination was persisted in ufs.
        mUfsAbsentPathCache.processExisting(dstPath);
      }
    } catch (Exception e) {
      // On failure, revert changes and throw exception.
      if (!dstParentInode.removeChild(dstName)) {
        LOG.error("Failed to revert rename changes. Alluxio metadata may be inconsistent.");
      }
      srcInode.setName(srcName);
      srcInode.setParentId(srcParentInode.getId());
      throw e;
    }

    // TODO(jiri): A crash between now and the time the rename operation is journaled will result in
    // an inconsistency between Alluxio and UFS.

    // 4. Remove the source inode (reverting the name) from the source parent. The name must be
    // reverted or removeChild will not be able to find the appropriate child entry since it is
    // keyed on the original name.
    srcInode.setName(srcName);
    if (!srcParentInode.removeChild(srcInode)) {
      // This should never happen.
      LOG.error("Failed to rename {} to {} in Alluxio. Alluxio and under storage may be "
          + "inconsistent.", srcPath, dstPath);
      srcInode.setName(dstName);
      if (!dstParentInode.removeChild(dstName)) {
        LOG.error("Failed to revert changes when renaming {} to {}. Alluxio metadata may be "
            + "inconsistent.", srcPath, dstPath);
      }
      srcInode.setName(srcName);
      srcInode.setParentId(srcParentInode.getId());
      throw new IOException("Failed to remove source path " + srcPath + " from parent");
    }
    srcInode.setName(dstName);

    // 5. Set the last modification times for both source and destination parent inodes.
    // Note this step relies on setLastModificationTimeMs being thread safe to guarantee the
    // correct behavior when multiple files are being renamed within a directory.
    dstParentInode.setLastModificationTimeMs(options.getOperationTimeMs());
    srcParentInode.setLastModificationTimeMs(options.getOperationTimeMs());
    Metrics.PATHS_RENAMED.inc();
  }

  /**
   * @param entry the entry to use
   */
  private void renameFromEntry(RenameEntry entry) {
    Metrics.RENAME_PATH_OPS.inc();
    // Determine the srcPath and dstPath
    AlluxioURI srcPath;
    try (LockedInodePath inodePath = mInodeTree
        .lockFullInodePath(entry.getId(), InodeTree.LockMode.READ)) {
      srcPath = inodePath.getUri();
    } catch (Exception e) {
      throw new RuntimeException(e);
    }
    AlluxioURI dstPath = new AlluxioURI(entry.getDstPath());

    // Both src and dst paths should lock WRITE_PARENT, to modify the parent inodes for both paths.
    try (InodePathPair inodePathPair = mInodeTree
        .lockInodePathPair(srcPath, InodeTree.LockMode.WRITE_PARENT, dstPath,
            InodeTree.LockMode.WRITE_PARENT)) {
      LockedInodePath srcInodePath = inodePathPair.getFirst();
      LockedInodePath dstInodePath = inodePathPair.getSecond();
      RenameOptions options = RenameOptions.defaults().setOperationTimeMs(entry.getOpTimeMs());
      renameInternal(srcInodePath, dstInodePath, true, options, NoopJournalContext.INSTANCE);
    } catch (Exception e) {
      throw new RuntimeException(e);
    }
  }

  /**
   * Propagates the persisted status to all parents of the given inode in the same mount partition.
   *
   * @param inodePath the inode to start the propagation at
   * @param replayed whether the invocation is a result of replaying the journal
   * @return list of inodes which were marked as persisted
   * @throws FileDoesNotExistException if a non-existent file is encountered
   */
  private List<Inode<?>> propagatePersistedInternal(LockedInodePath inodePath, boolean replayed)
      throws FileDoesNotExistException {
    Inode<?> inode = inodePath.getInode();
    if (!inode.isPersisted()) {
      return Collections.emptyList();
    }

    List<Inode<?>> inodes = inodePath.getInodeList();
    // Traverse the inodes from target inode to the root.
    Collections.reverse(inodes);
    // Skip the first, to not examine the target inode itself.
    inodes = inodes.subList(1, inodes.size());

    List<Inode<?>> persistedInodes = new ArrayList<>();
    for (Inode<?> handle : inodes) {
      // the path is already locked.
      AlluxioURI path = mInodeTree.getPath(handle);
      if (mMountTable.isMountPoint(path)) {
        // Stop propagating the persisted status at mount points.
        break;
      }
      if (handle.isPersisted()) {
        // Stop if a persisted directory is encountered.
        break;
      }
      handle.setPersistenceState(PersistenceState.PERSISTED);
      if (!replayed) {
        persistedInodes.add(inode);
      }
    }
    return persistedInodes;
  }

  /**
   * Journals the list of persisted inodes returned from
   * {@link #propagatePersistedInternal(LockedInodePath, boolean)}. This does not flush the journal.
   *
   * @param persistedInodes the list of persisted inodes to journal
   * @param journalContext the journal context
   */
  private void journalPersistedInodes(List<Inode<?>> persistedInodes,
      JournalContext journalContext) {
    for (Inode<?> inode : persistedInodes) {
      PersistDirectoryEntry persistDirectory =
          PersistDirectoryEntry.newBuilder().setId(inode.getId()).build();
      appendJournalEntry(JournalEntry.newBuilder().setPersistDirectory(persistDirectory).build(),
          journalContext);
    }
  }

  @Override
  public void free(AlluxioURI path, FreeOptions options)
      throws FileDoesNotExistException, InvalidPathException, AccessControlException,
      UnexpectedAlluxioException {
    Metrics.FREE_FILE_OPS.inc();
    try (JournalContext journalContext = createJournalContext();
        LockedInodePath inodePath = mInodeTree.lockFullInodePath(path, InodeTree.LockMode.WRITE)) {
      mPermissionChecker.checkPermission(Mode.Bits.READ, inodePath);
      freeAndJournal(inodePath, options, journalContext);
    }
  }

  /**
   * Implements free operation.
   * <p>
   * This may write to the journal as free operation may change the pinned state of inodes.
   *
   * @param inodePath inode of the path to free
   * @param options options to free
   * @param journalContext the journal context
   * @throws FileDoesNotExistException if the file does not exist
   * @throws AccessControlException if permission checking fails
   * @throws InvalidPathException if the given path is invalid
   * @throws UnexpectedAlluxioException if the file or directory can not be freed
   */
  private void freeAndJournal(LockedInodePath inodePath, FreeOptions options,
      JournalContext journalContext)
      throws FileDoesNotExistException, UnexpectedAlluxioException, AccessControlException,
      InvalidPathException {
    Inode<?> inode = inodePath.getInode();
    if (inode.isDirectory() && !options.isRecursive()
        && ((InodeDirectory) inode).getNumberOfChildren() > 0) {
      // inode is nonempty, and we don't free a nonempty directory unless recursive is true
      throw new UnexpectedAlluxioException(
          ExceptionMessage.CANNOT_FREE_NON_EMPTY_DIR.getMessage(mInodeTree.getPath(inode)));
    }
    long opTimeMs = System.currentTimeMillis();
    List<Inode<?>> freeInodes = new ArrayList<>();
    freeInodes.add(inode);

    try (InodeLockList lockList = mInodeTree.lockDescendants(inodePath, InodeTree.LockMode.WRITE)) {
      freeInodes.addAll(lockList.getInodes());
      TempInodePathForDescendant tempInodePath = new TempInodePathForDescendant(inodePath);
      // We go through each inode.
      for (int i = freeInodes.size() - 1; i >= 0; i--) {
        Inode<?> freeInode = freeInodes.get(i);

        if (freeInode.isFile()) {
          if (freeInode.getPersistenceState() != PersistenceState.PERSISTED) {
            throw new UnexpectedAlluxioException(ExceptionMessage.CANNOT_FREE_NON_PERSISTED_FILE
                .getMessage(mInodeTree.getPath(freeInode)));
          }
          if (freeInode.isPinned()) {
            if (!options.isForced()) {
              throw new UnexpectedAlluxioException(ExceptionMessage.CANNOT_FREE_PINNED_FILE
                  .getMessage(mInodeTree.getPath(freeInode)));
            }
            // the path to inode for getPath should already be locked.
            tempInodePath.setDescendant(freeInode, mInodeTree.getPath(freeInode));
            SetAttributeOptions setAttributeOptions =
                SetAttributeOptions.defaults().setRecursive(false).setPinned(false);
            setAttributeInternal(tempInodePath, false, opTimeMs, setAttributeOptions);
            journalSetAttribute(tempInodePath, opTimeMs, setAttributeOptions, journalContext);
          }
          // Remove corresponding blocks from workers.
          mBlockMaster.removeBlocks(((InodeFile) freeInode).getBlockIds(), false /* delete */);
        }
      }
    }
    Metrics.FILES_FREED.inc(freeInodes.size());
  }

  @Override
  public AlluxioURI getPath(long fileId) throws FileDoesNotExistException {
    try (
        LockedInodePath inodePath = mInodeTree.lockFullInodePath(fileId, InodeTree.LockMode.READ)) {
      // the path is already locked.
      return mInodeTree.getPath(inodePath.getInode());
    }
  }

  @Override
  public Set<Long> getPinIdList() {
    return mInodeTree.getPinIdSet();
  }

  @Override
  public String getUfsAddress() {
    return Configuration.get(PropertyKey.MASTER_MOUNT_TABLE_ROOT_UFS);
  }

  @Override
  public UfsInfo getUfsInfo(long mountId) {
    MountInfo info = mMountTable.getMountInfo(mountId);
    if (info == null) {
      return new UfsInfo();
    }
    MountOptions options = info.getOptions();
    return new UfsInfo().setUri(info.getUfsUri().toString())
        .setProperties(new MountTOptions().setProperties(options.getProperties())
            .setReadOnly(options.isReadOnly()).setShared(options.isShared()));
  }

  @Override
  public List<String> getWhiteList() {
    return mWhitelist.getList();
  }

  @Override
  public List<Long> getLostFiles() {
    Set<Long> lostFiles = new HashSet<>();
    for (long blockId : mBlockMaster.getLostBlocks()) {
      // the file id is the container id of the block id
      long containerId = BlockId.getContainerId(blockId);
      long fileId = IdUtils.createFileId(containerId);
      lostFiles.add(fileId);
    }
    return new ArrayList<>(lostFiles);
  }

  @Override
  public void reportLostFile(long fileId) throws FileDoesNotExistException {
    try (
        LockedInodePath inodePath = mInodeTree.lockFullInodePath(fileId, InodeTree.LockMode.READ)) {
      Inode<?> inode = inodePath.getInode();
      if (inode.isDirectory()) {
        LOG.warn("Reported file is a directory {}", inode);
        return;
      }

      List<Long> blockIds = new ArrayList<>();
      try {
        for (FileBlockInfo fileBlockInfo : getFileBlockInfoListInternal(inodePath)) {
          blockIds.add(fileBlockInfo.getBlockInfo().getBlockId());
        }
      } catch (InvalidPathException e) {
        LOG.info("Failed to get file info {}", fileId, e);
      }
      mBlockMaster.reportLostBlocks(blockIds);
      LOG.info("Reported file loss of blocks {}. Alluxio will recompute it: {}", blockIds, fileId);
    }
  }

  @Override
  public long loadMetadata(AlluxioURI path, LoadMetadataOptions options)
      throws BlockInfoException, FileDoesNotExistException, InvalidPathException,
      InvalidFileSizeException, FileAlreadyCompletedException, IOException, AccessControlException {
    try (JournalContext journalContext = createJournalContext();
        LockedInodePath inodePath = mInodeTree.lockInodePath(path, InodeTree.LockMode.WRITE)) {
      mPermissionChecker.checkParentPermission(Mode.Bits.WRITE, inodePath);
      loadMetadataAndJournal(inodePath, options, journalContext);
      return inodePath.getInode().getId();
    }
  }

  /**
   * Loads metadata for the object identified by the given path from UFS into Alluxio.
   * <p>
   * Writes to the journal.
   *
   * @param inodePath the path for which metadata should be loaded
   * @param options the load metadata options
   * @param journalContext the journal context
   * @throws InvalidPathException if invalid path is encountered
   * @throws FileDoesNotExistException if there is no UFS path
   * @throws BlockInfoException if an invalid block size is encountered
   * @throws FileAlreadyCompletedException if the file is already completed
   * @throws InvalidFileSizeException if invalid file size is encountered
   * @throws AccessControlException if permission checking fails
   */
  private void loadMetadataAndJournal(LockedInodePath inodePath, LoadMetadataOptions options,
      JournalContext journalContext)
      throws InvalidPathException, FileDoesNotExistException, BlockInfoException,
      FileAlreadyCompletedException, InvalidFileSizeException, AccessControlException, IOException {
    AlluxioURI path = inodePath.getUri();
    MountTable.Resolution resolution = mMountTable.resolve(path);
    AlluxioURI ufsUri = resolution.getUri();
    UnderFileSystem ufs = resolution.getUfs();
    try {
      if (options.getUfsStatus() == null && !ufs.exists(ufsUri.toString())) {
        // uri does not exist in ufs
        InodeDirectory inode = (InodeDirectory) inodePath.getInode();
        inode.setDirectChildrenLoaded(true);
        return;
      }
      boolean isFile;
      if (options.getUfsStatus() != null) {
        isFile = options.getUfsStatus().isFile();
      } else {
        isFile = ufs.isFile(ufsUri.toString());
      }
      if (isFile) {
        loadFileMetadataAndJournal(inodePath, resolution, options, journalContext);
      } else {
        loadDirectoryMetadataAndJournal(inodePath, options, journalContext);
        InodeDirectory inode = (InodeDirectory) inodePath.getInode();

        if (options.isLoadDirectChildren()) {
          UfsStatus[] files = ufs.listStatus(ufsUri.toString());
          for (UfsStatus status : files) {
            if (PathUtils.isTemporaryFileName(status.getName())
                || inode.getChild(status.getName()) != null) {
              continue;
            }
            TempInodePathForChild tempInodePath =
                new TempInodePathForChild(inodePath, status.getName());
            LoadMetadataOptions loadMetadataOptions =
                LoadMetadataOptions.defaults().setLoadDirectChildren(false)
                    .setCreateAncestors(false).setUfsStatus(status);
            loadMetadataAndJournal(tempInodePath, loadMetadataOptions, journalContext);
          }
          inode.setDirectChildrenLoaded(true);
        }
      }
    } catch (IOException e) {
      LOG.error(ExceptionUtils.getStackTrace(e));
      throw e;
    }
  }

  /**
   * Loads metadata for the file identified by the given path from UFS into Alluxio.
   *
   * @param inodePath the path for which metadata should be loaded
   * @param resolution the UFS resolution of path
   * @param options the load metadata options
   * @param journalContext the journal context
   * @throws BlockInfoException if an invalid block size is encountered
   * @throws FileDoesNotExistException if there is no UFS path
   * @throws InvalidPathException if invalid path is encountered
   * @throws AccessControlException if permission checking fails or permission setting fails
   * @throws FileAlreadyCompletedException if the file is already completed
   * @throws InvalidFileSizeException if invalid file size is encountered
   */
  private void loadFileMetadataAndJournal(LockedInodePath inodePath,
      MountTable.Resolution resolution, LoadMetadataOptions options, JournalContext journalContext)
      throws BlockInfoException, FileDoesNotExistException, InvalidPathException,
      AccessControlException, FileAlreadyCompletedException, InvalidFileSizeException, IOException {
    if (inodePath.fullPathExists()) {
      return;
    }
    AlluxioURI ufsUri = resolution.getUri();
    UnderFileSystem ufs = resolution.getUfs();

    long ufsBlockSizeByte = ufs.getBlockSizeByte(ufsUri.toString());
    UfsFileStatus ufsStatus = (UfsFileStatus) options.getUfsStatus();
    if (ufsStatus == null) {
      ufsStatus = ufs.getFileStatus(ufsUri.toString());
    }
    long ufsLength = ufsStatus.getContentLength();
    // Metadata loaded from UFS has no TTL set.
    CreateFileOptions createFileOptions =
        CreateFileOptions.defaults().setBlockSizeBytes(ufsBlockSizeByte)
            .setRecursive(options.isCreateAncestors()).setMetadataLoad(true).setPersisted(true);
    String ufsOwner = ufsStatus.getOwner();
    String ufsGroup = ufsStatus.getGroup();
    short ufsMode = ufsStatus.getMode();
    Mode mode = new Mode(ufsMode);
    if (resolution.getShared()) {
      mode.setOtherBits(mode.getOtherBits().or(mode.getOwnerBits()));
    }
    createFileOptions = createFileOptions.setOwner(ufsOwner).setGroup(ufsGroup).setMode(mode);

    try {
      createFileAndJournal(inodePath, createFileOptions, journalContext);
      CompleteFileOptions completeOptions = CompleteFileOptions.defaults().setUfsLength(ufsLength);
      completeFileAndJournal(inodePath, completeOptions, journalContext);
    } catch (FileAlreadyExistsException e) {
      // This may occur if there are concurrent load metadata requests. To allow loading metadata
      // to be idempotent, ensure the full path exists when this happens.
      mInodeTree.ensureFullInodePath(inodePath, inodePath.getLockMode());
    }
  }

  /**
   * Loads metadata for the directory identified by the given path from UFS into Alluxio. This does
   * not actually require looking at the UFS path.
   * It is a no-op if the directory exists and is persisted.
   *
   * @param inodePath the path for which metadata should be loaded
   * @param options the load metadata options
   * @param journalContext the journal context
   * @throws InvalidPathException if invalid path is encountered
   * @throws AccessControlException if permission checking fails
   * @throws FileDoesNotExistException if the path does not exist
   */

  private void loadDirectoryMetadataAndJournal(LockedInodePath inodePath,
      LoadMetadataOptions options, JournalContext journalContext)
      throws FileDoesNotExistException, InvalidPathException, AccessControlException, IOException {
    if (inodePath.fullPathExists()) {
      if (inodePath.getInode().isPersisted()) {
        return;
      }
    }
    CreateDirectoryOptions createDirectoryOptions = CreateDirectoryOptions.defaults()
        .setMountPoint(mMountTable.isMountPoint(inodePath.getUri())).setPersisted(true)
        .setRecursive(options.isCreateAncestors()).setMetadataLoad(true).setAllowExists(true);
    MountTable.Resolution resolution = mMountTable.resolve(inodePath.getUri());
    UfsStatus ufsStatus = options.getUfsStatus();
    if (ufsStatus == null) {
      AlluxioURI ufsUri = resolution.getUri();
      UnderFileSystem ufs = resolution.getUfs();
      ufsStatus = ufs.getDirectoryStatus(ufsUri.toString());
    }
    String ufsOwner = ufsStatus.getOwner();
    String ufsGroup = ufsStatus.getGroup();
    short ufsMode = ufsStatus.getMode();
    Mode mode = new Mode(ufsMode);
    if (resolution.getShared()) {
      mode.setOtherBits(mode.getOtherBits().or(mode.getOwnerBits()));
    }
    createDirectoryOptions =
        createDirectoryOptions.setOwner(ufsOwner).setGroup(ufsGroup).setMode(mode);

    try {
      createDirectoryAndJournal(inodePath, createDirectoryOptions, journalContext);
    } catch (FileAlreadyExistsException e) {
      // This may occur if there are concurrent load metadata requests. To allow loading metadata
      // to be idempotent, ensure the full path exists when this happens.
      mInodeTree.ensureFullInodePath(inodePath, inodePath.getLockMode());
    }
  }

  /**
   * Loads metadata for the path if it is (non-existing || load direct children is set).
   *
   * @param inodePath the {@link LockedInodePath} to load the metadata for
   * @param options the load metadata options
   * @param journalContext the journal context
   */
  private void loadMetadataIfNotExistAndJournal(LockedInodePath inodePath,
      LoadMetadataOptions options, JournalContext journalContext) {
    boolean inodeExists = inodePath.fullPathExists();
    boolean loadDirectChildren = false;
    if (inodeExists) {
      try {
        Inode<?> inode = inodePath.getInode();
        loadDirectChildren = inode.isDirectory() && options.isLoadDirectChildren();
      } catch (FileDoesNotExistException e) {
        // This should never happen.
        throw new RuntimeException(e);
      }
    }
    if (!inodeExists || loadDirectChildren) {
      try {
        loadMetadataAndJournal(inodePath, options, journalContext);
      } catch (Exception e) {
        // NOTE, this may be expected when client tries to get info (e.g. exists()) for a file
        // existing neither in Alluxio nor UFS.
        LOG.debug("Failed to load metadata for path from UFS: {}", inodePath.getUri());
      }
    }
  }

  @Override
  public void mount(AlluxioURI alluxioPath, AlluxioURI ufsPath, MountOptions options)
      throws FileAlreadyExistsException, FileDoesNotExistException, InvalidPathException,
      IOException, AccessControlException {
    Metrics.MOUNT_OPS.inc();
    try (JournalContext journalContext = createJournalContext();
        LockedInodePath inodePath = mInodeTree
            .lockInodePath(alluxioPath, InodeTree.LockMode.WRITE)) {
      mPermissionChecker.checkParentPermission(Mode.Bits.WRITE, inodePath);
      mMountTable.checkUnderWritableMountPoint(alluxioPath);
      mountAndJournal(inodePath, ufsPath, options, journalContext);
      Metrics.PATHS_MOUNTED.inc();
    }
  }

  /**
   * Mounts a UFS path onto an Alluxio path.
   * <p>
   * Writes to the journal.
   *
   * @param inodePath the Alluxio path to mount to
   * @param ufsPath the UFS path to mount
   * @param options the mount options
   * @param journalContext the journal context
   * @throws InvalidPathException if an invalid path is encountered
   * @throws FileAlreadyExistsException if the path to be mounted to already exists
   * @throws FileDoesNotExistException if the parent of the path to be mounted to does not exist
   * @throws AccessControlException if the permission check fails
   */
  private void mountAndJournal(LockedInodePath inodePath, AlluxioURI ufsPath, MountOptions options,
      JournalContext journalContext)
      throws InvalidPathException, FileAlreadyExistsException, FileDoesNotExistException,
      IOException, AccessControlException {
    // Check that the Alluxio Path does not exist
    if (inodePath.fullPathExists()) {
      // TODO(calvin): Add a test to validate this (ALLUXIO-1831)
      throw new InvalidPathException(
          ExceptionMessage.MOUNT_POINT_ALREADY_EXISTS.getMessage(inodePath.getUri()));
    }
    long mountId = IdUtils.createMountId();
    mountInternal(inodePath, ufsPath, mountId, false /* not replayed */, options);
    boolean loadMetadataSucceeded = false;
    try {
      // This will create the directory at alluxioPath
      loadDirectoryMetadataAndJournal(inodePath,
          LoadMetadataOptions.defaults().setCreateAncestors(false), journalContext);
      loadMetadataSucceeded = true;
    } finally {
      if (!loadMetadataSucceeded) {
        unmountInternal(inodePath.getUri());
      }
    }

    // For proto, build a list of String pairs representing the properties map.
    Map<String, String> properties = options.getProperties();
    List<StringPairEntry> protoProperties = new ArrayList<>(properties.size());
    for (Map.Entry<String, String> entry : properties.entrySet()) {
      protoProperties.add(
          StringPairEntry.newBuilder().setKey(entry.getKey()).setValue(entry.getValue()).build());
    }

    AddMountPointEntry addMountPoint =
        AddMountPointEntry.newBuilder().setAlluxioPath(inodePath.getUri().toString())
            .setUfsPath(ufsPath.toString()).setMountId(mountId)
            .setReadOnly(options.isReadOnly())
            .addAllProperties(protoProperties).setShared(options.isShared()).build();
    appendJournalEntry(JournalEntry.newBuilder().setAddMountPoint(addMountPoint).build(),
        journalContext);
  }

  /**
   * @param entry the entry to use
   * @throws FileAlreadyExistsException if the mount point already exists
   * @throws InvalidPathException if an invalid path is encountered
   */
  private void mountFromEntry(AddMountPointEntry entry)
      throws FileAlreadyExistsException, InvalidPathException, IOException {
    AlluxioURI alluxioURI = new AlluxioURI(entry.getAlluxioPath());
    AlluxioURI ufsURI = new AlluxioURI(entry.getUfsPath());
    try (LockedInodePath inodePath = mInodeTree
        .lockInodePath(alluxioURI, InodeTree.LockMode.WRITE)) {
      mountInternal(inodePath, ufsURI, entry.getMountId(), true /* replayed */,
          new MountOptions(entry));
    }
  }

  /**
   * Updates the mount table with the specified mount point. The mount options may be updated during
   * this method.
   *
   * @param inodePath the Alluxio mount point
   * @param ufsPath the UFS endpoint to mount
   * @param mountId the mount id
   * @param replayed whether the operation is a result of replaying the journal
   * @param options the mount options (may be updated)
   * @throws FileAlreadyExistsException if the mount point already exists
   * @throws InvalidPathException if an invalid path is encountered
   */
  private void mountInternal(LockedInodePath inodePath, AlluxioURI ufsPath, long mountId,
      boolean replayed, MountOptions options)
      throws FileAlreadyExistsException, InvalidPathException, IOException {
    AlluxioURI alluxioPath = inodePath.getUri();
    UnderFileSystem ufs = mUfsManager.addMount(mountId, ufsPath.toString(),
        UnderFileSystemConfiguration.defaults().setReadOnly(options.isReadOnly())
            .setShared(options.isShared()).setUserSpecifiedConf(options.getProperties()));
    try {
      if (!replayed) {
        ufs.connectFromMaster(
            NetworkAddressUtils.getConnectHost(NetworkAddressUtils.ServiceType.MASTER_RPC));
        // Check that the ufsPath exists and is a directory
        if (!ufs.isDirectory(ufsPath.toString())) {
          throw new IOException(
              ExceptionMessage.UFS_PATH_DOES_NOT_EXIST.getMessage(ufsPath.getPath()));
        }
        // Check that the alluxioPath we're creating doesn't shadow a path in the default UFS
        String defaultUfsPath = Configuration.get(PropertyKey.MASTER_MOUNT_TABLE_ROOT_UFS);
        UnderFileSystem defaultUfs = UnderFileSystem.Factory.createForRoot();
        String shadowPath = PathUtils.concatPath(defaultUfsPath, alluxioPath.getPath());
        if (defaultUfs.exists(shadowPath)) {
          throw new IOException(
              ExceptionMessage.MOUNT_PATH_SHADOWS_DEFAULT_UFS.getMessage(alluxioPath));
        }
      }

      // Add the mount point. This will only succeed if we are not mounting a prefix of an existing
      // mount and no existing mount is a prefix of this mount.
      mMountTable.add(alluxioPath, ufsPath, mountId, options);
    } catch (Exception e) {
      mUfsManager.removeMount(mountId);
      throw e;
    }
  }

  @Override
  public void unmount(AlluxioURI alluxioPath) throws FileDoesNotExistException,
      InvalidPathException, IOException, AccessControlException {
    Metrics.UNMOUNT_OPS.inc();
    // Unmount should lock the parent to remove the child inode.
    try (JournalContext journalContext = createJournalContext();
        LockedInodePath inodePath = mInodeTree
            .lockFullInodePath(alluxioPath, InodeTree.LockMode.WRITE_PARENT)) {
      mPermissionChecker.checkParentPermission(Mode.Bits.WRITE, inodePath);
      unmountAndJournal(inodePath, journalContext);
      Metrics.PATHS_UNMOUNTED.inc();
    }
  }

  /**
   * Unmounts a UFS path previously mounted onto an Alluxio path.
   * <p>
   * Writes to the journal.
   *
   * @param inodePath the Alluxio path to unmount, must be a mount point
   * @param journalContext the journal context
   * @throws InvalidPathException if the given path is not a mount point
   * @throws FileDoesNotExistException if the path to be mounted does not exist
   */
  private void unmountAndJournal(LockedInodePath inodePath, JournalContext journalContext)
      throws InvalidPathException, FileDoesNotExistException, IOException {
    if (!unmountInternal(inodePath.getUri())) {
      throw new InvalidPathException("Failed to unmount " + inodePath.getUri() + ". Please ensure"
          + " the path is an existing mount point and not root.");
    }
    try {
      // Use the internal delete API, setting {@code alluxioOnly} to true to prevent the delete
      // operations from being persisted in the UFS.
      DeleteOptions deleteOptions =
          DeleteOptions.defaults().setRecursive(true).setAlluxioOnly(true);
      deleteAndJournal(inodePath, deleteOptions, journalContext);
    } catch (DirectoryNotEmptyException e) {
      throw new RuntimeException(String.format(
          "We should never see this exception because %s should never be thrown when recursive "
              + "is true.", e.getClass()));
    }
    DeleteMountPointEntry deleteMountPoint =
        DeleteMountPointEntry.newBuilder().setAlluxioPath(inodePath.getUri().toString()).build();
    appendJournalEntry(JournalEntry.newBuilder().setDeleteMountPoint(deleteMountPoint).build(),
        journalContext);
  }

  /**
   * @param entry the entry to use
   */
  private void unmountFromEntry(DeleteMountPointEntry entry) {
    AlluxioURI alluxioURI = new AlluxioURI(entry.getAlluxioPath());
    if (!unmountInternal(alluxioURI)) {
      LOG.error("Failed to unmount {}", alluxioURI);
    }
  }

  /**
   * @param uri the Alluxio mount point to remove from the mount table
   * @return true if successful, false otherwise
   */
  private boolean unmountInternal(AlluxioURI uri) {
    return mMountTable.delete(uri);
  }

  @Override
  public void resetFile(long fileId)
      throws UnexpectedAlluxioException, FileDoesNotExistException, InvalidPathException,
      AccessControlException {
    // TODO(yupeng) check the file is not persisted
    try (JournalContext journalContext = createJournalContext();
        LockedInodePath inodePath = mInodeTree
            .lockFullInodePath(fileId, InodeTree.LockMode.WRITE)) {
      // free the file first
      InodeFile inodeFile = inodePath.getInodeFile();
      freeAndJournal(inodePath, FreeOptions.defaults().setForced(true), journalContext);
      inodeFile.reset();
    }
  }

  @Override
  public void setAttribute(AlluxioURI path, SetAttributeOptions options)
      throws FileDoesNotExistException, AccessControlException, InvalidPathException {
    Metrics.SET_ATTRIBUTE_OPS.inc();
    // for chown
    boolean rootRequired = options.getOwner() != null;
    // for chgrp, chmod
    boolean ownerRequired =
        (options.getGroup() != null) || (options.getMode() != Constants.INVALID_MODE);
    try (JournalContext journalContext = createJournalContext();
        LockedInodePath inodePath = mInodeTree.lockFullInodePath(path, InodeTree.LockMode.WRITE)) {
      mPermissionChecker.checkSetAttributePermission(inodePath, rootRequired, ownerRequired);
      setAttributeAndJournal(inodePath, rootRequired, ownerRequired, options, journalContext);
    }
  }

  /**
   * Sets the file attribute.
   * <p>
   * Writes to the journal.
   *
   * @param inodePath the {@link LockedInodePath} to set attribute for
   * @param rootRequired indicates whether it requires to be the superuser
   * @param ownerRequired indicates whether it requires to be the owner of this path
   * @param options attributes to be set, see {@link SetAttributeOptions}
   * @param journalContext the journal context
   * @throws InvalidPathException if the given path is invalid
   * @throws FileDoesNotExistException if the file does not exist
   * @throws AccessControlException if permission checking fails
   */
  private void setAttributeAndJournal(LockedInodePath inodePath, boolean rootRequired,
      boolean ownerRequired, SetAttributeOptions options, JournalContext journalContext)
      throws InvalidPathException, FileDoesNotExistException, AccessControlException {
    Inode<?> targetInode = inodePath.getInode();
    long opTimeMs = System.currentTimeMillis();
    if (options.isRecursive() && targetInode.isDirectory()) {
      try (InodeLockList lockList = mInodeTree
          .lockDescendants(inodePath, InodeTree.LockMode.WRITE)) {
        List<Inode<?>> inodeChildren = lockList.getInodes();
        for (Inode<?> inode : inodeChildren) {
          // the path to inode for getPath should already be locked.
          try (LockedInodePath childPath = mInodeTree
              .lockFullInodePath(mInodeTree.getPath(inode), InodeTree.LockMode.READ)) {
            // TODO(gpang): a better way to check permissions
            mPermissionChecker.checkSetAttributePermission(childPath, rootRequired, ownerRequired);
          }
        }
        TempInodePathForDescendant tempInodePath = new TempInodePathForDescendant(inodePath);
        for (Inode<?> inode : inodeChildren) {
          // the path to inode for getPath should already be locked.
          tempInodePath.setDescendant(inode, mInodeTree.getPath(inode));
          List<Inode<?>> persistedInodes =
              setAttributeInternal(tempInodePath, false, opTimeMs, options);
          journalPersistedInodes(persistedInodes, journalContext);
          journalSetAttribute(tempInodePath, opTimeMs, options, journalContext);
        }
      }
    }
    List<Inode<?>> persistedInodes = setAttributeInternal(inodePath, false, opTimeMs, options);
    journalPersistedInodes(persistedInodes, journalContext);
    journalSetAttribute(inodePath, opTimeMs, options, journalContext);
  }

  /**
   * @param inodePath the file path to use
   * @param opTimeMs the operation time (in milliseconds)
   * @param options the method options
   * @param journalContext the journal context
   * @throws FileDoesNotExistException if path does not exist
   */
  private void journalSetAttribute(LockedInodePath inodePath, long opTimeMs,
      SetAttributeOptions options, JournalContext journalContext) throws FileDoesNotExistException {
    SetAttributeEntry.Builder builder =
        SetAttributeEntry.newBuilder().setId(inodePath.getInode().getId()).setOpTimeMs(opTimeMs);
    if (options.getPinned() != null) {
      builder.setPinned(options.getPinned());
    }
    if (options.getTtl() != null) {
      builder.setTtl(options.getTtl());
      builder.setTtlAction(ProtobufUtils.toProtobuf(options.getTtlAction()));
    }

    // ALLUXIO CS ADD
    if (options.getReplicationMax() != null) {
      builder.setReplicationMax(options.getReplicationMax());
    }
    if (options.getReplicationMin() != null) {
      builder.setReplicationMin(options.getReplicationMin());
    }
    // ALLUXIO CS END
    if (options.getPersisted() != null) {
      builder.setPersisted(options.getPersisted());
    }
    if (options.getOwner() != null) {
      builder.setOwner(options.getOwner());
    }
    if (options.getGroup() != null) {
      builder.setGroup(options.getGroup());
    }
    if (options.getMode() != Constants.INVALID_MODE) {
      builder.setPermission(options.getMode());
    }
    appendJournalEntry(JournalEntry.newBuilder().setSetAttribute(builder).build(), journalContext);
  }

  @Override
  public void scheduleAsyncPersistence(AlluxioURI path) throws AlluxioException {
    try (JournalContext journalContext = createJournalContext();
        LockedInodePath inodePath = mInodeTree.lockFullInodePath(path, InodeTree.LockMode.WRITE)) {
      scheduleAsyncPersistenceAndJournal(inodePath, journalContext);
    }
    // ALLUXIO CS REMOVE
    // // NOTE: persistence is asynchronous so there is no guarantee the path will still exist
    // mAsyncPersistHandler.scheduleAsyncPersistence(path);
    // ALLUXIO CS END
  }

  /**
   * Schedules a file for async persistence.
   * <p>
   * Writes to the journal.
   *
   * @param inodePath the {@link LockedInodePath} of the file for persistence
   * @param journalContext the journal context
   */
  private void scheduleAsyncPersistenceAndJournal(LockedInodePath inodePath,
      JournalContext journalContext) throws AlluxioException {
    long fileId = inodePath.getInode().getId();
    scheduleAsyncPersistenceInternal(inodePath);
    // write to journal
    AsyncPersistRequestEntry asyncPersistRequestEntry =
        AsyncPersistRequestEntry.newBuilder().setFileId(fileId).build();
    appendJournalEntry(
        JournalEntry.newBuilder().setAsyncPersistRequest(asyncPersistRequestEntry).build(),
        journalContext);
  }

  /**
   * @param inodePath the {@link LockedInodePath} of the file to persist
   */
  private void scheduleAsyncPersistenceInternal(LockedInodePath inodePath) throws AlluxioException {
    inodePath.getInode().setPersistenceState(PersistenceState.TO_BE_PERSISTED);
    // ALLUXIO CS ADD
    long fileId = inodePath.getInode().getId();
<<<<<<< HEAD
    mPersistRequests.add(fileId);
=======
    mPersistRequests.put(fileId, new alluxio.time.ExponentialTimer(
        Configuration.getMs(PropertyKey.MASTER_PERSISTENCE_INITIAL_INTERVAL_MS),
        Configuration.getMs(PropertyKey.MASTER_PERSISTENCE_MAX_INTERVAL_MS),
        Configuration.getMs(PropertyKey.MASTER_PERSISTENCE_INITIAL_WAIT_TIME_MS),
        Configuration.getMs(PropertyKey.MASTER_PERSISTENCE_MAX_TOTAL_WAIT_TIME_MS)));
>>>>>>> 25e10077
    // ALLUXIO CS END
  }

  @Override
  public FileSystemCommand workerHeartbeat(long workerId, List<Long> persistedFiles)
      throws FileDoesNotExistException, InvalidPathException, AccessControlException {
    for (long fileId : persistedFiles) {
      try {
        // Permission checking for each file is performed inside setAttribute
        setAttribute(getPath(fileId), SetAttributeOptions.defaults().setPersisted(true));
      } catch (FileDoesNotExistException | AccessControlException | InvalidPathException e) {
        LOG.error("Failed to set file {} as persisted, because {}", fileId, e);
      }
    }

    // get the files for the given worker to persist
    // ALLUXIO CS REPLACE
    // List<PersistFile> filesToPersist = mAsyncPersistHandler.pollFilesToPersist(workerId);
    // if (!filesToPersist.isEmpty()) {
    //   LOG.debug("Sent files {} to worker {} to persist", filesToPersist, workerId);
    // }
    // ALLUXIO CS WITH
    // Worker should not persist any files. Instead, files are persisted through job service.
    List<PersistFile> filesToPersist = new ArrayList<>();
    // ALLUXIO CS END
    FileSystemCommandOptions options = new FileSystemCommandOptions();
    options.setPersistOptions(new PersistCommandOptions(filesToPersist));
    return new FileSystemCommand(CommandType.Persist, options);
  }

  /**
   * @param inodePath the {@link LockedInodePath} to use
   * @param replayed whether the operation is a result of replaying the journal
   * @param opTimeMs the operation time (in milliseconds)
   * @param options the method options
   * @return list of inodes which were marked as persisted
   * @throws FileDoesNotExistException if the file does not exist
   * @throws InvalidPathException if the file path corresponding to the file id is invalid
   * @throws AccessControlException if failed to set permission
   */
  private List<Inode<?>> setAttributeInternal(LockedInodePath inodePath, boolean replayed,
      long opTimeMs, SetAttributeOptions options)
      throws FileDoesNotExistException, InvalidPathException, AccessControlException {
    List<Inode<?>> persistedInodes = Collections.emptyList();
    Inode<?> inode = inodePath.getInode();
    if (options.getPinned() != null) {
      mInodeTree.setPinned(inodePath, options.getPinned(), opTimeMs);
      inode.setLastModificationTimeMs(opTimeMs);
    }
    // ALLUXIO CS ADD
    if (options.getReplicationMax() != null || options.getReplicationMin() != null) {
      Integer replicationMax = options.getReplicationMax();
      Integer replicationMin = options.getReplicationMin();
      mInodeTree.setReplication(inodePath, replicationMax, replicationMin, opTimeMs);
      inode.setLastModificationTimeMs(opTimeMs);
    }
    if (options.getPersistJobId() != null || options.getTempUfsPath() != null) {
      InodeFile file = (InodeFile) inode;
      file.setPersistJobId(options.getPersistJobId());
      file.setTempUfsPath(options.getTempUfsPath());
      if (replayed && options.getPersistJobId() != -1 && !options.getTempUfsPath().isEmpty()) {
        long fileId = file.getId();
<<<<<<< HEAD
        mPersistRequests.remove(fileId);
        mPersistJobs.put(fileId,
            new PersistJob(fileId, options.getPersistJobId(), options.getTempUfsPath()));
=======
        alluxio.time.ExponentialTimer timer = mPersistRequests.remove(fileId);
        if (timer == null) {
          timer = new alluxio.time.ExponentialTimer(
              Configuration.getMs(PropertyKey.MASTER_PERSISTENCE_INITIAL_INTERVAL_MS),
              Configuration.getMs(PropertyKey.MASTER_PERSISTENCE_MAX_INTERVAL_MS),
              Configuration.getMs(PropertyKey.MASTER_PERSISTENCE_INITIAL_WAIT_TIME_MS),
              Configuration.getMs(PropertyKey.MASTER_PERSISTENCE_MAX_TOTAL_WAIT_TIME_MS));
        }
        mPersistJobs.put(fileId,
            new PersistJob(options.getPersistJobId(), fileId, inodePath.getUri(),
                options.getTempUfsPath(), timer));
>>>>>>> 25e10077
      }
      inode.setLastModificationTimeMs(opTimeMs);
    }
    // ALLUXIO CS END
    if (options.getTtl() != null) {
      long ttl = options.getTtl();
      if (inode.getTtl() != ttl) {
        mTtlBuckets.remove(inode);
        inode.setTtl(ttl);
        mTtlBuckets.insert(inode);
        inode.setLastModificationTimeMs(opTimeMs);
        inode.setTtlAction(options.getTtlAction());
      }
    }
    if (options.getPersisted() != null) {
      Preconditions.checkArgument(inode.isFile(), PreconditionMessage.PERSIST_ONLY_FOR_FILE);
      Preconditions.checkArgument(((InodeFile) inode).isCompleted(),
          PreconditionMessage.FILE_TO_PERSIST_MUST_BE_COMPLETE);
      InodeFile file = (InodeFile) inode;
      // TODO(manugoyal) figure out valid behavior in the un-persist case
      Preconditions
          .checkArgument(options.getPersisted(), PreconditionMessage.ERR_SET_STATE_UNPERSIST);
      if (!file.isPersisted()) {
        file.setPersistenceState(PersistenceState.PERSISTED);
        persistedInodes = propagatePersistedInternal(inodePath, false);
        file.setLastModificationTimeMs(opTimeMs);
        Metrics.FILES_PERSISTED.inc();
      }
    }
    boolean ownerGroupChanged = (options.getOwner() != null) || (options.getGroup() != null);
    boolean modeChanged = (options.getMode() != Constants.INVALID_MODE);
    // If the file is persisted in UFS, also update corresponding owner/group/permission.
    if ((ownerGroupChanged || modeChanged) && !replayed && inode.isPersisted()) {
      if ((inode instanceof InodeFile) && !((InodeFile) inode).isCompleted()) {
        LOG.debug("Alluxio does not propagate chown/chgrp/chmod to UFS for incomplete files.");
      } else {
        MountTable.Resolution resolution = mMountTable.resolve(inodePath.getUri());
        String ufsUri = resolution.getUri().toString();
        if (UnderFileSystemUtils.isObjectStorage(ufsUri)) {
          LOG.warn("setOwner/setMode is not supported to object storage UFS via Alluxio. " + "UFS: "
              + ufsUri + ". This has no effect on the underlying object.");
        } else {
          UnderFileSystem ufs = resolution.getUfs();
          if (ownerGroupChanged) {
            try {
              String owner = options.getOwner() != null ? options.getOwner() : inode.getOwner();
              String group = options.getGroup() != null ? options.getGroup() : inode.getGroup();
              ufs.setOwner(ufsUri, owner, group);
            } catch (IOException e) {
              throw new AccessControlException("Could not setOwner for UFS file " + ufsUri
                  + " . Aborting the setAttribute operation in Alluxio.", e);
            }
          }
          if (modeChanged) {
            try {
              ufs.setMode(ufsUri, options.getMode());
            } catch (IOException e) {
              throw new AccessControlException("Could not setMode for UFS file " + ufsUri
                  + " . Aborting the setAttribute operation in Alluxio.", e);
            }
          }
        }
      }
    }
    // Only commit the set permission to inode after the propagation to UFS succeeded.
    if (options.getOwner() != null) {
      inode.setOwner(options.getOwner());
    }
    if (options.getGroup() != null) {
      inode.setGroup(options.getGroup());
    }
    if (modeChanged) {
      inode.setMode(options.getMode());
    }
    return persistedInodes;
  }
  // ALLUXIO CS ADD

  /**
   * Populates the {@link alluxio.security.capability.Capability} for a file.
   *
   * @param fileInfo the fileInfo of the file
   * @param inodePath the inode path of the file
   * @throws AccessControlException if permission denied
   */
  private void populateCapability(FileInfo fileInfo, LockedInodePath inodePath)
      throws AccessControlException {
    if (mBlockMaster.getCapabilityEnabled()) {
      alluxio.proto.security.CapabilityProto.Content content =
          alluxio.proto.security.CapabilityProto.Content.newBuilder()
              .setAccessMode(mPermissionChecker.getPermission(inodePath).ordinal())
              .setUser(alluxio.security.authentication.AuthenticatedClientUser.getClientUser())
              .setExpirationTimeMs(
                  alluxio.util.CommonUtils.getCurrentMs() + mBlockMaster.getCapabilityLifeTimeMs())
              .setFileId(fileInfo.getFileId()).build();
      fileInfo.setCapability(
          new alluxio.security.capability.Capability(
              mBlockMaster.getCapabilityKeyManager().getCapabilityKey(), content));
    }
  }
  // ALLUXIO CS END

  /**
   * @param entry the entry to use
   * @throws FileDoesNotExistException if the file does not exist
   * @throws InvalidPathException if the file path corresponding to the file id is invalid
   * @throws AccessControlException if failed to set permission
   */
  private void setAttributeFromEntry(SetAttributeEntry entry)
      throws FileDoesNotExistException, InvalidPathException, AccessControlException {
    SetAttributeOptions options = SetAttributeOptions.defaults();
    if (entry.hasPinned()) {
      options.setPinned(entry.getPinned());
    }
    if (entry.hasTtl()) {
      options.setTtl(entry.getTtl());
      options.setTtlAction(ProtobufUtils.fromProtobuf(entry.getTtlAction()));
    }
    if (entry.hasPersisted()) {
      options.setPersisted(entry.getPersisted());
    }
    if (entry.hasOwner()) {
      options.setOwner(entry.getOwner());
    }
    if (entry.hasGroup()) {
      options.setGroup(entry.getGroup());
    }
    if (entry.hasPermission()) {
      options.setMode((short) entry.getPermission());
    }
    // ALLUXIO CS ADD
    if (entry.hasPersistJobId()) {
      options.setPersistJobId(entry.getPersistJobId());
    }
    if (entry.hasReplicationMax()) {
      options.setReplicationMax(entry.getReplicationMax());
    }
    if (entry.hasReplicationMin()) {
      options.setReplicationMin(entry.getReplicationMin());
    }
    if (entry.hasTempUfsPath()) {
      options.setTempUfsPath(entry.getTempUfsPath());
    }
    // ALLUXIO CS END
    try (LockedInodePath inodePath = mInodeTree
        .lockFullInodePath(entry.getId(), InodeTree.LockMode.WRITE)) {
      setAttributeInternal(inodePath, true, entry.getOpTimeMs(), options);
      // Intentionally not journaling the persisted inodes from setAttributeInternal
    }
  }

  @Override
  public List<WorkerInfo> getWorkerInfoList() {
    return mBlockMaster.getWorkerInfoList();
  }

  // ALLUXIO CS ADD

  /**
   * Periodically schedules jobs to persist files and updates metadata accordingly.
   */
  @NotThreadSafe
  private final class PersistenceScheduler implements alluxio.heartbeat.HeartbeatExecutor {
    private static final long MAX_QUIET_PERIOD_SECONDS = 64;

    /**
     * Quiet period for job service flow control (in seconds). When job service refuses starting new
     * jobs, we use exponential backoff to alleviate the job service pressure.
     */
    private long mQuietPeriodSeconds;

    /**
     * Creates a new instance of {@link PersistenceScheduler}.
     */
    PersistenceScheduler() {
      mQuietPeriodSeconds = 0;
    }

    @Override
    public void close() {} // Nothing to clean up

    /**
<<<<<<< HEAD
=======
     * Updates the file system metadata to reflect the fact that the persist file request expired.
     *
     * @param fileId the file ID
     * @param journalContext the journal context
     */
    private void handleExpired(long fileId, JournalContext journalContext) throws AlluxioException {
      try (LockedInodePath inodePath = mInodeTree
          .lockFullInodePath(fileId, InodeTree.LockMode.WRITE)) {
        InodeFile inode = inodePath.getInodeFile();
        switch (inode.getPersistenceState()) {
          case LOST:
            // fall through
          case NOT_PERSISTED:
            // fall through
          case PERSISTED:
            LOG.warn("File {} (id={}) persistence state is {} and will not be changed.",
                inodePath.getUri(), fileId, inode.getPersistenceState());
            return;
          case TO_BE_PERSISTED:
            inode.setPersistenceState(PersistenceState.NOT_PERSISTED);
            inode.setPersistJobId(Constants.PERSISTENCE_INVALID_JOB_ID);
            inode.setTempUfsPath(Constants.PERSISTENCE_INVALID_UFS_PATH);

            // Journal the action.
            SetAttributeEntry.Builder builder =
                SetAttributeEntry.newBuilder().setId(inode.getId()).setPersisted(false)
                    .setPersistJobId(Constants.PERSISTENCE_INVALID_JOB_ID)
                    .setTempUfsPath(Constants.PERSISTENCE_INVALID_UFS_PATH);
            appendJournalEntry(JournalEntry.newBuilder().setSetAttribute(builder).build(),
                journalContext);
            break;
          default:
            throw new IllegalStateException(
                "Unrecognized persistence state: " + inode.getPersistenceState());
        }
      }
    }

    /**
     * Attempts to schedule a persist job and updates the file system metadata accordingly.
     *
     * @param fileId the file ID
     * @param journalContext the journal context
     */
    private void handleReady(long fileId, JournalContext journalContext)
        throws AlluxioException, IOException {
      alluxio.time.ExponentialTimer timer = mPersistRequests.get(fileId);
      // Lookup relevant file information.
      AlluxioURI uri;
      String tempUfsPath;
      try (LockedInodePath inodePath = mInodeTree
          .lockFullInodePath(fileId, InodeTree.LockMode.READ)) {
        InodeFile inode = inodePath.getInodeFile();
        uri = inodePath.getUri();
        switch (inode.getPersistenceState()) {
          case LOST:
            // fall through
          case NOT_PERSISTED:
            // fall through
          case PERSISTED:
            LOG.warn("File {} (id={}) persistence state is {} and will not be changed.",
                inodePath.getUri(), fileId, inode.getPersistenceState());
            return;
          case TO_BE_PERSISTED:
            tempUfsPath = inodePath.getInodeFile().getTempUfsPath();
            break;
          default:
            throw new IllegalStateException(
                "Unrecognized persistence state: " + inode.getPersistenceState());
        }
      }

      // If previous persist job failed, clean up the temporary file.
      cleanup(tempUfsPath);

      // Generate a temporary path to be used by the persist job.
      MountTable.Resolution resolution = mMountTable.resolve(uri);
      tempUfsPath =
          PathUtils.temporaryFileName(System.currentTimeMillis(), resolution.getUri().toString());
      alluxio.job.persist.PersistConfig config =
          new alluxio.job.persist.PersistConfig(uri.getPath(), resolution.getMountId(), false,
              tempUfsPath);

      // Schedule the persist job.
      long jobId;
      alluxio.client.job.JobMasterClient client = mJobMasterClientPool.acquire();
      try {
        jobId = client.run(config);
      } finally {
        mJobMasterClientPool.release(client);
      }
      mQuietPeriodSeconds /= 2;
      mPersistJobs.put(fileId, new PersistJob(jobId, fileId, uri, tempUfsPath, timer));

      // Update the inode and journal the change.
      try (LockedInodePath inodePath = mInodeTree
          .lockFullInodePath(fileId, InodeTree.LockMode.WRITE)) {
        InodeFile inode = inodePath.getInodeFile();
        inode.setPersistJobId(jobId);
        inode.setTempUfsPath(tempUfsPath);
        SetAttributeEntry.Builder builder =
            SetAttributeEntry.newBuilder().setId(inode.getId()).setPersistJobId(jobId)
                .setTempUfsPath(tempUfsPath);
        appendJournalEntry(JournalEntry.newBuilder().setSetAttribute(builder).build(),
            journalContext);
      }
    }

    /**
>>>>>>> 25e10077
     * {@inheritDoc}
     *
     * The method iterates through the set of files to be persisted (identified by their ID) and
     * attempts to schedule a file persist job. Each iteration removes the file ID from the set
     * of files to be persisted unless the execution sets the {@code remove} flag to false.
     *
     * @throws InterruptedException if the thread is interrupted
     */
    @Override
    public void heartbeat() throws InterruptedException {
      java.util.concurrent.TimeUnit.SECONDS.sleep(mQuietPeriodSeconds);
      // Process persist requests.
<<<<<<< HEAD
      for (long fileId : mPersistRequests) {
        AlluxioURI uri;
        String tempUfsPath;
        boolean remove = true;
        try (JournalContext journalContext = createJournalContext()) {

          // Lookup relevant file information.
          try (LockedInodePath inodePath = mInodeTree
              .lockFullInodePath(fileId, InodeTree.LockMode.READ)) {
            uri = inodePath.getUri();
            InodeFile inode = inodePath.getInodeFile();
            switch (inode.getPersistenceState()) {
              case PERSISTED:
                continue;
              default:
                tempUfsPath = inode.getTempUfsPath();
            }
          }

          // If previous persist job failed, clean up the temporary file.
          cleanup(tempUfsPath);

          // Generate a temporary path to be used by the persist job.
          MountTable.Resolution resolution = mMountTable.resolve(uri);
          tempUfsPath = PathUtils
              .temporaryFileName(System.currentTimeMillis(), resolution.getUri().toString());
          alluxio.job.persist.PersistConfig config =
              new alluxio.job.persist.PersistConfig(uri.getPath(), tempUfsPath, false);

          // Schedule the persist job.
          long jobId;
          alluxio.client.job.JobMasterClient client = mJobMasterClientPool.acquire();
          try {
            jobId = client.run(config);
          } catch (alluxio.exception.status.ResourceExhaustedException e) {
            LOG.warn("The job service is busy, will retry later.");
            mQuietPeriodSeconds = (mQuietPeriodSeconds == 0) ? 1 :
                Math.min(MAX_QUIET_PERIOD_SECONDS, mQuietPeriodSeconds * 2);
            remove = false;
            // terminate the execution of the current heartbeat
            return;
          } finally {
            mJobMasterClientPool.release(client);
          }
          mQuietPeriodSeconds /= 2;
          mPersistJobs.put(fileId, new PersistJob(fileId, jobId, tempUfsPath));

          // Update the inode and journal the change.
          try (LockedInodePath inodePath = mInodeTree
              .lockFullInodePath(fileId, InodeTree.LockMode.WRITE)) {
            InodeFile inode = inodePath.getInodeFile();
            inode.setPersistJobId(jobId);
            inode.setTempUfsPath(tempUfsPath);
            SetAttributeEntry.Builder builder =
                SetAttributeEntry.newBuilder().setId(inode.getId()).setPersistJobId(jobId)
                    .setTempUfsPath(tempUfsPath);
            appendJournalEntry(JournalEntry.newBuilder().setSetAttribute(builder).build(),
                journalContext);
          }
        } catch (FileDoesNotExistException | InvalidPathException e) {
          LOG.warn("The file to be persisted (id={}) no longer exists : {}", fileId,
              e.getMessage());
        } catch (Exception e) {
          LOG.warn("Unexpected exception encountered when starting a job to persist file (id={}).",
              fileId, e);
=======
      for (long fileId : mPersistRequests.keySet()) {
        boolean remove = true;
        alluxio.time.ExponentialTimer timer = mPersistRequests.get(fileId);
        alluxio.time.ExponentialTimer.Result timerResult = timer.tick();
        if (timerResult == alluxio.time.ExponentialTimer.Result.NOT_READY) {
          // operation is not ready to be scheduled
          continue;
        }
        AlluxioURI uri = null;
        try (JournalContext journalContext = createJournalContext()) {
          try (LockedInodePath inodePath = mInodeTree
              .lockFullInodePath(fileId, InodeTree.LockMode.READ)) {
            uri = inodePath.getUri();
          }
          switch (timerResult) {
            case EXPIRED:
              handleExpired(fileId, journalContext);
              break;
            case READY:
              handleReady(fileId, journalContext);
              break;
            default:
              throw new IllegalStateException("Unrecognized timer state: " + timerResult);
          }
        } catch (FileDoesNotExistException | InvalidPathException e) {
          LOG.warn("The file {} (id={}) to be persisted was not found : {}", uri, fileId,
              e.getMessage());
          LOG.debug("Exception: ", e);
        } catch (alluxio.exception.status.ResourceExhaustedException e) {
          LOG.warn("The job service is busy, will retry later: {}", e.getMessage());
          LOG.debug("Exception: ", e);
          mQuietPeriodSeconds = (mQuietPeriodSeconds == 0) ? 1 :
              Math.min(MAX_QUIET_PERIOD_SECONDS, mQuietPeriodSeconds * 2);
          remove = false;
        } catch (Exception e) {
          LOG.warn("Unexpected exception encountered when scheduling the persist job for file {} "
              + "(id={}) : {}", uri, fileId, e.getMessage());
          LOG.debug("Exception: ", e);
>>>>>>> 25e10077
        } finally {
          if (remove) {
            mPersistRequests.remove(fileId);
          }
        }
      }
    }
  }

  /**
   * Periodically polls for the result of the jobs and updates metadata accordingly.
   */
  @NotThreadSafe
  private final class PersistenceChecker implements alluxio.heartbeat.HeartbeatExecutor {

    /**
     * Creates a new instance of {@link PersistenceChecker}.
     */
    PersistenceChecker() {}

    @Override
    public void close() {} // nothing to clean up

<<<<<<< HEAD
    private void handleCompletion(PersistJob job) {
=======
    /**
     * Updates the file system metadata to reflect the fact that the persist job succeeded.
     *
     * NOTE: It is the responsibility of the caller to update {@link #mPersistJobs}.
     *
     * @param job the successful job
     */
    private void handleSuccess(PersistJob job) {
>>>>>>> 25e10077
      long fileId = job.getFileId();
      String tempUfsPath = job.getTempUfsPath();
      try (JournalContext journalContext = createJournalContext();
          LockedInodePath inodePath = mInodeTree
              .lockFullInodePath(fileId, InodeTree.LockMode.WRITE)) {
        InodeFile inode = inodePath.getInodeFile();
        switch (inode.getPersistenceState()) {
<<<<<<< HEAD
          case PERSISTED:
            // This can happen if multiple persist requests are issued (e.g. through CLI).
            LOG.warn("File {} has already been persisted.", inodePath.getUri().toString());
=======
          case LOST:
            // fall through
          case NOT_PERSISTED:
            // fall through
          case PERSISTED:
            LOG.warn("File {} (id={}) persistence state is {}. Successful persist has no effect.",
                job.getUri(), fileId, inode.getPersistenceState());
>>>>>>> 25e10077
            break;
          case TO_BE_PERSISTED:
            MountTable.Resolution resolution = mMountTable.resolve(inodePath.getUri());
            UnderFileSystem ufs = resolution.getUfs();
            String ufsPath = resolution.getUri().toString();
            if (!ufs.renameFile(tempUfsPath, ufsPath)) {
              throw new IOException(
                  String.format("Failed to rename %s to %s.", tempUfsPath, ufsPath));
            }
            ufs.setOwner(ufsPath, inode.getOwner(), inode.getGroup());
            ufs.setMode(ufsPath, inode.getMode());

            inode.setPersistenceState(PersistenceState.PERSISTED);
            inode.setPersistJobId(Constants.PERSISTENCE_INVALID_JOB_ID);
            inode.setTempUfsPath(Constants.PERSISTENCE_INVALID_UFS_PATH);
            journalPersistedInodes(propagatePersistedInternal(inodePath, false), journalContext);

            // Journal the action.
            SetAttributeEntry.Builder builder =
                SetAttributeEntry.newBuilder().setId(inode.getId()).setPersisted(true)
                    .setPersistJobId(Constants.PERSISTENCE_INVALID_JOB_ID)
                    .setTempUfsPath(Constants.PERSISTENCE_INVALID_UFS_PATH);
            appendJournalEntry(JournalEntry.newBuilder().setSetAttribute(builder).build(),
                journalContext);
            break;
          default:
<<<<<<< HEAD
            LOG.warn("Unexpected persistence state {}.", inode.getPersistenceState());
        }
      } catch (FileDoesNotExistException | InvalidPathException e) {
        LOG.warn("The file to be persisted (id={}) no longer exists : {}", fileId, e.getMessage());
        // Cleanup the temporary file.
        cleanup(tempUfsPath);
      } catch (IOException e) {
        LOG.warn(
            "Failed to finalize persistence of a file (id={}), persist job will be retried : {}",
            fileId, e.getMessage());
        cleanup(tempUfsPath);
        mPersistRequests.add(fileId);
=======
            throw new IllegalStateException(
                "Unrecognized persistence state: " + inode.getPersistenceState());
        }
      } catch (FileDoesNotExistException | InvalidPathException e) {
        LOG.warn("The file {} (id={}) to be persisted was not found: {}", job.getUri(), fileId,
            e.getMessage());
        LOG.debug("Exception: ", e);
        // Cleanup the temporary file.
        cleanup(tempUfsPath);
      } catch (Exception e) {
        LOG.warn(
            "Unexpected exception encountered when trying to complete persistence of a file {} "
                + "(id={}) : {}",
            job.getUri(), fileId, e.getMessage());
        LOG.debug("Exception: ", e);
        cleanup(tempUfsPath);
        mPersistRequests.put(fileId, job.getTimer());
>>>>>>> 25e10077
      } finally {
        mPersistJobs.remove(fileId);
      }
    }

    @Override
    public void heartbeat() throws InterruptedException {
      boolean queueEmpty = mPersistCheckerPool.getQueue().isEmpty();
      // Check the progress of persist jobs.
      for (long fileId : mPersistJobs.keySet()) {
        final PersistJob job = mPersistJobs.get(fileId);
        // Cancel any jobs marked as canceled
        switch (job.getCancelState()) {
          case NOT_CANCELED:
            break;
          case TO_BE_CANCELED:
            // Send the message to cancel this job
            alluxio.client.job.JobMasterClient client = mJobMasterClientPool.acquire();
            try {
<<<<<<< HEAD
              client.cancel(job.getJobId());
              job.setCancelState(PersistJob.CancelState.CANCELING);
            } catch (Exception e) {
              LOG.warn("Unexpected exception encountered when cancelling a persist job (id={}): {}",
                  job.getJobId(), e.getMessage());
=======
              client.cancel(job.getId());
              job.setCancelState(PersistJob.CancelState.CANCELING);
            } catch (alluxio.exception.status.NotFoundException e) {
              LOG.warn("Persist job (id={}) for file {} (id={}) to cancel was not found: {}",
                  job.getId(), job.getUri(), fileId, e.getMessage());
              LOG.debug("Exception: ", e);
              mPersistJobs.remove(fileId);
              continue;
            } catch (Exception e) {
              LOG.warn("Unexpected exception encountered when cancelling a persist job (id={}) for "
                  + "file {} (id={}) : {}", job.getId(), job.getUri(), fileId, e.getMessage());
>>>>>>> 25e10077
              LOG.debug("Exception: ", e);
            } finally {
              mJobMasterClientPool.release(client);
            }
            continue;
          case CANCELING:
            break;
          default:
            throw new IllegalStateException("Unrecognized cancel state: " + job.getCancelState());
        }
        if (!queueEmpty) {
          // There are tasks waiting in the queue, so do not try to schedule anything
          continue;
        }
<<<<<<< HEAD
        long jobId = job.getJobId();
=======
        long jobId = job.getId();
>>>>>>> 25e10077
        alluxio.client.job.JobMasterClient client = mJobMasterClientPool.acquire();
        try {
          alluxio.job.wire.JobInfo jobInfo = client.getStatus(jobId);
          switch (jobInfo.getStatus()) {
            case RUNNING:
              // fall through
            case CREATED:
              break;
            case FAILED:
<<<<<<< HEAD
              mPersistJobs.remove(fileId);
              mPersistRequests.add(fileId);
=======
              LOG.warn("The persist job (id={}) for file {} (id={}) failed: {}", jobId,
                  job.getUri(), fileId, jobInfo.getErrorMessage());
              mPersistJobs.remove(fileId);
              mPersistRequests.put(fileId, job.getTimer());
>>>>>>> 25e10077
              break;
            case CANCELED:
              mPersistJobs.remove(fileId);
              break;
            case COMPLETED:
              mPersistCheckerPool.execute(new Runnable() {
                @Override
                public void run() {
<<<<<<< HEAD
                  handleCompletion(job);
                }
              });
              mPersistJobs.remove(fileId);
=======
                  handleSuccess(job);
                }
              });
>>>>>>> 25e10077
              break;
            default:
              throw new IllegalStateException("Unrecognized job status: " + jobInfo.getStatus());
          }
        } catch (Exception e) {
<<<<<<< HEAD
          LOG.warn(
              "Unexpected exception encountered when trying to retrieve the status of a persist "
                  + " job (id={}) : {}.", fileId, e.getMessage());
          mPersistJobs.remove(fileId);
          mPersistRequests.add(fileId);
=======
          LOG.warn("Exception encountered when trying to retrieve the status of a "
                  + " persist job (id={}) for file {} (id={}): {}.", jobId, job.getUri(), fileId,
              e.getMessage());
          LOG.debug("Exception: ", e);
          mPersistJobs.remove(fileId);
          mPersistRequests.put(fileId, job.getTimer());
>>>>>>> 25e10077
        } finally {
          mJobMasterClientPool.release(client);
        }
      }
    }
  }

  private static void cleanup(String ufsPath) {
    final String errMessage = "Failed to delete UFS file {}.";
    if (!ufsPath.isEmpty()) {
      try {
        UnderFileSystem ufs = UnderFileSystem.Factory.create(ufsPath);
        if (!ufs.deleteFile(ufsPath)) {
          LOG.warn(errMessage, ufsPath);
        }
      } catch (IOException e) {
        LOG.warn(errMessage, ufsPath, e);
      }
    }
  }
  // ALLUXIO CS END
  /**
   * Class that contains metrics for FileSystemMaster.
   * This class is public because the counter names are referenced in
   * {@link alluxio.web.WebInterfaceMasterMetricsServlet}.
   */
  public static final class Metrics {
    private static final Counter DIRECTORIES_CREATED =
        MetricsSystem.masterCounter("DirectoriesCreated");
    private static final Counter FILE_BLOCK_INFOS_GOT =
        MetricsSystem.masterCounter("FileBlockInfosGot");
    private static final Counter FILE_INFOS_GOT = MetricsSystem.masterCounter("FileInfosGot");
    private static final Counter FILES_COMPLETED = MetricsSystem.masterCounter("FilesCompleted");
    private static final Counter FILES_CREATED = MetricsSystem.masterCounter("FilesCreated");
    private static final Counter FILES_FREED = MetricsSystem.masterCounter("FilesFreed");
    private static final Counter FILES_PERSISTED = MetricsSystem.masterCounter("FilesPersisted");
    private static final Counter NEW_BLOCKS_GOT = MetricsSystem.masterCounter("NewBlocksGot");
    private static final Counter PATHS_DELETED = MetricsSystem.masterCounter("PathsDeleted");
    private static final Counter PATHS_MOUNTED = MetricsSystem.masterCounter("PathsMounted");
    private static final Counter PATHS_RENAMED = MetricsSystem.masterCounter("PathsRenamed");
    private static final Counter PATHS_UNMOUNTED = MetricsSystem.masterCounter("PathsUnmounted");

    // TODO(peis): Increment the RPCs OPs at the place where we receive the RPCs.
    private static final Counter COMPLETE_FILE_OPS = MetricsSystem.masterCounter("CompleteFileOps");
    private static final Counter CREATE_DIRECTORIES_OPS =
        MetricsSystem.masterCounter("CreateDirectoryOps");
    private static final Counter CREATE_FILES_OPS = MetricsSystem.masterCounter("CreateFileOps");
    private static final Counter DELETE_PATHS_OPS = MetricsSystem.masterCounter("DeletePathOps");
    private static final Counter FREE_FILE_OPS = MetricsSystem.masterCounter("FreeFileOps");
    private static final Counter GET_FILE_BLOCK_INFO_OPS =
        MetricsSystem.masterCounter("GetFileBlockInfoOps");
    private static final Counter GET_FILE_INFO_OPS = MetricsSystem.masterCounter("GetFileInfoOps");
    private static final Counter GET_NEW_BLOCK_OPS = MetricsSystem.masterCounter("GetNewBlockOps");
    private static final Counter MOUNT_OPS = MetricsSystem.masterCounter("MountOps");
    private static final Counter RENAME_PATH_OPS = MetricsSystem.masterCounter("RenamePathOps");
    private static final Counter SET_ATTRIBUTE_OPS = MetricsSystem.masterCounter("SetAttributeOps");
    private static final Counter UNMOUNT_OPS = MetricsSystem.masterCounter("UnmountOps");

    public static final String FILES_PINNED = "FilesPinned";
    public static final String PATHS_TOTAL = "PathsTotal";
    public static final String UFS_CAPACITY_TOTAL = "UfsCapacityTotal";
    public static final String UFS_CAPACITY_USED = "UfsCapacityUsed";
    public static final String UFS_CAPACITY_FREE = "UfsCapacityFree";

    /**
     * Register some file system master related gauges.
     */
    private static void registerGauges(
        final DefaultFileSystemMaster master, final UfsManager ufsManager) {
      MetricsSystem.registerGaugeIfAbsent(MetricsSystem.getMasterMetricName(FILES_PINNED),
          new Gauge<Integer>() {
            @Override
            public Integer getValue() {
              return master.getNumberOfPinnedFiles();
            }
          });
      MetricsSystem.registerGaugeIfAbsent(MetricsSystem.getMasterMetricName(PATHS_TOTAL),
          new Gauge<Integer>() {
            @Override
            public Integer getValue() {
              return master.getNumberOfPaths();
            }
          });

      final String ufsDataFolder = Configuration.get(PropertyKey.MASTER_MOUNT_TABLE_ROOT_UFS);
      final UnderFileSystem ufs = ufsManager.getRoot();

      MetricsSystem.registerGaugeIfAbsent(MetricsSystem.getMasterMetricName(UFS_CAPACITY_TOTAL),
          new Gauge<Long>() {
            @Override
            public Long getValue() {
              long ret = 0L;
              try {
                ret = ufs.getSpace(ufsDataFolder, UnderFileSystem.SpaceType.SPACE_TOTAL);
              } catch (IOException e) {
                LOG.error(e.getMessage(), e);
              }
              return ret;
            }
          });
      MetricsSystem.registerGaugeIfAbsent(MetricsSystem.getMasterMetricName(UFS_CAPACITY_USED),
          new Gauge<Long>() {
            @Override
            public Long getValue() {
              long ret = 0L;
              try {
                ret = ufs.getSpace(ufsDataFolder, UnderFileSystem.SpaceType.SPACE_USED);
              } catch (IOException e) {
                LOG.error(e.getMessage(), e);
              }
              return ret;
            }
          });
      MetricsSystem.registerGaugeIfAbsent(MetricsSystem.getMasterMetricName(UFS_CAPACITY_FREE),
          new Gauge<Long>() {
            @Override
            public Long getValue() {
              long ret = 0L;
              try {
                ret = ufs.getSpace(ufsDataFolder, UnderFileSystem.SpaceType.SPACE_FREE);
              } catch (IOException e) {
                LOG.error(e.getMessage(), e);
              }
              return ret;
            }
          });
    }

    private Metrics() {} // prevent instantiation
  }
}<|MERGE_RESOLUTION|>--- conflicted
+++ resolved
@@ -291,11 +291,7 @@
   private final alluxio.client.job.JobMasterClientPool mJobMasterClientPool;
 
   /** Set of file IDs to persist. */
-<<<<<<< HEAD
-  private final Set<Long> mPersistRequests;
-=======
   private final Map<Long, alluxio.time.ExponentialTimer> mPersistRequests;
->>>>>>> 25e10077
 
   /** Map from file IDs to persist jobs. */
   private final Map<Long, PersistJob> mPersistJobs;
@@ -383,11 +379,7 @@
     // mAsyncPersistHandler = AsyncPersistHandler.Factory.create(new FileSystemMasterView(this));
     // ALLUXIO CS WITH
     mJobMasterClientPool = new alluxio.client.job.JobMasterClientPool();
-<<<<<<< HEAD
-    mPersistRequests = new alluxio.collections.ConcurrentHashSet<>();
-=======
     mPersistRequests = new java.util.concurrent.ConcurrentHashMap<>();
->>>>>>> 25e10077
     mPersistJobs = new java.util.concurrent.ConcurrentHashMap<>();
     // ALLUXIO CS END
     mPermissionChecker = new PermissionChecker(mInodeTree);
@@ -2792,15 +2784,11 @@
     inodePath.getInode().setPersistenceState(PersistenceState.TO_BE_PERSISTED);
     // ALLUXIO CS ADD
     long fileId = inodePath.getInode().getId();
-<<<<<<< HEAD
-    mPersistRequests.add(fileId);
-=======
     mPersistRequests.put(fileId, new alluxio.time.ExponentialTimer(
         Configuration.getMs(PropertyKey.MASTER_PERSISTENCE_INITIAL_INTERVAL_MS),
         Configuration.getMs(PropertyKey.MASTER_PERSISTENCE_MAX_INTERVAL_MS),
         Configuration.getMs(PropertyKey.MASTER_PERSISTENCE_INITIAL_WAIT_TIME_MS),
         Configuration.getMs(PropertyKey.MASTER_PERSISTENCE_MAX_TOTAL_WAIT_TIME_MS)));
->>>>>>> 25e10077
     // ALLUXIO CS END
   }
 
@@ -2863,11 +2851,6 @@
       file.setTempUfsPath(options.getTempUfsPath());
       if (replayed && options.getPersistJobId() != -1 && !options.getTempUfsPath().isEmpty()) {
         long fileId = file.getId();
-<<<<<<< HEAD
-        mPersistRequests.remove(fileId);
-        mPersistJobs.put(fileId,
-            new PersistJob(fileId, options.getPersistJobId(), options.getTempUfsPath()));
-=======
         alluxio.time.ExponentialTimer timer = mPersistRequests.remove(fileId);
         if (timer == null) {
           timer = new alluxio.time.ExponentialTimer(
@@ -2879,7 +2862,6 @@
         mPersistJobs.put(fileId,
             new PersistJob(options.getPersistJobId(), fileId, inodePath.getUri(),
                 options.getTempUfsPath(), timer));
->>>>>>> 25e10077
       }
       inode.setLastModificationTimeMs(opTimeMs);
     }
@@ -3062,8 +3044,6 @@
     public void close() {} // Nothing to clean up
 
     /**
-<<<<<<< HEAD
-=======
      * Updates the file system metadata to reflect the fact that the persist file request expired.
      *
      * @param fileId the file ID
@@ -3173,7 +3153,6 @@
     }
 
     /**
->>>>>>> 25e10077
      * {@inheritDoc}
      *
      * The method iterates through the set of files to be persisted (identified by their ID) and
@@ -3186,73 +3165,6 @@
     public void heartbeat() throws InterruptedException {
       java.util.concurrent.TimeUnit.SECONDS.sleep(mQuietPeriodSeconds);
       // Process persist requests.
-<<<<<<< HEAD
-      for (long fileId : mPersistRequests) {
-        AlluxioURI uri;
-        String tempUfsPath;
-        boolean remove = true;
-        try (JournalContext journalContext = createJournalContext()) {
-
-          // Lookup relevant file information.
-          try (LockedInodePath inodePath = mInodeTree
-              .lockFullInodePath(fileId, InodeTree.LockMode.READ)) {
-            uri = inodePath.getUri();
-            InodeFile inode = inodePath.getInodeFile();
-            switch (inode.getPersistenceState()) {
-              case PERSISTED:
-                continue;
-              default:
-                tempUfsPath = inode.getTempUfsPath();
-            }
-          }
-
-          // If previous persist job failed, clean up the temporary file.
-          cleanup(tempUfsPath);
-
-          // Generate a temporary path to be used by the persist job.
-          MountTable.Resolution resolution = mMountTable.resolve(uri);
-          tempUfsPath = PathUtils
-              .temporaryFileName(System.currentTimeMillis(), resolution.getUri().toString());
-          alluxio.job.persist.PersistConfig config =
-              new alluxio.job.persist.PersistConfig(uri.getPath(), tempUfsPath, false);
-
-          // Schedule the persist job.
-          long jobId;
-          alluxio.client.job.JobMasterClient client = mJobMasterClientPool.acquire();
-          try {
-            jobId = client.run(config);
-          } catch (alluxio.exception.status.ResourceExhaustedException e) {
-            LOG.warn("The job service is busy, will retry later.");
-            mQuietPeriodSeconds = (mQuietPeriodSeconds == 0) ? 1 :
-                Math.min(MAX_QUIET_PERIOD_SECONDS, mQuietPeriodSeconds * 2);
-            remove = false;
-            // terminate the execution of the current heartbeat
-            return;
-          } finally {
-            mJobMasterClientPool.release(client);
-          }
-          mQuietPeriodSeconds /= 2;
-          mPersistJobs.put(fileId, new PersistJob(fileId, jobId, tempUfsPath));
-
-          // Update the inode and journal the change.
-          try (LockedInodePath inodePath = mInodeTree
-              .lockFullInodePath(fileId, InodeTree.LockMode.WRITE)) {
-            InodeFile inode = inodePath.getInodeFile();
-            inode.setPersistJobId(jobId);
-            inode.setTempUfsPath(tempUfsPath);
-            SetAttributeEntry.Builder builder =
-                SetAttributeEntry.newBuilder().setId(inode.getId()).setPersistJobId(jobId)
-                    .setTempUfsPath(tempUfsPath);
-            appendJournalEntry(JournalEntry.newBuilder().setSetAttribute(builder).build(),
-                journalContext);
-          }
-        } catch (FileDoesNotExistException | InvalidPathException e) {
-          LOG.warn("The file to be persisted (id={}) no longer exists : {}", fileId,
-              e.getMessage());
-        } catch (Exception e) {
-          LOG.warn("Unexpected exception encountered when starting a job to persist file (id={}).",
-              fileId, e);
-=======
       for (long fileId : mPersistRequests.keySet()) {
         boolean remove = true;
         alluxio.time.ExponentialTimer timer = mPersistRequests.get(fileId);
@@ -3291,7 +3203,6 @@
           LOG.warn("Unexpected exception encountered when scheduling the persist job for file {} "
               + "(id={}) : {}", uri, fileId, e.getMessage());
           LOG.debug("Exception: ", e);
->>>>>>> 25e10077
         } finally {
           if (remove) {
             mPersistRequests.remove(fileId);
@@ -3315,9 +3226,6 @@
     @Override
     public void close() {} // nothing to clean up
 
-<<<<<<< HEAD
-    private void handleCompletion(PersistJob job) {
-=======
     /**
      * Updates the file system metadata to reflect the fact that the persist job succeeded.
      *
@@ -3326,7 +3234,6 @@
      * @param job the successful job
      */
     private void handleSuccess(PersistJob job) {
->>>>>>> 25e10077
       long fileId = job.getFileId();
       String tempUfsPath = job.getTempUfsPath();
       try (JournalContext journalContext = createJournalContext();
@@ -3334,11 +3241,6 @@
               .lockFullInodePath(fileId, InodeTree.LockMode.WRITE)) {
         InodeFile inode = inodePath.getInodeFile();
         switch (inode.getPersistenceState()) {
-<<<<<<< HEAD
-          case PERSISTED:
-            // This can happen if multiple persist requests are issued (e.g. through CLI).
-            LOG.warn("File {} has already been persisted.", inodePath.getUri().toString());
-=======
           case LOST:
             // fall through
           case NOT_PERSISTED:
@@ -3346,7 +3248,6 @@
           case PERSISTED:
             LOG.warn("File {} (id={}) persistence state is {}. Successful persist has no effect.",
                 job.getUri(), fileId, inode.getPersistenceState());
->>>>>>> 25e10077
             break;
           case TO_BE_PERSISTED:
             MountTable.Resolution resolution = mMountTable.resolve(inodePath.getUri());
@@ -3373,20 +3274,6 @@
                 journalContext);
             break;
           default:
-<<<<<<< HEAD
-            LOG.warn("Unexpected persistence state {}.", inode.getPersistenceState());
-        }
-      } catch (FileDoesNotExistException | InvalidPathException e) {
-        LOG.warn("The file to be persisted (id={}) no longer exists : {}", fileId, e.getMessage());
-        // Cleanup the temporary file.
-        cleanup(tempUfsPath);
-      } catch (IOException e) {
-        LOG.warn(
-            "Failed to finalize persistence of a file (id={}), persist job will be retried : {}",
-            fileId, e.getMessage());
-        cleanup(tempUfsPath);
-        mPersistRequests.add(fileId);
-=======
             throw new IllegalStateException(
                 "Unrecognized persistence state: " + inode.getPersistenceState());
         }
@@ -3404,7 +3291,6 @@
         LOG.debug("Exception: ", e);
         cleanup(tempUfsPath);
         mPersistRequests.put(fileId, job.getTimer());
->>>>>>> 25e10077
       } finally {
         mPersistJobs.remove(fileId);
       }
@@ -3424,13 +3310,6 @@
             // Send the message to cancel this job
             alluxio.client.job.JobMasterClient client = mJobMasterClientPool.acquire();
             try {
-<<<<<<< HEAD
-              client.cancel(job.getJobId());
-              job.setCancelState(PersistJob.CancelState.CANCELING);
-            } catch (Exception e) {
-              LOG.warn("Unexpected exception encountered when cancelling a persist job (id={}): {}",
-                  job.getJobId(), e.getMessage());
-=======
               client.cancel(job.getId());
               job.setCancelState(PersistJob.CancelState.CANCELING);
             } catch (alluxio.exception.status.NotFoundException e) {
@@ -3442,7 +3321,6 @@
             } catch (Exception e) {
               LOG.warn("Unexpected exception encountered when cancelling a persist job (id={}) for "
                   + "file {} (id={}) : {}", job.getId(), job.getUri(), fileId, e.getMessage());
->>>>>>> 25e10077
               LOG.debug("Exception: ", e);
             } finally {
               mJobMasterClientPool.release(client);
@@ -3457,11 +3335,7 @@
           // There are tasks waiting in the queue, so do not try to schedule anything
           continue;
         }
-<<<<<<< HEAD
-        long jobId = job.getJobId();
-=======
         long jobId = job.getId();
->>>>>>> 25e10077
         alluxio.client.job.JobMasterClient client = mJobMasterClientPool.acquire();
         try {
           alluxio.job.wire.JobInfo jobInfo = client.getStatus(jobId);
@@ -3471,15 +3345,10 @@
             case CREATED:
               break;
             case FAILED:
-<<<<<<< HEAD
-              mPersistJobs.remove(fileId);
-              mPersistRequests.add(fileId);
-=======
               LOG.warn("The persist job (id={}) for file {} (id={}) failed: {}", jobId,
                   job.getUri(), fileId, jobInfo.getErrorMessage());
               mPersistJobs.remove(fileId);
               mPersistRequests.put(fileId, job.getTimer());
->>>>>>> 25e10077
               break;
             case CANCELED:
               mPersistJobs.remove(fileId);
@@ -3488,35 +3357,20 @@
               mPersistCheckerPool.execute(new Runnable() {
                 @Override
                 public void run() {
-<<<<<<< HEAD
-                  handleCompletion(job);
-                }
-              });
-              mPersistJobs.remove(fileId);
-=======
                   handleSuccess(job);
                 }
               });
->>>>>>> 25e10077
               break;
             default:
               throw new IllegalStateException("Unrecognized job status: " + jobInfo.getStatus());
           }
         } catch (Exception e) {
-<<<<<<< HEAD
-          LOG.warn(
-              "Unexpected exception encountered when trying to retrieve the status of a persist "
-                  + " job (id={}) : {}.", fileId, e.getMessage());
-          mPersistJobs.remove(fileId);
-          mPersistRequests.add(fileId);
-=======
           LOG.warn("Exception encountered when trying to retrieve the status of a "
                   + " persist job (id={}) for file {} (id={}): {}.", jobId, job.getUri(), fileId,
               e.getMessage());
           LOG.debug("Exception: ", e);
           mPersistJobs.remove(fileId);
           mPersistRequests.put(fileId, job.getTimer());
->>>>>>> 25e10077
         } finally {
           mJobMasterClientPool.release(client);
         }
