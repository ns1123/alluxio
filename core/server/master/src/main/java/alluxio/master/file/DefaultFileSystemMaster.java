/*
 * The Alluxio Open Foundation licenses this work under the Apache License, version 2.0
 * (the "License"). You may not use this work except in compliance with the License, which is
 * available at www.apache.org/licenses/LICENSE-2.0
 *
 * This software is distributed on an "AS IS" basis, WITHOUT WARRANTIES OR CONDITIONS OF ANY KIND,
 * either express or implied, as more fully set forth in the License.
 *
 * See the NOTICE file distributed with this work for information regarding copyright ownership.
 */

package alluxio.master.file;

import alluxio.AlluxioURI;
import alluxio.Configuration;
import alluxio.Constants;
import alluxio.PropertyKey;
import alluxio.Server;
import alluxio.clock.SystemClock;
import alluxio.collections.Pair;
import alluxio.collections.PrefixList;
import alluxio.exception.AccessControlException;
import alluxio.exception.AlluxioException;
import alluxio.exception.BlockInfoException;
import alluxio.exception.DirectoryNotEmptyException;
import alluxio.exception.ExceptionMessage;
import alluxio.exception.FileAlreadyCompletedException;
import alluxio.exception.FileAlreadyExistsException;
import alluxio.exception.FileDoesNotExistException;
import alluxio.exception.InvalidFileSizeException;
import alluxio.exception.InvalidPathException;
import alluxio.exception.PreconditionMessage;
import alluxio.exception.UnexpectedAlluxioException;
import alluxio.exception.status.FailedPreconditionException;
import alluxio.exception.status.NotFoundException;
import alluxio.exception.status.UnavailableException;
import alluxio.heartbeat.HeartbeatContext;
import alluxio.heartbeat.HeartbeatThread;
import alluxio.master.AbstractMaster;
import alluxio.master.ProtobufUtils;
import alluxio.master.block.BlockId;
import alluxio.master.block.BlockMaster;
// ALLUXIO CS REMOVE
// import alluxio.master.file.async.AsyncPersistHandler;
// ALLUXIO CS END
import alluxio.master.file.meta.FileSystemMasterView;
import alluxio.master.file.meta.Inode;
import alluxio.master.file.meta.InodeDirectory;
import alluxio.master.file.meta.InodeDirectoryIdGenerator;
import alluxio.master.file.meta.InodeFile;
import alluxio.master.file.meta.InodeLockList;
import alluxio.master.file.meta.InodePathPair;
import alluxio.master.file.meta.InodeTree;
import alluxio.master.file.meta.LockedInodePath;
import alluxio.master.file.meta.MountTable;
import alluxio.master.file.meta.PersistenceState;
import alluxio.master.file.meta.TempInodePathForChild;
import alluxio.master.file.meta.TempInodePathForDescendant;
import alluxio.master.file.meta.TtlBucketList;
import alluxio.master.file.meta.UfsAbsentPathCache;
import alluxio.master.file.meta.options.MountInfo;
import alluxio.master.file.options.CheckConsistencyOptions;
import alluxio.master.file.options.CompleteFileOptions;
import alluxio.master.file.options.CreateDirectoryOptions;
import alluxio.master.file.options.CreateFileOptions;
import alluxio.master.file.options.DeleteOptions;
import alluxio.master.file.options.FreeOptions;
import alluxio.master.file.options.GetStatusOptions;
import alluxio.master.file.options.ListStatusOptions;
import alluxio.master.file.options.LoadMetadataOptions;
import alluxio.master.file.options.MountOptions;
import alluxio.master.file.options.RenameOptions;
import alluxio.master.file.options.SetAttributeOptions;
import alluxio.master.journal.JournalContext;
import alluxio.master.journal.JournalFactory;
import alluxio.master.journal.NoopJournalContext;
import alluxio.metrics.MetricsSystem;
import alluxio.proto.journal.File.AddMountPointEntry;
import alluxio.proto.journal.File.AsyncPersistRequestEntry;
import alluxio.proto.journal.File.CompleteFileEntry;
import alluxio.proto.journal.File.DeleteFileEntry;
import alluxio.proto.journal.File.DeleteMountPointEntry;
import alluxio.proto.journal.File.InodeDirectoryEntry;
import alluxio.proto.journal.File.InodeFileEntry;
import alluxio.proto.journal.File.InodeLastModificationTimeEntry;
import alluxio.proto.journal.File.PersistDirectoryEntry;
import alluxio.proto.journal.File.ReinitializeFileEntry;
import alluxio.proto.journal.File.RenameEntry;
import alluxio.proto.journal.File.SetAttributeEntry;
import alluxio.proto.journal.File.StringPairEntry;
import alluxio.proto.journal.Journal.JournalEntry;
import alluxio.security.authorization.Mode;
import alluxio.thrift.CommandType;
import alluxio.thrift.FileSystemCommand;
import alluxio.thrift.FileSystemCommandOptions;
import alluxio.thrift.FileSystemMasterClientService;
import alluxio.thrift.FileSystemMasterWorkerService;
import alluxio.thrift.MountTOptions;
import alluxio.thrift.PersistCommandOptions;
import alluxio.thrift.PersistFile;
import alluxio.thrift.UfsInfo;
import alluxio.underfs.MasterUfsManager;
import alluxio.underfs.UfsFileStatus;
import alluxio.underfs.UfsManager;
import alluxio.underfs.UfsStatus;
import alluxio.underfs.UnderFileSystem;
import alluxio.underfs.UnderFileSystemConfiguration;
import alluxio.underfs.options.FileLocationOptions;
import alluxio.util.CommonUtils;
import alluxio.util.IdUtils;
import alluxio.util.SecurityUtils;
import alluxio.util.UnderFileSystemUtils;
import alluxio.util.executor.ExecutorServiceFactories;
import alluxio.util.executor.ExecutorServiceFactory;
import alluxio.util.io.PathUtils;
import alluxio.util.network.NetworkAddressUtils;
import alluxio.wire.BlockInfo;
import alluxio.wire.BlockLocation;
import alluxio.wire.FileBlockInfo;
import alluxio.wire.FileInfo;
import alluxio.wire.LoadMetadataType;
import alluxio.wire.MountPointInfo;
import alluxio.wire.TtlAction;
import alluxio.wire.WorkerInfo;

import com.codahale.metrics.Counter;
import com.codahale.metrics.Gauge;
import com.google.common.base.Preconditions;
import com.google.common.base.Throwables;
import com.google.common.collect.ImmutableSet;
import com.google.common.collect.Iterators;
import edu.umd.cs.findbugs.annotations.SuppressFBWarnings;
import org.apache.commons.lang.StringUtils;
import org.apache.commons.lang.exception.ExceptionUtils;
import org.apache.thrift.TProcessor;
import org.slf4j.Logger;
import org.slf4j.LoggerFactory;

import java.io.IOException;
import java.util.ArrayList;
import java.util.Collections;
import java.util.HashMap;
import java.util.HashSet;
import java.util.Iterator;
import java.util.LinkedList;
import java.util.List;
import java.util.Map;
import java.util.Set;
import java.util.SortedMap;
import java.util.Stack;
import java.util.TreeMap;
import java.util.concurrent.BlockingQueue;
import java.util.concurrent.Callable;
import java.util.concurrent.ExecutorService;
import java.util.concurrent.Future;
import java.util.concurrent.LinkedBlockingQueue;

import javax.annotation.concurrent.NotThreadSafe;

/**
 * The master that handles all file system metadata management.
 */
@NotThreadSafe // TODO(jiri): make thread-safe (c.f. ALLUXIO-1664)
public final class DefaultFileSystemMaster extends AbstractMaster implements FileSystemMaster {
  private static final Logger LOG = LoggerFactory.getLogger(DefaultFileSystemMaster.class);
  private static final Set<Class<? extends Server>> DEPS =
      ImmutableSet.<Class<? extends Server>>of(BlockMaster.class);

  // ALLUXIO CS ADD
  /** The number of threads to use in the {@link #mPersistCheckerPool}. */
  private static final int PERSIST_CHECKER_POOL_THREADS = 128;
  // ALLUXIO CS END
  /**
   * Locking in DefaultFileSystemMaster
   *
   * Individual paths are locked in the inode tree. In order to read or write any inode, the path
   * must be locked. A path is locked via one of the lock methods in {@link InodeTree}, such as
   * {@link InodeTree#lockInodePath(AlluxioURI, InodeTree.LockMode)} or
   * {@link InodeTree#lockFullInodePath(AlluxioURI, InodeTree.LockMode)}. These lock methods return
   * an {@link LockedInodePath}, which represents a locked path of inodes. These locked paths
   * ({@link LockedInodePath}) must be unlocked. In order to ensure a locked
   * {@link LockedInodePath} is always unlocked, the following paradigm is recommended:
   *
   * <p><blockquote><pre>
   *    try (LockedInodePath inodePath = mInodeTree.lockInodePath(path, InodeTree.LockMode.READ)) {
   *      ...
   *    }
   * </pre></blockquote>
   *
   * When locking a path in the inode tree, it is possible that other concurrent operations have
   * modified the inode tree while a thread is waiting to acquire a lock on the inode. Lock
   * acquisitions throw {@link InvalidPathException} to indicate that the inode structure is no
   * longer consistent with what the caller original expected, for example if the inode
   * previously obtained at /pathA has been renamed to /pathB during the wait for the inode lock.
   * Methods which specifically act on a path will propagate this exception to the caller, while
   * methods which iterate over child nodes can safely ignore the exception and treat the inode
   * as no longer a child.
   *
   * Journaling in the FileSystemMaster
   *
   * Any changes to file system metadata that need to survive system restarts and / or failures
   * should be journaled. The intent to journal and the actual writing of the journal is decoupled
   * so that operations are not holding metadata locks waiting on the journal IO. In particular,
   * file system operations are expected to create a {@link JournalContext} resource, use it
   * throughout the lifetime of an operation to collect journal events through
   * {@link JournalContext#append(JournalEntry)}, and then close the resource, which
   * will persist the journal events. In order to ensure the journal events are always persisted,
   * the following paradigm is recommended:
   *
   * <p><blockquote><pre>
   *    try (JournalContext journalContext = createJournalContext()) {
   *      ...
   *    }
   * </pre></blockquote>
   *
   * NOTE: Because resources are released in the opposite order they are acquired, the
   * {@link JournalContext} resources should be always created before any {@link LockedInodePath}
   * resources to avoid holding an inode path lock while waiting for journal IO.
   *
   * Method Conventions in the FileSystemMaster
   *
   * All of the flow of the FileSystemMaster follow a convention. There are essentially 4 main
   * types of methods:
   *   (A) public api methods
   *   (B) private (or package private) methods that journal
   *   (C) private (or package private) internal methods
   *   (D) private FromEntry methods used to replay entries from the journal
   *
   * (A) public api methods:
   * These methods are public and are accessed by the RPC and REST APIs. These methods lock all
   * the required paths, and also perform all permission checking.
   * (A) cannot call (A)
   * (A) can call (B)
   * (A) can call (C)
   * (A) cannot call (D)
   *
   * (B) private (or package private) methods that journal:
   * These methods perform the work from the public apis, like checking and error handling, and also
   * asynchronously append entries to the journal. The names of these methods are suffixed with
   * "AndJournal".
   * (B) cannot call (A)
   * (B) can call (B)
   * (B) can call (C)
   * (B) cannot call (D)
   *
   * (C) private (or package private) internal methods:
   * These methods perform the rest of the work, and may append to the journal. The names of these
   * methods are suffixed by "Internal". These are typically called by the (D) methods.
   * (C) cannot call (A)
   * (C) cannot call (B)
   * (C) can call (C)
   * (C) cannot call (D)
   *
   * (D) private FromEntry methods used to replay entries from the journal:
   * These methods are used to replay entries from reading the journal. This is done on start, as
   * well as for secondary masters. When replaying entries, no additional journaling should happen,
   * so {@link NoopJournalContext#INSTANCE} must be used if a context is necessary.
   * (D) cannot call (A)
   * (D) cannot call (B)
   * (D) can call (C)
   * (D) cannot call (D)
   */

  /** Handle to the block master. */
  private final BlockMaster mBlockMaster;

  /** This manages the file system inode structure. This must be journaled. */
  private final InodeTree mInodeTree;

  /** This manages the file system mount points. */
  private final MountTable mMountTable;

  /** This maintains inodes with ttl set, for the for the ttl checker service to use. */
  private final TtlBucketList mTtlBuckets = new TtlBucketList();

  /** This generates unique directory ids. This must be journaled. */
  private final InodeDirectoryIdGenerator mDirectoryIdGenerator;

  /** This checks user permissions on different operations. */
  private final PermissionChecker mPermissionChecker;

  /** List of paths to always keep in memory. */
  private final PrefixList mWhitelist;

  // ALLUXIO CS REPLACE
  // /** The handler for async persistence. */
  // private final AsyncPersistHandler mAsyncPersistHandler;
  // ALLUXIO CS WITH
  /** A pool of job master clients. */
  private final alluxio.client.job.JobMasterClientPool mJobMasterClientPool;

  /** Set of file IDs to persist. */
  private final Map<Long, alluxio.time.ExponentialTimer> mPersistRequests;

  /** Map from file IDs to persist jobs. */
  private final Map<Long, PersistJob> mPersistJobs;
  // ALLUXIO CS END

  /** The manager of all ufs. */
  private final UfsManager mUfsManager;

  /** This caches absent paths in the UFS. */
  private final UfsAbsentPathCache mUfsAbsentPathCache;

  /**
   * The service that checks for inode files with ttl set. We store it here so that it can be
   * accessed from tests.
   */
  @SuppressFBWarnings("URF_UNREAD_FIELD")
  private Future<?> mTtlCheckerService;

  /**
   * The service that detects lost files. We store it here so that it can be accessed from tests.
   */
  @SuppressFBWarnings("URF_UNREAD_FIELD")
  private Future<?> mLostFilesDetectionService;

  // ALLUXIO CS ADD
  /**
   * Services used for asynchronous persistence.
   */
  @SuppressFBWarnings("URF_UNREAD_FIELD")
  private Future<?> mPersistenceSchedulerService;
  @SuppressFBWarnings("URF_UNREAD_FIELD")
  private Future<?> mPersistenceCheckerService;

  /**
   * The service that checks replication level for blocks. We store it here so that it can be
   * accessed from tests.
   */
  @SuppressFBWarnings("URF_UNREAD_FIELD")
  private Future<?> mReplicationCheckService;

  /** Thread pool which asynchronously handles the completion of persist jobs. */
  private java.util.concurrent.ThreadPoolExecutor mPersistCheckerPool;
  // ALLUXIO CS END
  private Future<List<AlluxioURI>> mStartupConsistencyCheck;

  /**
   * Creates a new instance of {@link DefaultFileSystemMaster}.
   *
   * @param blockMaster a block master handle
   * @param journalFactory the factory for the journal to use for tracking master operations
   */
  DefaultFileSystemMaster(BlockMaster blockMaster, JournalFactory journalFactory) {
    // ALLUXIO CS REPLACE
    // this(blockMaster, journalFactory, ExecutorServiceFactories
    //     .fixedThreadPoolExecutorServiceFactory(Constants.FILE_SYSTEM_MASTER_NAME, 3));
    // ALLUXIO CS WITH
    this(blockMaster, journalFactory, ExecutorServiceFactories
        .fixedThreadPoolExecutorServiceFactory(Constants.FILE_SYSTEM_MASTER_NAME, 7));
    // ALLUXIO CS END
  }

  /**
   * Creates a new instance of {@link DefaultFileSystemMaster}.
   *
   * @param blockMaster a block master handle
   * @param journalFactory the factory for the journal to use for tracking master operations
   * @param executorServiceFactory a factory for creating the executor service to use for running
   *        maintenance threads
   */
  DefaultFileSystemMaster(BlockMaster blockMaster, JournalFactory journalFactory,
      ExecutorServiceFactory executorServiceFactory) {
    super(journalFactory.create(Constants.FILE_SYSTEM_MASTER_NAME), new SystemClock(),
        executorServiceFactory);

    mBlockMaster = blockMaster;
    mDirectoryIdGenerator = new InodeDirectoryIdGenerator(mBlockMaster);
    mUfsManager = new MasterUfsManager();
    mMountTable = new MountTable(mUfsManager);
    mInodeTree = new InodeTree(mBlockMaster, mDirectoryIdGenerator, mMountTable);

    // TODO(gene): Handle default config value for whitelist.
    mWhitelist = new PrefixList(Configuration.getList(PropertyKey.MASTER_WHITELIST, ","));

    // ALLUXIO CS REPLACE
    // mAsyncPersistHandler = AsyncPersistHandler.Factory.create(new FileSystemMasterView(this));
    // ALLUXIO CS WITH
    mJobMasterClientPool = new alluxio.client.job.JobMasterClientPool();
    mPersistRequests = new java.util.concurrent.ConcurrentHashMap<>();
    mPersistJobs = new java.util.concurrent.ConcurrentHashMap<>();
    // ALLUXIO CS END
    mPermissionChecker = new PermissionChecker(mInodeTree);
    mUfsAbsentPathCache = UfsAbsentPathCache.Factory.create(mMountTable);

    Metrics.registerGauges(this, mUfsManager);
  }

  @Override
  public Map<String, TProcessor> getServices() {
    Map<String, TProcessor> services = new HashMap<>();
    services.put(Constants.FILE_SYSTEM_MASTER_CLIENT_SERVICE_NAME,
        new FileSystemMasterClientService.Processor<>(
            new FileSystemMasterClientServiceHandler(this)));
    // ALLUXIO CS ADD
    services.put(Constants.FILE_SYSTEM_MASTER_JOB_SERVICE_NAME,
        new alluxio.thrift.FileSystemMasterJobService.Processor<>(
            new FileSystemMasterJobServiceHandler(this)));
    // ALLUXIO CS END
    services.put(Constants.FILE_SYSTEM_MASTER_WORKER_SERVICE_NAME,
        new FileSystemMasterWorkerService.Processor<>(
            new FileSystemMasterWorkerServiceHandler(this)));
    return services;
  }

  @Override
  public String getName() {
    return Constants.FILE_SYSTEM_MASTER_NAME;
  }

  @Override
  public Set<Class<? extends Server>> getDependencies() {
    return DEPS;
  }

  @Override
  public void processJournalEntry(JournalEntry entry) throws IOException {
    if (entry.getSequenceNumber() == 0) {
      // The mount table is the only structure to clear. The inode tree is reset when it
      // processes the ROOT journal entry.
      mMountTable.clear();
    }
    if (entry.hasInodeFile()) {
      mInodeTree.addInodeFileFromJournal(entry.getInodeFile());
      // Add the file to TTL buckets, the insert automatically rejects files w/ Constants.NO_TTL
      InodeFileEntry inodeFileEntry = entry.getInodeFile();
      if (inodeFileEntry.hasTtl()) {
        mTtlBuckets.insert(InodeFile.fromJournalEntry(inodeFileEntry));
      }
    } else if (entry.hasInodeDirectory()) {
      try {
        // Add the directory to TTL buckets, the insert automatically rejects directory
        // w/ Constants.NO_TTL
        InodeDirectoryEntry inodeDirectoryEntry = entry.getInodeDirectory();
        if (inodeDirectoryEntry.hasTtl()) {
          mTtlBuckets.insert(InodeDirectory.fromJournalEntry(inodeDirectoryEntry));
        }
        mInodeTree.addInodeDirectoryFromJournal(entry.getInodeDirectory());
      } catch (AccessControlException e) {
        throw new RuntimeException(e);
      }
    } else if (entry.hasInodeLastModificationTime()) {
      InodeLastModificationTimeEntry modTimeEntry = entry.getInodeLastModificationTime();
      try (LockedInodePath inodePath = mInodeTree
          .lockFullInodePath(modTimeEntry.getId(), InodeTree.LockMode.WRITE)) {
        inodePath.getInode()
            .setLastModificationTimeMs(modTimeEntry.getLastModificationTimeMs(), true);
      } catch (FileDoesNotExistException e) {
        throw new RuntimeException(e);
      }
    } else if (entry.hasPersistDirectory()) {
      PersistDirectoryEntry typedEntry = entry.getPersistDirectory();
      try (LockedInodePath inodePath = mInodeTree
          .lockFullInodePath(typedEntry.getId(), InodeTree.LockMode.WRITE)) {
        inodePath.getInode().setPersistenceState(PersistenceState.PERSISTED);
      } catch (FileDoesNotExistException e) {
        throw new RuntimeException(e);
      }
    } else if (entry.hasCompleteFile()) {
      try {
        completeFileFromEntry(entry.getCompleteFile());
      } catch (InvalidPathException | InvalidFileSizeException | FileAlreadyCompletedException e) {
        throw new RuntimeException(e);
      }
    } else if (entry.hasSetAttribute()) {
      try {
        setAttributeFromEntry(entry.getSetAttribute());
      } catch (AccessControlException | FileDoesNotExistException | InvalidPathException e) {
        throw new RuntimeException(e);
      }
    } else if (entry.hasDeleteFile()) {
      deleteFromEntry(entry.getDeleteFile());
    } else if (entry.hasRename()) {
      renameFromEntry(entry.getRename());
    } else if (entry.hasInodeDirectoryIdGenerator()) {
      mDirectoryIdGenerator.initFromJournalEntry(entry.getInodeDirectoryIdGenerator());
    } else if (entry.hasReinitializeFile()) {
      resetBlockFileFromEntry(entry.getReinitializeFile());
    } else if (entry.hasAddMountPoint()) {
      try {
        mountFromEntry(entry.getAddMountPoint());
      } catch (FileAlreadyExistsException | InvalidPathException e) {
        throw new RuntimeException(e);
      }
    } else if (entry.hasDeleteMountPoint()) {
      unmountFromEntry(entry.getDeleteMountPoint());
    } else if (entry.hasAsyncPersistRequest()) {
      try {
        long fileId = (entry.getAsyncPersistRequest()).getFileId();
        try (LockedInodePath inodePath = mInodeTree
            .lockFullInodePath(fileId, InodeTree.LockMode.WRITE)) {
          scheduleAsyncPersistenceInternal(inodePath);
        }
        // ALLUXIO CS REMOVE
        // // NOTE: persistence is asynchronous so there is no guarantee the path will still exist
        // mAsyncPersistHandler.scheduleAsyncPersistence(getPath(fileId));
        // ALLUXIO CS END
      } catch (AlluxioException e) {
        // It's possible that rescheduling the async persist calls fails, because the blocks may no
        // longer be in the memory
        LOG.error(e.getMessage());
      }
    } else {
      throw new IOException(ExceptionMessage.UNEXPECTED_JOURNAL_ENTRY.getMessage(entry));
    }
  }

  @Override
  public Iterator<JournalEntry> getJournalEntryIterator() {
    return Iterators.concat(mInodeTree.getJournalEntryIterator(),
        CommonUtils.singleElementIterator(mDirectoryIdGenerator.toJournalEntry()),
        // The mount table should be written to the checkpoint after the inodes are written, so that
        // when replaying the checkpoint, the inodes exist before mount entries. Replaying a mount
        // entry traverses the inode tree.
        mMountTable.getJournalEntryIterator());
  }

  @Override
  public void start(Boolean isPrimary) throws IOException {
    if (isPrimary) {
      // Only initialize root when isPrimary because when initializing root, BlockMaster needs to
      // write journal entry, if it is not primary, BlockMaster won't have a writable journal.
      // If it is secondary, it should be able to load the inode tree from primary's checkpoint.
      mInodeTree.initializeRoot(SecurityUtils.getOwnerFromLoginModule(),
          SecurityUtils.getGroupFromLoginModule(), Mode.createFullAccess().applyDirectoryUMask());
      String rootUfsUri = Configuration.get(PropertyKey.MASTER_MOUNT_TABLE_ROOT_UFS);
      Map<String, String> rootUfsConf =
          Configuration.getNestedProperties(PropertyKey.MASTER_MOUNT_TABLE_ROOT_OPTION);
      long rootUfsMountId = IdUtils.ROOT_MOUNT_ID;
      try {
        // NOTE, we currently treat root inode specially and add it to inode tree manually.
        mMountTable.add(new AlluxioURI(MountTable.ROOT), new AlluxioURI(rootUfsUri),
            rootUfsMountId, MountOptions.defaults().setShared(
                UnderFileSystemUtils.isObjectStorage(rootUfsUri) && Configuration
                    .getBoolean(PropertyKey.UNDERFS_OBJECT_STORE_MOUNT_SHARED_PUBLICLY))
                .setProperties(rootUfsConf));
      } catch (FileAlreadyExistsException e) {
        // This can happen when a primary becomes a standby and then becomes a primary.
        LOG.info("Root has already been mounted.");
      } catch (InvalidPathException e) {
        throw new IOException("Failed to mount the default UFS " + rootUfsUri, e);
      }
    }
    // Call super.start after mInodeTree is initialized because mInodeTree is needed to write
    // a journal entry during super.start. Call super.start before calling
    // getExecutorService() because the super.start initializes the executor service.
    super.start(isPrimary);
    if (isPrimary) {
      mTtlCheckerService = getExecutorService().submit(
          new HeartbeatThread(HeartbeatContext.MASTER_TTL_CHECK,
              new InodeTtlChecker(this, mInodeTree, mTtlBuckets),
              (int) Configuration.getMs(PropertyKey.MASTER_TTL_CHECKER_INTERVAL_MS)));
      mLostFilesDetectionService = getExecutorService().submit(
          new HeartbeatThread(HeartbeatContext.MASTER_LOST_FILES_DETECTION,
              new LostFileDetector(this, mInodeTree),
<<<<<<< HEAD
              (int) Configuration.getMs(PropertyKey.MASTER_HEARTBEAT_INTERVAL_MS)));
=======
              Configuration.getInt(PropertyKey.MASTER_HEARTBEAT_INTERVAL_MS)));
>>>>>>> d5aedee3
      // ALLUXIO CS ADD
      mReplicationCheckService = getExecutorService().submit(new HeartbeatThread(
          HeartbeatContext.MASTER_REPLICATION_CHECK,
          new alluxio.master.file.replication.ReplicationChecker(mInodeTree, mBlockMaster,
              mJobMasterClientPool),
<<<<<<< HEAD
          (int) Configuration.getMs(PropertyKey.MASTER_REPLICATION_CHECK_INTERVAL_MS)));
      mPersistenceSchedulerService = getExecutorService().submit(
          new HeartbeatThread(HeartbeatContext.MASTER_PERSISTENCE_SCHEDULER,
              new PersistenceScheduler(),
              (int) Configuration.getMs(PropertyKey.MASTER_PERSISTENCE_SCHEDULER_INTERVAL_MS)));
=======
          Configuration.getInt(PropertyKey.MASTER_REPLICATION_CHECK_INTERVAL_MS)));
      mPersistenceSchedulerService = getExecutorService().submit(
          new HeartbeatThread(HeartbeatContext.MASTER_PERSISTENCE_SCHEDULER,
              new PersistenceScheduler(),
              Configuration.getInt(PropertyKey.MASTER_PERSISTENCE_SCHEDULER_INTERVAL_MS)));
>>>>>>> d5aedee3
      mPersistCheckerPool =
          new java.util.concurrent.ThreadPoolExecutor(PERSIST_CHECKER_POOL_THREADS,
              PERSIST_CHECKER_POOL_THREADS, 1, java.util.concurrent.TimeUnit.MINUTES,
              new LinkedBlockingQueue<Runnable>(),
              alluxio.util.ThreadFactoryUtils.build("Persist-Checker-%d", true));
      mPersistenceCheckerService = getExecutorService().submit(
          new HeartbeatThread(HeartbeatContext.MASTER_PERSISTENCE_CHECKER,
              new PersistenceChecker(),
<<<<<<< HEAD
              (int) Configuration.getMs(PropertyKey.MASTER_PERSISTENCE_CHECKER_INTERVAL_MS)));
=======
              Configuration.getInt(PropertyKey.MASTER_PERSISTENCE_CHECKER_INTERVAL_MS)));
>>>>>>> d5aedee3
      // ALLUXIO CS END
      if (Configuration.getBoolean(PropertyKey.MASTER_STARTUP_CONSISTENCY_CHECK_ENABLED)) {
        mStartupConsistencyCheck = getExecutorService().submit(new Callable<List<AlluxioURI>>() {
          @Override
          public List<AlluxioURI> call() throws Exception {
            return startupCheckConsistency(ExecutorServiceFactories
                .fixedThreadPoolExecutorServiceFactory("startup-consistency-check", 32).create());
          }
        });
      }
    }
  }

  /**
   * Checks the consistency of the root in a multi-threaded and incremental fashion. This method
   * will only READ lock the directories and files actively being checked and release them after the
   * check on the file / directory is complete.
   *
   * @return a list of paths in Alluxio which are not consistent with the under storage
   * @throws InterruptedException if the thread is interrupted during execution
   */
  private List<AlluxioURI> startupCheckConsistency(final ExecutorService service)
      throws InterruptedException, IOException {
    /** A marker {@link StartupConsistencyChecker}s add to the queue to signal completion */
    final long completionMarker = -1;
    /** A shared queue of directories which have yet to be checked */
    final BlockingQueue<Long> dirsToCheck = new LinkedBlockingQueue<>();

    /**
     * A {@link Callable} which checks the consistency of a directory.
     */
    final class StartupConsistencyChecker implements Callable<List<AlluxioURI>> {
      /** The path to check, guaranteed to be a directory in Alluxio. */
      private final Long mFileId;

      /**
       * Creates a new callable which checks the consistency of a directory.
       * @param fileId the path to check
       */
      private StartupConsistencyChecker(Long fileId) {
        mFileId = fileId;
      }

      /**
       * Checks the consistency of the directory and all immediate children which are files. All
       * immediate children which are directories are added to the shared queue of directories to
       * check. The parent directory is READ locked during the entire call while the children are
       * READ locked only during the consistency check of the children files.
       *
       * @return a list of inconsistent uris
       */
      @Override
      public List<AlluxioURI> call() throws IOException {
        List<AlluxioURI> inconsistentUris = new ArrayList<>();
        try (LockedInodePath dir = mInodeTree.lockFullInodePath(mFileId, InodeTree.LockMode.READ)) {
          Inode parentInode = dir.getInode();
          AlluxioURI parentUri = dir.getUri();
          if (!checkConsistencyInternal(parentInode, parentUri)) {
            inconsistentUris.add(parentUri);
          }
          for (Inode childInode : ((InodeDirectory) parentInode).getChildren()) {
            try {
              childInode.lockReadAndCheckParent(parentInode);
            } catch (InvalidPathException e) {
              // This should be safe, continue.
              LOG.debug("Error during startup check consistency, ignoring and continuing.", e);
              continue;
            }
            try {
              AlluxioURI childUri = parentUri.join(childInode.getName());
              if (childInode.isDirectory()) {
                dirsToCheck.add(childInode.getId());
              } else {
                if (!checkConsistencyInternal(childInode, childUri)) {
                  inconsistentUris.add(childUri);
                }
              }
            } finally {
              childInode.unlockRead();
            }
          }
        } catch (FileDoesNotExistException e) {
          // This should be safe, continue.
          LOG.debug("A file scheduled for consistency check was deleted before the check.");
        } catch (InvalidPathException e) {
          // This should not happen.
          LOG.error("An invalid path was discovered during the consistency check, skipping.", e);
        }
        dirsToCheck.add(completionMarker);
        return inconsistentUris;
      }
    }

    // Add the root to the directories to check.
    dirsToCheck.add(mInodeTree.getRoot().getId());
    List<Future<List<AlluxioURI>>> results = new ArrayList<>();
    // Tracks how many checkers have been started.
    long started = 0;
    // Tracks how many checkers have completed.
    long completed = 0;
    do {
      Long fileId = dirsToCheck.take();
      if (fileId == completionMarker) { // A thread signaled completion.
        completed++;
      } else { // A new directory needs to be checked.
        StartupConsistencyChecker checker = new StartupConsistencyChecker(fileId);
        results.add(service.submit(checker));
        started++;
      }
    } while (started != completed);

    // Return the total set of inconsistent paths discovered.
    List<AlluxioURI> inconsistentUris = new ArrayList<>();
    for (Future<List<AlluxioURI>> result : results) {
      try {
        inconsistentUris.addAll(result.get());
      } catch (Exception e) {
        // This shouldn't happen, all futures should be complete.
        Throwables.propagate(e);
      }
    }
    service.shutdown();
    return inconsistentUris;
  }

  @Override
  public StartupConsistencyCheck getStartupConsistencyCheck() {
    if (!Configuration.getBoolean(PropertyKey.MASTER_STARTUP_CONSISTENCY_CHECK_ENABLED)) {
      return StartupConsistencyCheck.disabled();
    }
    if (!mStartupConsistencyCheck.isDone()) {
      return StartupConsistencyCheck.running();
    }
    try {
      List<AlluxioURI> inconsistentUris = mStartupConsistencyCheck.get();
      return StartupConsistencyCheck.complete(inconsistentUris);
    } catch (Exception e) {
      LOG.warn("Failed to complete start up consistency check.", e);
      return StartupConsistencyCheck.failed();
    }
  }

  @Override
  public long getFileId(AlluxioURI path) throws AccessControlException {
    try (JournalContext journalContext = createJournalContext();
         LockedInodePath inodePath = mInodeTree.lockInodePath(path, InodeTree.LockMode.WRITE)) {
      // This is WRITE locked, since loading metadata is possible.
      mPermissionChecker.checkPermission(Mode.Bits.READ, inodePath);
      loadMetadataIfNotExistAndJournal(inodePath,
          LoadMetadataOptions.defaults().setCreateAncestors(true), journalContext);
      mInodeTree.ensureFullInodePath(inodePath, InodeTree.LockMode.READ);
      return inodePath.getInode().getId();
    } catch (InvalidPathException | FileDoesNotExistException e) {
      return IdUtils.INVALID_FILE_ID;
    }
  }

  @Override
  public FileInfo getFileInfo(long fileId)
      throws FileDoesNotExistException, AccessControlException {
    Metrics.GET_FILE_INFO_OPS.inc();
    try (
        LockedInodePath inodePath = mInodeTree.lockFullInodePath(fileId, InodeTree.LockMode.READ)) {
      // ALLUXIO CS REPLACE
      // return getFileInfoInternal(inodePath);
      // ALLUXIO CS WITH
      FileInfo fileInfo = getFileInfoInternal(inodePath);
      populateCapability(fileInfo, inodePath);
      return fileInfo;
      // ALLUXIO CS END
    }
  }

  @Override
  public FileInfo getFileInfo(AlluxioURI path, GetStatusOptions options)
      throws FileDoesNotExistException, InvalidPathException, AccessControlException {
    Metrics.GET_FILE_INFO_OPS.inc();

    try (JournalContext journalContext = createJournalContext();
         LockedInodePath inodePath = mInodeTree.lockInodePath(path, InodeTree.LockMode.READ)) {
      mPermissionChecker.checkPermission(Mode.Bits.READ, inodePath);
      if (inodePath.fullPathExists()) {
        // The file already exists, so metadata does not need to be loaded.
        // ALLUXIO CS REPLACE
        // return getFileInfoInternal(inodePath);
        // ALLUXIO CS WITH
        FileInfo fileInfo = getFileInfoInternal(inodePath);
        populateCapability(fileInfo, inodePath);
        return fileInfo;
        // ALLUXIO CS END
      }
      checkLoadMetadataOptions(options.getLoadMetadataType(), inodePath.getUri());

      loadMetadataIfNotExistAndJournal(inodePath,
          LoadMetadataOptions.defaults().setCreateAncestors(true), journalContext);
      ensureFullPathAndUpdateCache(inodePath);
      // ALLUXIO CS REPLACE
      // return getFileInfoInternal(inodePath);
      // ALLUXIO CS WITH
      FileInfo fileInfo = getFileInfoInternal(inodePath);
      populateCapability(fileInfo, inodePath);
      return fileInfo;
      // ALLUXIO CS END
    }
  }

  /**
   * @param inodePath the {@link LockedInodePath} to get the {@link FileInfo} for
   * @return the {@link FileInfo} for the given inode
   * @throws FileDoesNotExistException if the file does not exist
   * @throws AccessControlException if permission denied
   */
  private FileInfo getFileInfoInternal(LockedInodePath inodePath)
      throws FileDoesNotExistException, AccessControlException {
    Inode<?> inode = inodePath.getInode();
    AlluxioURI uri = inodePath.getUri();
    FileInfo fileInfo = inode.generateClientFileInfo(uri.toString());
    fileInfo.setInMemoryPercentage(getInMemoryPercentage(inode));
    if (inode instanceof InodeFile) {
      try {
        fileInfo.setFileBlockInfos(getFileBlockInfoListInternal(inodePath));
      } catch (InvalidPathException e) {
        throw new FileDoesNotExistException(e.getMessage(), e);
      }
    }
    MountTable.Resolution resolution;
    try {
      resolution = mMountTable.resolve(uri);
    } catch (InvalidPathException e) {
      throw new FileDoesNotExistException(e.getMessage(), e);
    }
    AlluxioURI resolvedUri = resolution.getUri();
    fileInfo.setUfsPath(resolvedUri.toString());
    fileInfo.setMountId(resolution.getMountId());
    Metrics.FILE_INFOS_GOT.inc();
    return fileInfo;
  }

  @Override
  public PersistenceState getPersistenceState(long fileId) throws FileDoesNotExistException {
    try (
        LockedInodePath inodePath = mInodeTree.lockFullInodePath(fileId, InodeTree.LockMode.READ)) {
      return inodePath.getInode().getPersistenceState();
    }
  }

  @Override
  public List<FileInfo> listStatus(AlluxioURI path, ListStatusOptions listStatusOptions)
      throws AccessControlException, FileDoesNotExistException, InvalidPathException {
    Metrics.GET_FILE_INFO_OPS.inc();
    try (JournalContext journalContext = createJournalContext();
        LockedInodePath inodePath = mInodeTree.lockInodePath(path, InodeTree.LockMode.READ)) {
      mPermissionChecker.checkPermission(Mode.Bits.READ, inodePath);

      LoadMetadataOptions loadMetadataOptions =
          LoadMetadataOptions.defaults().setCreateAncestors(true).setLoadDirectChildren(
              listStatusOptions.getLoadMetadataType() != LoadMetadataType.Never);
      Inode<?> inode;
      if (inodePath.fullPathExists()) {
        inode = inodePath.getInode();
        if (inode.isDirectory()
            && listStatusOptions.getLoadMetadataType() != LoadMetadataType.Always
            && ((InodeDirectory) inode).isDirectChildrenLoaded()) {
          loadMetadataOptions.setLoadDirectChildren(false);
        }
      } else {
        checkLoadMetadataOptions(listStatusOptions.getLoadMetadataType(), inodePath.getUri());
      }

      loadMetadataIfNotExistAndJournal(inodePath, loadMetadataOptions, journalContext);
      ensureFullPathAndUpdateCache(inodePath);
      inode = inodePath.getInode();

      List<FileInfo> ret = new ArrayList<>();
      if (inode.isDirectory()) {
        TempInodePathForDescendant tempInodePath = new TempInodePathForDescendant(inodePath);
        mPermissionChecker.checkPermission(Mode.Bits.EXECUTE, inodePath);
        for (Inode<?> child : ((InodeDirectory) inode).getChildren()) {
          child.lockReadAndCheckParent(inode);
          try {
            // the path to child for getPath should already be locked.
            tempInodePath.setDescendant(child, mInodeTree.getPath(child));
            // ALLUXIO CS REPLACE
            // ret.add(getFileInfoInternal(tempInodePath));
            // ALLUXIO CS WITH
            FileInfo fileInfo = getFileInfoInternal(tempInodePath);
            if (fileInfo.isEncrypted() && !fileInfo.isFolder()) {
              // Capability should be attached in listStatus for encrypted files, so that
              // Alluxio client can read the footer to get encryption layout and metadata.
              populateCapability(fileInfo, tempInodePath);
            }
            ret.add(fileInfo);
            // ALLUXIO CS END
          } finally {
            child.unlockRead();
          }
        }
      } else {
        // ALLUXIO CS REPLACE
        // ret.add(getFileInfoInternal(inodePath));
        // ALLUXIO CS WITH
        FileInfo fileInfo = getFileInfoInternal(inodePath);
        if (fileInfo.isEncrypted() && !fileInfo.isFolder()) {
          // Capability should be attached in listStatus for encrypted files, so that
          // Alluxio client can read the footer to get encryption layout and metadata.
          populateCapability(fileInfo, inodePath);
        }
        ret.add(fileInfo);
        // ALLUXIO CS END
      }
      Metrics.FILE_INFOS_GOT.inc();
      return ret;
    }
  }

  /**
   * Checks the {@link LoadMetadataType} to determine whether or not to proceed in loading
   * metadata. This method assumes that the path does not exist in Alluxio namespace, and will
   * throw an exception if metadata should not be loaded.
   *
   * @param loadMetadataType the {@link LoadMetadataType} to check
   * @param path the path that does not exist in Alluxio namespace (used for exception message)
   * @throws InvalidPathException if the path is invalid
   * @throws FileDoesNotExistException if the path does not exist
   */
  private void checkLoadMetadataOptions(LoadMetadataType loadMetadataType, AlluxioURI path)
      throws InvalidPathException, FileDoesNotExistException {
    if (loadMetadataType == LoadMetadataType.Never || (loadMetadataType == LoadMetadataType.Once
        && mUfsAbsentPathCache.isAbsent(path))) {
      throw new FileDoesNotExistException(ExceptionMessage.PATH_DOES_NOT_EXIST.getMessage(path));
    }
  }

  /**
   * Checks to see if the entire path exists in Alluxio. Updates the absent cache if it does not
   * exist.
   *
   * @param inodePath the path to ensure
   * @throws InvalidPathException if the path is invalid
   * @throws FileDoesNotExistException if the path does not exist
   */
  private void ensureFullPathAndUpdateCache(LockedInodePath inodePath)
      throws InvalidPathException, FileDoesNotExistException {
    boolean exists = false;
    try {
      mInodeTree.ensureFullInodePath(inodePath, InodeTree.LockMode.READ);
      exists = true;
    } finally {
      if (!exists) {
        mUfsAbsentPathCache.process(inodePath.getUri());
      }
    }
  }

  @Override
  public FileSystemMasterView getFileSystemMasterView() {
    return new FileSystemMasterView(this);
  }

  @Override
  public List<AlluxioURI> checkConsistency(AlluxioURI path, CheckConsistencyOptions options)
      throws AccessControlException, FileDoesNotExistException, InvalidPathException, IOException {
    List<AlluxioURI> inconsistentUris = new ArrayList<>();
    try (LockedInodePath parent = mInodeTree.lockInodePath(path, InodeTree.LockMode.READ)) {
      mPermissionChecker.checkPermission(Mode.Bits.READ, parent);
      try (InodeLockList children = mInodeTree.lockDescendants(parent, InodeTree.LockMode.READ)) {
        if (!checkConsistencyInternal(parent.getInode(), parent.getUri())) {
          inconsistentUris.add(parent.getUri());
        }
        for (Inode child : children.getInodes()) {
          AlluxioURI currentPath = mInodeTree.getPath(child);
          if (!checkConsistencyInternal(child, currentPath)) {
            inconsistentUris.add(currentPath);
          }
        }
      }
    }
    return inconsistentUris;
  }

  /**
   * Checks if a path is consistent between Alluxio and the underlying storage.
   * <p>
   * A path without a backing under storage is always consistent.
   * <p>
   * A not persisted path is considered consistent if:
   * 1. It does not shadow an object in the underlying storage.
   * <p>
   * A persisted path is considered consistent if:
   * 1. An equivalent object exists for its under storage path.
   * 2. The metadata of the Alluxio and under storage object are equal.
   *
   * @param inode the inode to check
   * @param path the current path associated with the inode
   * @return true if the path is consistent, false otherwise
   * @throws FileDoesNotExistException if the path cannot be found in the Alluxio inode tree
   * @throws InvalidPathException if the path is not well formed
   */
  private boolean checkConsistencyInternal(Inode inode, AlluxioURI path)
      throws FileDoesNotExistException, InvalidPathException, IOException {
    MountTable.Resolution resolution = mMountTable.resolve(path);
    UnderFileSystem ufs = resolution.getUfs();
    String ufsPath = resolution.getUri().getPath();
    if (ufs == null) {
      return true;
    }
    if (!inode.isPersisted()) {
      return !ufs.exists(ufsPath);
    }
    // TODO(calvin): Evaluate which other metadata fields should be validated.
    if (inode.isDirectory()) {
      return ufs.isDirectory(ufsPath);
    } else {
      InodeFile file = (InodeFile) inode;
      return ufs.isFile(ufsPath)
          && ufs.getFileStatus(ufsPath).getContentLength() == file.getLength();
    }
  }

  @Override
  public void completeFile(AlluxioURI path, CompleteFileOptions options)
      throws BlockInfoException, FileDoesNotExistException, InvalidPathException,
      InvalidFileSizeException, FileAlreadyCompletedException, AccessControlException {
    Metrics.COMPLETE_FILE_OPS.inc();
    try (JournalContext journalContext = createJournalContext();
        LockedInodePath inodePath = mInodeTree.lockFullInodePath(path, InodeTree.LockMode.WRITE)) {
      mPermissionChecker.checkPermission(Mode.Bits.WRITE, inodePath);
      // Even readonly mount points should be able to complete a file, for UFS reads in CACHE mode.
      completeFileAndJournal(inodePath, options, journalContext);
    }
  }

  /**
   * Completes a file. After a file is completed, it cannot be written to.
   * <p>
   * Writes to the journal.
   *
   * @param inodePath the {@link LockedInodePath} to complete
   * @param options the method options
   * @param journalContext the journal context
   * @throws InvalidPathException if an invalid path is encountered
   * @throws FileDoesNotExistException if the file does not exist
   * @throws BlockInfoException if a block information exception is encountered
   * @throws FileAlreadyCompletedException if the file is already completed
   * @throws InvalidFileSizeException if an invalid file size is encountered
   */
  private void completeFileAndJournal(LockedInodePath inodePath, CompleteFileOptions options,
      JournalContext journalContext)
      throws InvalidPathException, FileDoesNotExistException, BlockInfoException,
      FileAlreadyCompletedException, InvalidFileSizeException {
    Inode<?> inode = inodePath.getInode();
    if (!inode.isFile()) {
      throw new FileDoesNotExistException(
          ExceptionMessage.PATH_MUST_BE_FILE.getMessage(inodePath.getUri()));
    }

    InodeFile fileInode = (InodeFile) inode;
    List<Long> blockIdList = fileInode.getBlockIds();
    List<BlockInfo> blockInfoList = mBlockMaster.getBlockInfoList(blockIdList);
    if (!fileInode.isPersisted() && blockInfoList.size() != blockIdList.size()) {
      throw new BlockInfoException("Cannot complete a file without all the blocks committed");
    }

    // Iterate over all file blocks committed to Alluxio, computing the length and verify that all
    // the blocks (except the last one) is the same size as the file block size.
    long inMemoryLength = 0;
    long fileBlockSize = fileInode.getBlockSizeBytes();
    for (int i = 0; i < blockInfoList.size(); i++) {
      BlockInfo blockInfo = blockInfoList.get(i);
      inMemoryLength += blockInfo.getLength();
      if (i < blockInfoList.size() - 1 && blockInfo.getLength() != fileBlockSize) {
        throw new BlockInfoException(
            "Block index " + i + " has a block size smaller than the file block size (" + fileInode
                .getBlockSizeBytes() + ")");
      }
    }

    // If the file is persisted, its length is determined by UFS. Otherwise, its length is
    // determined by its memory footprint.
    long length = fileInode.isPersisted() ? options.getUfsLength() : inMemoryLength;

    completeFileInternal(fileInode.getBlockIds(), inodePath, length, options.getOperationTimeMs());
    CompleteFileEntry completeFileEntry =
        CompleteFileEntry.newBuilder().addAllBlockIds(fileInode.getBlockIds()).setId(inode.getId())
            .setLength(length).setOpTimeMs(options.getOperationTimeMs()).build();
    appendJournalEntry(JournalEntry.newBuilder().setCompleteFile(completeFileEntry).build(),
        journalContext);
  }

  /**
   * @param blockIds the block ids to use
   * @param inodePath the {@link LockedInodePath} to complete
   * @param length the length to use
   * @param opTimeMs the operation time (in milliseconds)
   * @throws FileDoesNotExistException if the file does not exist
   * @throws InvalidPathException if an invalid path is encountered
   * @throws InvalidFileSizeException if an invalid file size is encountered
   * @throws FileAlreadyCompletedException if the file has already been completed
   */
  private void completeFileInternal(List<Long> blockIds, LockedInodePath inodePath, long length,
      long opTimeMs)
      throws FileDoesNotExistException, InvalidPathException, InvalidFileSizeException,
      FileAlreadyCompletedException {
    InodeFile inode = inodePath.getInodeFile();
    inode.setBlockIds(blockIds);
    inode.setLastModificationTimeMs(opTimeMs);
    inode.complete(length);

    if (inode.isPersisted()) {
      // Commit all the file blocks (without locations) so the metadata for the block exists.
      long currLength = length;
      for (long blockId : inode.getBlockIds()) {
        long blockSize = Math.min(currLength, inode.getBlockSizeBytes());
        mBlockMaster.commitBlockInUFS(blockId, blockSize);
        currLength -= blockSize;
      }
      // The path exists in UFS, so it is no longer absent
      mUfsAbsentPathCache.processExisting(inodePath.getUri());
    }
    Metrics.FILES_COMPLETED.inc();
  }

  /**
   * @param entry the entry to use
   * @throws InvalidPathException if an invalid path is encountered
   * @throws InvalidFileSizeException if an invalid file size is encountered
   * @throws FileAlreadyCompletedException if the file has already been completed
   */
  private void completeFileFromEntry(CompleteFileEntry entry)
      throws InvalidPathException, InvalidFileSizeException, FileAlreadyCompletedException {
    try (LockedInodePath inodePath = mInodeTree
        .lockFullInodePath(entry.getId(), InodeTree.LockMode.WRITE)) {
      completeFileInternal(entry.getBlockIdsList(), inodePath, entry.getLength(),
          entry.getOpTimeMs());
    } catch (FileDoesNotExistException e) {
      throw new RuntimeException(e);
    }
  }

  @Override
  public long createFile(AlluxioURI path, CreateFileOptions options)
      throws AccessControlException, InvalidPathException, FileAlreadyExistsException,
      BlockInfoException, IOException, FileDoesNotExistException {
    Metrics.CREATE_FILES_OPS.inc();
    try (JournalContext journalContext = createJournalContext();
        LockedInodePath inodePath = mInodeTree.lockInodePath(path, InodeTree.LockMode.WRITE)) {
      mPermissionChecker.checkParentPermission(Mode.Bits.WRITE, inodePath);
      mMountTable.checkUnderWritableMountPoint(path);
      createFileAndJournal(inodePath, options, journalContext);
      return inodePath.getInode().getId();
    }
  }

  /**
   * Creates a file (not a directory) for a given path.
   * <p>
   * Writes to the journal.
   *
   * @param inodePath the file to create
   * @param options method options
   * @param journalContext the journal context
   * @throws FileAlreadyExistsException if the file already exists
   * @throws BlockInfoException if an invalid block information in encountered
   * @throws FileDoesNotExistException if the parent of the path does not exist and the recursive
   *         option is false
   * @throws InvalidPathException if an invalid path is encountered
   */
  private void createFileAndJournal(LockedInodePath inodePath, CreateFileOptions options,
      JournalContext journalContext)
      throws FileAlreadyExistsException, BlockInfoException, FileDoesNotExistException,
      InvalidPathException, IOException {
    createFileInternal(inodePath, options, journalContext);
  }

  /**
   * @param inodePath the path to be created
   * @param options method options
   * @param journalContext the journal context
   * @return {@link InodeTree.CreatePathResult} with the path creation result
   * @throws InvalidPathException if an invalid path is encountered
   * @throws FileAlreadyExistsException if the file already exists
   * @throws BlockInfoException if invalid block information is encountered
   * @throws FileDoesNotExistException if the parent of the path does not exist and the recursive
   *         option is false
   */
  InodeTree.CreatePathResult createFileInternal(LockedInodePath inodePath,
      CreateFileOptions options, JournalContext journalContext)
      throws InvalidPathException, FileAlreadyExistsException, BlockInfoException, IOException,
      FileDoesNotExistException {
    if (mWhitelist.inList(inodePath.getUri().toString())) {
      options.setCacheable(true);
    }
    InodeTree.CreatePathResult createResult =
        mInodeTree.createPath(inodePath, options, journalContext);
    // If the create succeeded, the list of created inodes will not be empty.
    List<Inode<?>> created = createResult.getCreated();
    InodeFile inode = (InodeFile) created.get(created.size() - 1);

    mTtlBuckets.insert(inode);

    if (options.isPersisted()) {
      // The path exists in UFS, so it is no longer absent. The ancestors exist in UFS, but the
      // actual file does not exist in UFS yet.
      mUfsAbsentPathCache.processExisting(inodePath.getUri().getParent());
    }

    Metrics.FILES_CREATED.inc();
    Metrics.DIRECTORIES_CREATED.inc();
    return createResult;
  }

  @Override
  public long reinitializeFile(AlluxioURI path, long blockSizeBytes, long ttl, TtlAction ttlAction)
      throws InvalidPathException, FileDoesNotExistException {
    try (JournalContext journalContext = createJournalContext();
        LockedInodePath inodePath = mInodeTree.lockFullInodePath(path, InodeTree.LockMode.WRITE)) {
      long id = mInodeTree.reinitializeFile(inodePath, blockSizeBytes, ttl, ttlAction);
      ReinitializeFileEntry reinitializeFile =
          ReinitializeFileEntry.newBuilder().setPath(path.getPath())
              .setBlockSizeBytes(blockSizeBytes).setTtl(ttl)
              .setTtlAction(ProtobufUtils.toProtobuf(ttlAction)).build();
      appendJournalEntry(
          JournalEntry.newBuilder().setReinitializeFile(reinitializeFile).build(), journalContext);
      return id;
    }
  }

  /**
   * @param entry the entry to use
   */
  private void resetBlockFileFromEntry(ReinitializeFileEntry entry) {
    try (LockedInodePath inodePath = mInodeTree
        .lockFullInodePath(new AlluxioURI(entry.getPath()), InodeTree.LockMode.WRITE)) {
      mInodeTree.reinitializeFile(inodePath, entry.getBlockSizeBytes(), entry.getTtl(),
          ProtobufUtils.fromProtobuf(entry.getTtlAction()));
    } catch (InvalidPathException | FileDoesNotExistException e) {
      throw new RuntimeException(e);
    }
  }

  @Override
  public long getNewBlockIdForFile(AlluxioURI path)
      throws FileDoesNotExistException, InvalidPathException, AccessControlException {
    Metrics.GET_NEW_BLOCK_OPS.inc();
    try (LockedInodePath inodePath = mInodeTree.lockFullInodePath(path, InodeTree.LockMode.WRITE)) {
      mPermissionChecker.checkPermission(Mode.Bits.WRITE, inodePath);
      Metrics.NEW_BLOCKS_GOT.inc();
      return inodePath.getInodeFile().getNewBlockId();
    }
  }

  @Override
  public Map<String, MountPointInfo> getMountTable() {
    SortedMap<String, MountPointInfo> mountPoints = new TreeMap<>();
    for (Map.Entry<String, MountInfo> mountPoint : mMountTable.getMountTable().entrySet()) {
      MountInfo mountInfo = mountPoint.getValue();
      MountPointInfo info = mountInfo.toMountPointInfo();
      UnderFileSystem ufs;
      try {
        ufs = mUfsManager.get(mountInfo.getMountId()).getUfs();
      } catch (UnavailableException | NotFoundException e) {
        // We should never reach here
        LOG.error(String.format("No UFS cached for %s", info), e);
        continue;
      }
      info.setUfsType(ufs.getUnderFSType());
      try {
        info.setUfsCapacityBytes(
            ufs.getSpace(info.getUfsUri(), UnderFileSystem.SpaceType.SPACE_TOTAL));
      } catch (IOException e) {
        // pass
      }
      try {
        info.setUfsUsedBytes(ufs.getSpace(info.getUfsUri(), UnderFileSystem.SpaceType.SPACE_USED));
      } catch (IOException e) {
        // pass
      }
      mountPoints.put(mountPoint.getKey(), info);
    }
    return mountPoints;
  }

  @Override
  public int getNumberOfPaths() {
    return mInodeTree.getSize();
  }

  @Override
  public int getNumberOfPinnedFiles() {
    return mInodeTree.getPinnedSize();
  }

  @Override
  public void delete(AlluxioURI path, DeleteOptions options) throws IOException,
      FileDoesNotExistException, DirectoryNotEmptyException, InvalidPathException,
      AccessControlException {
    List<Inode<?>> deletedInodes;
    Metrics.DELETE_PATHS_OPS.inc();
    try (JournalContext journalContext = createJournalContext();
         LockedInodePath inodePath = mInodeTree.lockFullInodePath(path, InodeTree.LockMode.WRITE)) {
      mPermissionChecker.checkParentPermission(Mode.Bits.WRITE, inodePath);
      mMountTable.checkUnderWritableMountPoint(path);
      deletedInodes = deleteAndJournal(inodePath, options, journalContext);
    }
    deleteInodeBlocks(deletedInodes);
  }

  /**
   * Deletes a given path.
   * <p>
   * Writes to the journal.
   *
   * This method does not delete blocks. Instead, it returns deleted inodes so that their blocks can
   * be deleted after the inode deletion journal entry has been written. We cannot delete blocks
   * earlier because the inode deletion may fail, leaving us with inode containing deleted blocks.
   *
   * @param inodePath the path to delete
   * @param deleteOptions the method options
   * @param journalContext the journal context
   * @return a list of all deleted inodes
   * @throws InvalidPathException if the path is invalid
   * @throws FileDoesNotExistException if the file does not exist
   * @throws DirectoryNotEmptyException if recursive is false and the file is a nonempty directory
   */
  private List<Inode<?>> deleteAndJournal(LockedInodePath inodePath, DeleteOptions deleteOptions,
      JournalContext journalContext) throws InvalidPathException, FileDoesNotExistException,
      IOException, DirectoryNotEmptyException {
    long opTimeMs = System.currentTimeMillis();
    // TODO(gpang): Report deleted files via context so that we can still delete blocks when delete
    // throws an exception partway through.
    return deleteInternal(inodePath, false, opTimeMs, deleteOptions, journalContext);
  }

  /**
   * @param entry the entry to use
   */
  private void deleteFromEntry(DeleteFileEntry entry) {
    Metrics.DELETE_PATHS_OPS.inc();
    try (LockedInodePath inodePath =
        mInodeTree.lockFullInodePath(entry.getId(), InodeTree.LockMode.WRITE)) {
      deleteInternal(
          inodePath, true, entry.getOpTimeMs(), DeleteOptions.defaults()
              .setRecursive(entry.getRecursive()).setAlluxioOnly(entry.getAlluxioOnly()),
          NoopJournalContext.INSTANCE);
    } catch (Exception e) {
      throw new RuntimeException(e);
    }
  }

  /**
   * Implements file deletion.
   * <p>
   * This method does not delete blocks. Instead, it returns deleted inodes so that their blocks can
   * be deleted after the inode deletion journal entry has been written. We cannot delete blocks
   * earlier because the inode deletion may fail, leaving us with inode containing deleted blocks.
   *
   * @param inodePath the file {@link LockedInodePath}
   * @param replayed whether the operation is a result of replaying the journal
   * @param opTimeMs the time of the operation
   * @param deleteOptions the method optitions
   * @param journalContext the journal context
   * @return a list of all deleted inodes
   * @throws FileDoesNotExistException if a non-existent file is encountered
   * @throws InvalidPathException if the specified path is the root
   * @throws DirectoryNotEmptyException if recursive is false and the file is a nonempty directory
   */
  private List<Inode<?>> deleteInternal(LockedInodePath inodePath, boolean replayed, long opTimeMs,
      DeleteOptions deleteOptions, JournalContext journalContext) throws FileDoesNotExistException,
      IOException, DirectoryNotEmptyException, InvalidPathException {
    // TODO(jiri): A crash after any UFS object is deleted and before the delete operation is
    // journaled will result in an inconsistency between Alluxio and UFS.
    if (!inodePath.fullPathExists()) {
      return Collections.EMPTY_LIST;
    }
    Inode<?> inode = inodePath.getInode();
    if (inode == null) {
      return Collections.EMPTY_LIST;
    }

    boolean recursive = deleteOptions.isRecursive();
    if (inode.isDirectory() && !recursive && ((InodeDirectory) inode).getNumberOfChildren() > 0) {
      // inode is nonempty, and we don't want to delete a nonempty directory unless recursive is
      // true
      throw new DirectoryNotEmptyException(ExceptionMessage.DELETE_NONEMPTY_DIRECTORY_NONRECURSIVE,
          inode.getName());
    }
    if (mInodeTree.isRootId(inode.getId())) {
      // The root cannot be deleted.
      throw new InvalidPathException(ExceptionMessage.DELETE_ROOT_DIRECTORY.getMessage());
    }

    List<Pair<AlluxioURI, Inode>> delInodes = new LinkedList<>();
    List<Inode<?>> deletedInodes = new ArrayList<>();

    Pair<AlluxioURI, Inode> inodePair = new Pair<AlluxioURI, Inode>(inodePath.getUri(), inode);
    delInodes.add(inodePair);

    try (InodeLockList lockList = mInodeTree.lockDescendants(inodePath, InodeTree.LockMode.WRITE)) {
      // Traverse inodes top-down
      for (Inode descendant : lockList.getInodes()) {
        AlluxioURI descendantPath = mInodeTree.getPath(descendant);
        Pair<AlluxioURI, Inode> descendantPair = new Pair<>(descendantPath, descendant);
        delInodes.add(descendantPair);
      }
      // Prepare to delete persisted inodes
      UfsDeleter ufsDeleter = new UfsDeleter(delInodes, deleteOptions);
      // Inodes to delete from tree after attempting to delete from UFS
      List<Inode> inodesToDelete = new LinkedList<>();
      // Inodes that are not safe for recursive deletes
      Set<Long> unsafeInodes = new HashSet<>();
      // Alluxio URIs which could not be deleted
      List<String> failedUris = new LinkedList<>();

      TempInodePathForDescendant tempInodePath = new TempInodePathForDescendant(inodePath);
      // We go through each inode, removing it from its parent set and from mDelInodes. If it's a
      // file, we deal with the checkpoints and blocks as well.
      for (int i = delInodes.size() - 1; i >= 0; i--) {
        Pair<AlluxioURI, Inode> delInodePair = delInodes.get(i);
        AlluxioURI alluxioUriToDel = delInodePair.getFirst();
        Inode delInode = delInodePair.getSecond();
        tempInodePath.setDescendant(delInode, alluxioUriToDel);

        boolean failedToDelete = unsafeInodes.contains(delInode.getId());
        if (!failedToDelete && !replayed && inode.isPersisted()) {
          try {
            // If this is a mount point, we have deleted all the children and can unmount it
            // TODO(calvin): Add tests (ALLUXIO-1831)
            if (mMountTable.isMountPoint(alluxioUriToDel)) {
              unmountInternal(alluxioUriToDel);
            } else if (!deleteOptions.isAlluxioOnly()) {
              // Attempt to delete node if all children were deleted successfully
              failedToDelete = !ufsDeleter.delete(alluxioUriToDel, delInode);
            }
          } catch (InvalidPathException e) {
            LOG.warn(e.getMessage());
          }
        }
        if (!failedToDelete) {
          deletedInodes.add(delInode);
          // ALLUXIO CS ADD
          if (delInode.isFile()) {
            long fileId = delInode.getId();
            // Remove the file from the set of files to persist.
            mPersistRequests.remove(fileId);
            // Cancel any ongoing jobs.
            PersistJob job = mPersistJobs.get(fileId);
            if (job != null) {
              job.setCancelState(PersistJob.CancelState.TO_BE_CANCELED);
            }
          }
          // ALLUXIO CS END
          inodesToDelete.add(delInode);
        } else {
          unsafeInodes.add(delInode.getId());
          // Propagate 'unsafe-ness' to parent as one of its descendants can't be deleted
          unsafeInodes.add(delInode.getParentId());
          failedUris.add(alluxioUriToDel.toString());
        }
      }
      // Delete Inodes
      for (Inode delInode : inodesToDelete) {
        // Do not journal entries covered recursively for performance
        if (delInode.getId() == inode.getId() || unsafeInodes.contains(delInode.getParentId())) {
          mInodeTree.deleteInode(tempInodePath, opTimeMs, deleteOptions, journalContext);
        } else {
          mInodeTree.deleteInode(tempInodePath, opTimeMs, deleteOptions,
              NoopJournalContext.INSTANCE);
        }
      }
      if (!failedUris.isEmpty()) {
        throw new FailedPreconditionException(ExceptionMessage.DELETE_FAILED_DIRECTORY_NOT_IN_SYNC
            .getMessage(StringUtils.join(failedUris, ',')));
      }
    }

    Metrics.PATHS_DELETED.inc(delInodes.size());
    return deletedInodes;
  }

  private void deleteInodeBlocks(List<Inode<?>> deletedInodes) {
    List<Long> deletedBlockIds = new ArrayList<>();
    for (Inode<?> inode : deletedInodes) {
      if (inode.isFile()) {
        deletedBlockIds.addAll(((InodeFile) inode).getBlockIds());
      }
    }
    mBlockMaster.removeBlocks(deletedBlockIds, true /* delete */);
  }

  /**
   * Helper class for deleting persisted entries from the UFS.
   */
  protected class UfsDeleter {
    private final AlluxioURI mRootPath;
    private UfsSyncChecker mUfsSyncChecker;

    /**
     * Creates a new instance of {@link UfsDeleter}.
     *
     * @param inodes sub-tree being deleted (any node should appear before descendants)
     * @param deleteOptions delete options
     */
    public UfsDeleter(List<Pair<AlluxioURI, Inode>> inodes, DeleteOptions deleteOptions)
        throws IOException, FileDoesNotExistException, InvalidPathException {
      // Root of sub-tree occurs before any of its descendants
      mRootPath = inodes.get(0).getFirst();
      if (!deleteOptions.isUnchecked() && !deleteOptions.isAlluxioOnly()) {
        mUfsSyncChecker = new UfsSyncChecker(mMountTable);
        for (Pair<AlluxioURI, Inode> inodePair : inodes) {
          AlluxioURI alluxioUri = inodePair.getFirst();
          Inode inode = inodePair.getSecond();
          // Mount points are not deleted recursively as we need to preserve the directory itself
          if (inode.isPersisted() && inode.isDirectory() && !mMountTable.isMountPoint(alluxioUri)) {
            mUfsSyncChecker.checkDirectory((InodeDirectory) inode, alluxioUri);
          }
        }
      }
    }

    /**
     * Deletes a path if not covered by a recursive delete.
     *
     * @param alluxioUri Alluxio path to delete
     * @param inode to delete
     * @return true, if succeeded; false. if failed to delete
     */
    public boolean delete(AlluxioURI alluxioUri, Inode inode)
        throws IOException, InvalidPathException {
      boolean failedToDelete = false;
      MountTable.Resolution resolution = mMountTable.resolve(alluxioUri);
      String ufsUri = resolution.getUri().toString();
      UnderFileSystem ufs = resolution.getUfs();
      AlluxioURI parentUri = alluxioUri.getParent();
      if (!isRecursiveDeleteSafe(parentUri)) {
        // Parent will not recursively delete, so delete this inode individually
        if (inode.isFile()) {
          if (!ufs.deleteFile(ufsUri)) {
            failedToDelete = ufs.isFile(ufsUri);
            if (!failedToDelete) {
              LOG.warn("The file to delete does not exist in ufs: {}", ufsUri);
            }
          }
        } else {
          if (isRecursiveDeleteSafe(alluxioUri)) {
            if (!ufs.deleteDirectory(ufsUri,
                alluxio.underfs.options.DeleteOptions.defaults().setRecursive(true))) {
              // TODO(adit): handle partial failures of recursive deletes
              failedToDelete = ufs.isDirectory(ufsUri);
              if (!failedToDelete) {
                LOG.warn("The directory to delete does not exist in ufs: {}", ufsUri);
              }
            }
          } else {
            failedToDelete = true;
            LOG.warn("The directory cannot be deleted from the ufs as it is not in sync: {}",
                ufsUri);
          }
        }
      }
      return !failedToDelete;
    }

    /**
     * Check if recursively deleting from the UFS is "safe".
     *
     * @param alluxioUri Alluxio path to delete
     * @return true, if path can be deleted recursively from UFS; false, otherwise
     */
    private boolean isRecursiveDeleteSafe(AlluxioURI alluxioUri) {
      if (alluxioUri == null || !alluxioUri.toString().startsWith(mRootPath.toString())) {
        // Path is not part of sub-tree being deleted
        return false;
      }
      if (mUfsSyncChecker == null) {
        // Delete is unchecked
        return true;
      }
      return mUfsSyncChecker.isDirectoryInSync(alluxioUri);
    }
  }

  @Override
  public List<FileBlockInfo> getFileBlockInfoList(AlluxioURI path)
      throws FileDoesNotExistException, InvalidPathException, AccessControlException {
    Metrics.GET_FILE_BLOCK_INFO_OPS.inc();
    try (LockedInodePath inodePath = mInodeTree.lockFullInodePath(path, InodeTree.LockMode.READ)) {
      mPermissionChecker.checkPermission(Mode.Bits.READ, inodePath);
      List<FileBlockInfo> ret = getFileBlockInfoListInternal(inodePath);
      Metrics.FILE_BLOCK_INFOS_GOT.inc();
      return ret;
    }
  }

  /**
   * @param inodePath the {@link LockedInodePath} to get the info for
   * @return a list of {@link FileBlockInfo} for all the blocks of the given inode
   * @throws InvalidPathException if the path of the given file is invalid
   */
  private List<FileBlockInfo> getFileBlockInfoListInternal(LockedInodePath inodePath)
      throws InvalidPathException, FileDoesNotExistException {
    InodeFile file = inodePath.getInodeFile();
    List<BlockInfo> blockInfoList = mBlockMaster.getBlockInfoList(file.getBlockIds());

    List<FileBlockInfo> ret = new ArrayList<>();
    for (BlockInfo blockInfo : blockInfoList) {
      ret.add(generateFileBlockInfo(inodePath, blockInfo));
    }
    return ret;
  }

  /**
   * Generates a {@link FileBlockInfo} object from internal metadata. This adds file information to
   * the block, such as the file offset, and additional UFS locations for the block.
   *
   * @param inodePath the file the block is a part of
   * @param blockInfo the {@link BlockInfo} to generate the {@link FileBlockInfo} from
   * @return a new {@link FileBlockInfo} for the block
   * @throws InvalidPathException if the mount table is not able to resolve the file
   */
  private FileBlockInfo generateFileBlockInfo(LockedInodePath inodePath, BlockInfo blockInfo)
      throws InvalidPathException, FileDoesNotExistException {
    InodeFile file = inodePath.getInodeFile();
    FileBlockInfo fileBlockInfo = new FileBlockInfo();
    fileBlockInfo.setBlockInfo(blockInfo);
    fileBlockInfo.setUfsLocations(new ArrayList<String>());

    // The sequence number part of the block id is the block index.
    long offset = file.getBlockSizeBytes() * BlockId.getSequenceNumber(blockInfo.getBlockId());
    fileBlockInfo.setOffset(offset);

    if (fileBlockInfo.getBlockInfo().getLocations().isEmpty() && file.isPersisted()) {
      // No alluxio locations, but there is a checkpoint in the under storage system. Add the
      // locations from the under storage system.
      MountTable.Resolution resolution = mMountTable.resolve(inodePath.getUri());
      String ufsUri = resolution.getUri().toString();
      UnderFileSystem ufs = resolution.getUfs();
      List<String> locs;
      try {
        locs = ufs.getFileLocations(ufsUri,
            FileLocationOptions.defaults().setOffset(fileBlockInfo.getOffset()));
      } catch (IOException e) {
        return fileBlockInfo;
      }
      if (locs != null) {
        for (String loc : locs) {
          fileBlockInfo.getUfsLocations().add(loc);
        }
      }
    }
    return fileBlockInfo;
  }

  /**
   * Returns whether the inodeFile is fully in memory or not. The file is fully in memory only if
   * all the blocks of the file are in memory, in other words, the in memory percentage is 100.
   *
   * @return true if the file is fully in memory, false otherwise
   */
  private boolean isFullyInMemory(InodeFile inode) {
    return getInMemoryPercentage(inode) == 100;
  }

  @Override
  public List<AlluxioURI> getInMemoryFiles() {
    List<AlluxioURI> files = new ArrayList<>();
    Inode root = mInodeTree.getRoot();
    // Root has no parent, lock directly.
    root.lockRead();
    try {
      getInMemoryFilesInternal(mInodeTree.getRoot(), new AlluxioURI(AlluxioURI.SEPARATOR), files);
    } finally {
      root.unlockRead();
    }
    return files;
  }

  /**
   * Adds in memory files to the array list passed in. This method assumes the inode passed in is
   * already read locked.
   *
   * @param inode the root of the subtree to search
   * @param uri the uri of the parent of the inode
   * @param files the list to accumulate the results in
   */
  private void getInMemoryFilesInternal(Inode<?> inode, AlluxioURI uri, List<AlluxioURI> files) {
    AlluxioURI newUri = uri.join(inode.getName());
    if (inode.isFile()) {
      if (isFullyInMemory((InodeFile) inode)) {
        files.add(newUri);
      }
    } else {
      // This inode is a directory.
      Set<Inode<?>> children = ((InodeDirectory) inode).getChildren();
      for (Inode<?> child : children) {
        try {
          child.lockReadAndCheckParent(inode);
        } catch (InvalidPathException e) {
          // Inode is no longer part of this directory.
          continue;
        }
        try {
          getInMemoryFilesInternal(child, newUri, files);
        } finally {
          child.unlockRead();
        }
      }
    }
  }

  /**
   * Gets the in-memory percentage of an Inode. For a file that has all blocks in memory, it returns
   * 100; for a file that has no block in memory, it returns 0. Returns 0 for a directory.
   *
   * @param inode the inode
   * @return the in memory percentage
   */
  private int getInMemoryPercentage(Inode<?> inode) {
    if (!inode.isFile()) {
      return 0;
    }
    InodeFile inodeFile = (InodeFile) inode;

    long length = inodeFile.getLength();
    if (length == 0) {
      return 100;
    }

    long inMemoryLength = 0;
    for (BlockInfo info : mBlockMaster.getBlockInfoList(inodeFile.getBlockIds())) {
      if (isInTopStorageTier(info)) {
        inMemoryLength += info.getLength();
      }
    }
    return (int) (inMemoryLength * 100 / length);
  }

  /**
   * @return true if the given block is in the top storage level in some worker, false otherwise
   */
  private boolean isInTopStorageTier(BlockInfo blockInfo) {
    for (BlockLocation location : blockInfo.getLocations()) {
      if (mBlockMaster.getGlobalStorageTierAssoc().getOrdinal(location.getTierAlias()) == 0) {
        return true;
      }
    }
    return false;
  }

  @Override
  public long createDirectory(AlluxioURI path, CreateDirectoryOptions options)
      throws InvalidPathException, FileAlreadyExistsException, IOException, AccessControlException,
      FileDoesNotExistException {
    LOG.debug("createDirectory {} ", path);
    Metrics.CREATE_DIRECTORIES_OPS.inc();

    try (JournalContext journalContext = createJournalContext();
        LockedInodePath inodePath = mInodeTree.lockInodePath(path, InodeTree.LockMode.WRITE)) {
      mPermissionChecker.checkParentPermission(Mode.Bits.WRITE, inodePath);
      mMountTable.checkUnderWritableMountPoint(path);
      createDirectoryAndJournal(inodePath, options, journalContext);
      return inodePath.getInode().getId();
    }
  }

  /**
   * Creates a directory for a given path.
   * <p>
   * Writes to the journal.
   *
   * @param inodePath the {@link LockedInodePath} of the directory
   * @param options method options
   * @param journalContext the journal context
   * @throws FileAlreadyExistsException when there is already a file at path
   * @throws FileDoesNotExistException if the parent of the path does not exist and the recursive
   *         option is false
   * @throws InvalidPathException when the path is invalid
   * @throws AccessControlException if permission checking fails
   */
  private void createDirectoryAndJournal(LockedInodePath inodePath, CreateDirectoryOptions options,
      JournalContext journalContext)
      throws FileAlreadyExistsException, FileDoesNotExistException, InvalidPathException,
      AccessControlException, IOException {
    createDirectoryInternal(inodePath, options, journalContext);
    Metrics.DIRECTORIES_CREATED.inc();
  }

  /**
   * Implementation of directory creation for a given path.
   *
   * @param inodePath the path of the directory
   * @param options method options
   * @param journalContext the journal context
   * @return an {@link alluxio.master.file.meta.InodeTree.CreatePathResult} representing the
   *         modified inodes and created inodes during path creation
   * @throws InvalidPathException when the path is invalid
   * @throws FileAlreadyExistsException when there is already a file at path
   * @throws AccessControlException if permission checking fails
   */
  private InodeTree.CreatePathResult createDirectoryInternal(LockedInodePath inodePath,
      CreateDirectoryOptions options, JournalContext journalContext)
      throws InvalidPathException, FileAlreadyExistsException, IOException, AccessControlException,
      FileDoesNotExistException {
    try {
      InodeTree.CreatePathResult createResult =
          mInodeTree.createPath(inodePath, options, journalContext);
      InodeDirectory inodeDirectory = (InodeDirectory) inodePath.getInode();
      // If inodeDirectory's ttl not equals Constants.NO_TTL, it should insert into mTtlBuckets
      if (createResult.getCreated().size() > 0) {
        mTtlBuckets.insert(inodeDirectory);
      }

      if (options.isPersisted()) {
        // The path exists in UFS, so it is no longer absent.
        mUfsAbsentPathCache.processExisting(inodePath.getUri());
      }

      return createResult;
    } catch (BlockInfoException e) {
      // Since we are creating a directory, the block size is ignored, no such exception should
      // happen.
      Throwables.propagate(e);
    }
    return null;
  }

  @Override
  public void rename(AlluxioURI srcPath, AlluxioURI dstPath, RenameOptions options)
      throws FileAlreadyExistsException, FileDoesNotExistException, InvalidPathException,
      IOException, AccessControlException {
    Metrics.RENAME_PATH_OPS.inc();
    // Require a WRITE lock on the source but only a READ lock on the destination. Since the
    // destination should not exist, we will only obtain a READ lock on the destination parent. The
    // modify operations on the parent inodes are thread safe so WRITE locks are not required.
    try (JournalContext journalContext = createJournalContext();
        InodePathPair inodePathPair = mInodeTree
            .lockInodePathPair(srcPath, InodeTree.LockMode.WRITE, dstPath,
                InodeTree.LockMode.READ)) {
      LockedInodePath srcInodePath = inodePathPair.getFirst();
      LockedInodePath dstInodePath = inodePathPair.getSecond();
      mPermissionChecker.checkParentPermission(Mode.Bits.WRITE, srcInodePath);
      mPermissionChecker.checkParentPermission(Mode.Bits.WRITE, dstInodePath);
      mMountTable.checkUnderWritableMountPoint(srcPath);
      mMountTable.checkUnderWritableMountPoint(dstPath);
      renameAndJournal(srcInodePath, dstInodePath, options, journalContext);
      LOG.debug("Renamed {} to {}", srcPath, dstPath);
    }
  }

  /**
   * Renames a file to a destination.
   * <p>
   * Writes to the journal.
   *
   * @param srcInodePath the source path to rename
   * @param dstInodePath the destination path to rename the file to
   * @param options method options
   * @param journalContext the journalContext
   * @throws InvalidPathException if an invalid path is encountered
   * @throws FileDoesNotExistException if a non-existent file is encountered
   * @throws FileAlreadyExistsException if the file already exists
   */
  private void renameAndJournal(LockedInodePath srcInodePath, LockedInodePath dstInodePath,
      RenameOptions options, JournalContext journalContext)
      throws InvalidPathException, FileDoesNotExistException, FileAlreadyExistsException,
      IOException {
    if (!srcInodePath.fullPathExists()) {
      throw new FileDoesNotExistException(
          ExceptionMessage.PATH_DOES_NOT_EXIST.getMessage(srcInodePath.getUri()));
    }

    Inode<?> srcInode = srcInodePath.getInode();
    // Renaming path to itself is a no-op.
    if (srcInodePath.getUri().equals(dstInodePath.getUri())) {
      return;
    }
    // Renaming the root is not allowed.
    if (srcInodePath.getUri().isRoot()) {
      throw new InvalidPathException(ExceptionMessage.ROOT_CANNOT_BE_RENAMED.getMessage());
    }
    if (dstInodePath.getUri().isRoot()) {
      throw new InvalidPathException(ExceptionMessage.RENAME_CANNOT_BE_TO_ROOT.getMessage());
    }
    // Renaming across mount points is not allowed.
    String srcMount = mMountTable.getMountPoint(srcInodePath.getUri());
    String dstMount = mMountTable.getMountPoint(dstInodePath.getUri());
    if ((srcMount == null && dstMount != null) || (srcMount != null && dstMount == null) || (
        srcMount != null && dstMount != null && !srcMount.equals(dstMount))) {
      throw new InvalidPathException(ExceptionMessage.RENAME_CANNOT_BE_ACROSS_MOUNTS
          .getMessage(srcInodePath.getUri(), dstInodePath.getUri()));
    }
    // Renaming onto a mount point is not allowed.
    if (mMountTable.isMountPoint(dstInodePath.getUri())) {
      throw new InvalidPathException(
          ExceptionMessage.RENAME_CANNOT_BE_ONTO_MOUNT_POINT.getMessage(dstInodePath.getUri()));
    }
    // Renaming a path to one of its subpaths is not allowed. Check for that, by making sure
    // srcComponents isn't a prefix of dstComponents.
    if (PathUtils.hasPrefix(dstInodePath.getUri().getPath(), srcInodePath.getUri().getPath())) {
      throw new InvalidPathException(ExceptionMessage.RENAME_CANNOT_BE_TO_SUBDIRECTORY
          .getMessage(srcInodePath.getUri(), dstInodePath.getUri()));
    }

    // Get the inodes of the src and dst parents.
    Inode<?> srcParentInode = srcInodePath.getParentInodeDirectory();
    if (!srcParentInode.isDirectory()) {
      throw new InvalidPathException(
          ExceptionMessage.PATH_MUST_HAVE_VALID_PARENT.getMessage(srcInodePath.getUri()));
    }
    Inode<?> dstParentInode = dstInodePath.getParentInodeDirectory();
    if (!dstParentInode.isDirectory()) {
      throw new InvalidPathException(
          ExceptionMessage.PATH_MUST_HAVE_VALID_PARENT.getMessage(dstInodePath.getUri()));
    }

    // Make sure destination path does not exist
    if (dstInodePath.fullPathExists()) {
      throw new FileAlreadyExistsException(
          ExceptionMessage.FILE_ALREADY_EXISTS.getMessage(dstInodePath.getUri()));
    }

    // Now we remove srcInode from its parent and insert it into dstPath's parent
    renameInternal(srcInodePath, dstInodePath, false, options, journalContext);

    RenameEntry rename =
        RenameEntry.newBuilder().setId(srcInode.getId()).setDstPath(dstInodePath.getUri().getPath())
            .setOpTimeMs(options.getOperationTimeMs()).build();
    appendJournalEntry(JournalEntry.newBuilder().setRename(rename).build(), journalContext);
  }

  /**
   * Implements renaming.
   *
   * @param srcInodePath the path of the rename source
   * @param dstInodePath the path to the rename destination
   * @param replayed whether the operation is a result of replaying the journal
   * @param options method options
   * @param journalContext the journal context
   * @throws FileDoesNotExistException if a non-existent file is encountered
   * @throws InvalidPathException if an invalid path is encountered
   */
  private void renameInternal(LockedInodePath srcInodePath, LockedInodePath dstInodePath,
      boolean replayed, RenameOptions options, JournalContext journalContext)
      throws FileDoesNotExistException, InvalidPathException, IOException {

    // Rename logic:
    // 1. Change the source inode name to the destination name.
    // 2. Insert the source inode into the destination parent.
    // 3. Do UFS operations if necessary.
    // 4. Remove the source inode (reverting the name) from the source parent.
    // 5. Set the last modification times for both source and destination parent inodes.

    Inode<?> srcInode = srcInodePath.getInode();
    AlluxioURI srcPath = srcInodePath.getUri();
    AlluxioURI dstPath = dstInodePath.getUri();
    InodeDirectory srcParentInode = srcInodePath.getParentInodeDirectory();
    InodeDirectory dstParentInode = dstInodePath.getParentInodeDirectory();
    String srcName = srcPath.getName();
    String dstName = dstPath.getName();

    LOG.debug("Renaming {} to {}", srcPath, dstPath);

    // 1. Change the source inode name to the destination name.
    srcInode.setName(dstName);
    srcInode.setParentId(dstParentInode.getId());

    // 2. Insert the source inode into the destination parent.
    if (!dstParentInode.addChild(srcInode)) {
      // On failure, revert changes and throw exception.
      srcInode.setName(srcName);
      srcInode.setParentId(srcParentInode.getId());
      throw new InvalidPathException("Destination path: " + dstPath + " already exists.");
    }

    // 3. Do UFS operations if necessary.
    // If the source file is persisted, rename it in the UFS.
    try {
      if (!replayed && srcInode.isPersisted()) {
        MountTable.Resolution resolution = mMountTable.resolve(srcPath);

        // Persist ancestor directories from top to the bottom. We cannot use recursive create
        // parents here because the permission for the ancestors can be different.

        // inodes from the same mount point as the dst
        Stack<InodeDirectory> sameMountDirs = new Stack<>();
        List<Inode<?>> dstInodeList = dstInodePath.getInodeList();
        for (int i = dstInodeList.size() - 1; i >= 0; i--) {
          // Since dstInodePath is guaranteed not to be a full path, all inodes in the incomplete
          // path are guaranteed to be a directory.
          InodeDirectory dir = (InodeDirectory) dstInodeList.get(i);
          sameMountDirs.push(dir);
          if (dir.isMountPoint()) {
            break;
          }
        }
        while (!sameMountDirs.empty()) {
          InodeDirectory dir = sameMountDirs.pop();
          if (!dir.isPersisted()) {
            mInodeTree.syncPersistDirectory(dir, journalContext);
          }
        }

        String ufsSrcPath = resolution.getUri().toString();
        UnderFileSystem ufs = resolution.getUfs();
        String ufsDstUri = mMountTable.resolve(dstPath).getUri().toString();
        boolean success;
        if (srcInode.isFile()) {
          success = ufs.renameFile(ufsSrcPath, ufsDstUri);
        } else {
          success = ufs.renameDirectory(ufsSrcPath, ufsDstUri);
        }
        if (!success) {
          throw new IOException(
              ExceptionMessage.FAILED_UFS_RENAME.getMessage(ufsSrcPath, ufsDstUri));
        }
        // The destination was persisted in ufs.
        mUfsAbsentPathCache.processExisting(dstPath);
      }
    } catch (Exception e) {
      // On failure, revert changes and throw exception.
      if (!dstParentInode.removeChild(dstName)) {
        LOG.error("Failed to revert rename changes. Alluxio metadata may be inconsistent.");
      }
      srcInode.setName(srcName);
      srcInode.setParentId(srcParentInode.getId());
      throw e;
    }

    // TODO(jiri): A crash between now and the time the rename operation is journaled will result in
    // an inconsistency between Alluxio and UFS.

    // 4. Remove the source inode (reverting the name) from the source parent. The name must be
    // reverted or removeChild will not be able to find the appropriate child entry since it is
    // keyed on the original name.
    srcInode.setName(srcName);
    if (!srcParentInode.removeChild(srcInode)) {
      // This should never happen.
      LOG.error("Failed to rename {} to {} in Alluxio. Alluxio and under storage may be "
          + "inconsistent.", srcPath, dstPath);
      srcInode.setName(dstName);
      if (!dstParentInode.removeChild(dstName)) {
        LOG.error("Failed to revert changes when renaming {} to {}. Alluxio metadata may be "
            + "inconsistent.", srcPath, dstPath);
      }
      srcInode.setName(srcName);
      srcInode.setParentId(srcParentInode.getId());
      throw new IOException("Failed to remove source path " + srcPath + " from parent");
    }
    srcInode.setName(dstName);

    // 5. Set the last modification times for both source and destination parent inodes.
    // Note this step relies on setLastModificationTimeMs being thread safe to guarantee the
    // correct behavior when multiple files are being renamed within a directory.
    dstParentInode.setLastModificationTimeMs(options.getOperationTimeMs());
    srcParentInode.setLastModificationTimeMs(options.getOperationTimeMs());
    Metrics.PATHS_RENAMED.inc();
  }

  /**
   * @param entry the entry to use
   */
  private void renameFromEntry(RenameEntry entry) {
    Metrics.RENAME_PATH_OPS.inc();
    // Determine the srcPath and dstPath
    AlluxioURI srcPath;
    try (LockedInodePath inodePath = mInodeTree
        .lockFullInodePath(entry.getId(), InodeTree.LockMode.READ)) {
      srcPath = inodePath.getUri();
    } catch (Exception e) {
      throw new RuntimeException(e);
    }
    AlluxioURI dstPath = new AlluxioURI(entry.getDstPath());

    // Both src and dst paths should lock WRITE_PARENT, to modify the parent inodes for both paths.
    try (InodePathPair inodePathPair = mInodeTree
        .lockInodePathPair(srcPath, InodeTree.LockMode.WRITE_PARENT, dstPath,
            InodeTree.LockMode.WRITE_PARENT)) {
      LockedInodePath srcInodePath = inodePathPair.getFirst();
      LockedInodePath dstInodePath = inodePathPair.getSecond();
      RenameOptions options = RenameOptions.defaults().setOperationTimeMs(entry.getOpTimeMs());
      renameInternal(srcInodePath, dstInodePath, true, options, NoopJournalContext.INSTANCE);
    } catch (Exception e) {
      throw new RuntimeException(e);
    }
  }

  /**
   * Propagates the persisted status to all parents of the given inode in the same mount partition.
   *
   * @param inodePath the inode to start the propagation at
   * @param replayed whether the invocation is a result of replaying the journal
   * @return list of inodes which were marked as persisted
   * @throws FileDoesNotExistException if a non-existent file is encountered
   */
  private List<Inode<?>> propagatePersistedInternal(LockedInodePath inodePath, boolean replayed)
      throws FileDoesNotExistException {
    Inode<?> inode = inodePath.getInode();
    if (!inode.isPersisted()) {
      return Collections.emptyList();
    }

    List<Inode<?>> inodes = inodePath.getInodeList();
    // Traverse the inodes from target inode to the root.
    Collections.reverse(inodes);
    // Skip the first, to not examine the target inode itself.
    inodes = inodes.subList(1, inodes.size());

    List<Inode<?>> persistedInodes = new ArrayList<>();
    for (Inode<?> handle : inodes) {
      // the path is already locked.
      AlluxioURI path = mInodeTree.getPath(handle);
      if (mMountTable.isMountPoint(path)) {
        // Stop propagating the persisted status at mount points.
        break;
      }
      if (handle.isPersisted()) {
        // Stop if a persisted directory is encountered.
        break;
      }
      handle.setPersistenceState(PersistenceState.PERSISTED);
      if (!replayed) {
        persistedInodes.add(inode);
      }
    }
    return persistedInodes;
  }

  /**
   * Journals the list of persisted inodes returned from
   * {@link #propagatePersistedInternal(LockedInodePath, boolean)}. This does not flush the journal.
   *
   * @param persistedInodes the list of persisted inodes to journal
   * @param journalContext the journal context
   */
  private void journalPersistedInodes(List<Inode<?>> persistedInodes,
      JournalContext journalContext) {
    for (Inode<?> inode : persistedInodes) {
      PersistDirectoryEntry persistDirectory =
          PersistDirectoryEntry.newBuilder().setId(inode.getId()).build();
      appendJournalEntry(JournalEntry.newBuilder().setPersistDirectory(persistDirectory).build(),
          journalContext);
    }
  }

  @Override
  public void free(AlluxioURI path, FreeOptions options)
      throws FileDoesNotExistException, InvalidPathException, AccessControlException,
      UnexpectedAlluxioException {
    Metrics.FREE_FILE_OPS.inc();
    try (JournalContext journalContext = createJournalContext();
        LockedInodePath inodePath = mInodeTree.lockFullInodePath(path, InodeTree.LockMode.WRITE)) {
      mPermissionChecker.checkPermission(Mode.Bits.READ, inodePath);
      freeAndJournal(inodePath, options, journalContext);
    }
  }

  /**
   * Implements free operation.
   * <p>
   * This may write to the journal as free operation may change the pinned state of inodes.
   *
   * @param inodePath inode of the path to free
   * @param options options to free
   * @param journalContext the journal context
   * @throws FileDoesNotExistException if the file does not exist
   * @throws AccessControlException if permission checking fails
   * @throws InvalidPathException if the given path is invalid
   * @throws UnexpectedAlluxioException if the file or directory can not be freed
   */
  private void freeAndJournal(LockedInodePath inodePath, FreeOptions options,
      JournalContext journalContext)
      throws FileDoesNotExistException, UnexpectedAlluxioException, AccessControlException,
      InvalidPathException {
    Inode<?> inode = inodePath.getInode();
    if (inode.isDirectory() && !options.isRecursive()
        && ((InodeDirectory) inode).getNumberOfChildren() > 0) {
      // inode is nonempty, and we don't free a nonempty directory unless recursive is true
      throw new UnexpectedAlluxioException(
          ExceptionMessage.CANNOT_FREE_NON_EMPTY_DIR.getMessage(mInodeTree.getPath(inode)));
    }
    long opTimeMs = System.currentTimeMillis();
    List<Inode<?>> freeInodes = new ArrayList<>();
    freeInodes.add(inode);

    try (InodeLockList lockList = mInodeTree.lockDescendants(inodePath, InodeTree.LockMode.WRITE)) {
      freeInodes.addAll(lockList.getInodes());
      TempInodePathForDescendant tempInodePath = new TempInodePathForDescendant(inodePath);
      // We go through each inode.
      for (int i = freeInodes.size() - 1; i >= 0; i--) {
        Inode<?> freeInode = freeInodes.get(i);

        if (freeInode.isFile()) {
          if (freeInode.getPersistenceState() != PersistenceState.PERSISTED) {
            throw new UnexpectedAlluxioException(ExceptionMessage.CANNOT_FREE_NON_PERSISTED_FILE
                .getMessage(mInodeTree.getPath(freeInode)));
          }
          if (freeInode.isPinned()) {
            if (!options.isForced()) {
              throw new UnexpectedAlluxioException(ExceptionMessage.CANNOT_FREE_PINNED_FILE
                  .getMessage(mInodeTree.getPath(freeInode)));
            }
            // the path to inode for getPath should already be locked.
            tempInodePath.setDescendant(freeInode, mInodeTree.getPath(freeInode));
            SetAttributeOptions setAttributeOptions =
                SetAttributeOptions.defaults().setRecursive(false).setPinned(false);
            setAttributeInternal(tempInodePath, false, opTimeMs, setAttributeOptions);
            journalSetAttribute(tempInodePath, opTimeMs, setAttributeOptions, journalContext);
          }
          // Remove corresponding blocks from workers.
          mBlockMaster.removeBlocks(((InodeFile) freeInode).getBlockIds(), false /* delete */);
        }
      }
    }
    Metrics.FILES_FREED.inc(freeInodes.size());
  }

  @Override
  public AlluxioURI getPath(long fileId) throws FileDoesNotExistException {
    try (
        LockedInodePath inodePath = mInodeTree.lockFullInodePath(fileId, InodeTree.LockMode.READ)) {
      // the path is already locked.
      return mInodeTree.getPath(inodePath.getInode());
    }
  }

  @Override
  public Set<Long> getPinIdList() {
    return mInodeTree.getPinIdSet();
  }

  @Override
  public String getUfsAddress() {
    return Configuration.get(PropertyKey.MASTER_MOUNT_TABLE_ROOT_UFS);
  }

  @Override
  public UfsInfo getUfsInfo(long mountId) {
    MountInfo info = mMountTable.getMountInfo(mountId);
    if (info == null) {
      return new UfsInfo();
    }
    MountOptions options = info.getOptions();
    return new UfsInfo().setUri(info.getUfsUri().toString())
        .setProperties(new MountTOptions().setProperties(options.getProperties())
            .setReadOnly(options.isReadOnly()).setShared(options.isShared()));
  }

  @Override
  public List<String> getWhiteList() {
    return mWhitelist.getList();
  }

  @Override
  public List<Long> getLostFiles() {
    Set<Long> lostFiles = new HashSet<>();
    for (long blockId : mBlockMaster.getLostBlocks()) {
      // the file id is the container id of the block id
      long containerId = BlockId.getContainerId(blockId);
      long fileId = IdUtils.createFileId(containerId);
      lostFiles.add(fileId);
    }
    return new ArrayList<>(lostFiles);
  }

  @Override
  public void reportLostFile(long fileId) throws FileDoesNotExistException {
    try (
        LockedInodePath inodePath = mInodeTree.lockFullInodePath(fileId, InodeTree.LockMode.READ)) {
      Inode<?> inode = inodePath.getInode();
      if (inode.isDirectory()) {
        LOG.warn("Reported file is a directory {}", inode);
        return;
      }

      List<Long> blockIds = new ArrayList<>();
      try {
        for (FileBlockInfo fileBlockInfo : getFileBlockInfoListInternal(inodePath)) {
          blockIds.add(fileBlockInfo.getBlockInfo().getBlockId());
        }
      } catch (InvalidPathException e) {
        LOG.info("Failed to get file info {}", fileId, e);
      }
      mBlockMaster.reportLostBlocks(blockIds);
      LOG.info("Reported file loss of blocks {}. Alluxio will recompute it: {}", blockIds, fileId);
    }
  }

  @Override
  public long loadMetadata(AlluxioURI path, LoadMetadataOptions options)
      throws BlockInfoException, FileDoesNotExistException, InvalidPathException,
      InvalidFileSizeException, FileAlreadyCompletedException, IOException, AccessControlException {
    try (JournalContext journalContext = createJournalContext();
        LockedInodePath inodePath = mInodeTree.lockInodePath(path, InodeTree.LockMode.WRITE)) {
      mPermissionChecker.checkParentPermission(Mode.Bits.WRITE, inodePath);
      loadMetadataAndJournal(inodePath, options, journalContext);
      return inodePath.getInode().getId();
    }
  }

  /**
   * Loads metadata for the object identified by the given path from UFS into Alluxio.
   * <p>
   * Writes to the journal.
   *
   * @param inodePath the path for which metadata should be loaded
   * @param options the load metadata options
   * @param journalContext the journal context
   * @throws InvalidPathException if invalid path is encountered
   * @throws FileDoesNotExistException if there is no UFS path
   * @throws BlockInfoException if an invalid block size is encountered
   * @throws FileAlreadyCompletedException if the file is already completed
   * @throws InvalidFileSizeException if invalid file size is encountered
   * @throws AccessControlException if permission checking fails
   */
  private void loadMetadataAndJournal(LockedInodePath inodePath, LoadMetadataOptions options,
      JournalContext journalContext)
      throws InvalidPathException, FileDoesNotExistException, BlockInfoException,
      FileAlreadyCompletedException, InvalidFileSizeException, AccessControlException, IOException {
    AlluxioURI path = inodePath.getUri();
    MountTable.Resolution resolution = mMountTable.resolve(path);
    AlluxioURI ufsUri = resolution.getUri();
    UnderFileSystem ufs = resolution.getUfs();
    try {
      if (options.getUfsStatus() == null && !ufs.exists(ufsUri.toString())) {
        // uri does not exist in ufs
        InodeDirectory inode = (InodeDirectory) inodePath.getInode();
        inode.setDirectChildrenLoaded(true);
        return;
      }
      boolean isFile;
      if (options.getUfsStatus() != null) {
        isFile = options.getUfsStatus().isFile();
      } else {
        isFile = ufs.isFile(ufsUri.toString());
      }
      if (isFile) {
        loadFileMetadataAndJournal(inodePath, resolution, options, journalContext);
      } else {
        loadDirectoryMetadataAndJournal(inodePath, options, journalContext);
        InodeDirectory inode = (InodeDirectory) inodePath.getInode();

        if (options.isLoadDirectChildren()) {
          UfsStatus[] files = ufs.listStatus(ufsUri.toString());
          for (UfsStatus status : files) {
            if (PathUtils.isTemporaryFileName(status.getName())
                || inode.getChild(status.getName()) != null) {
              continue;
            }
            TempInodePathForChild tempInodePath =
                new TempInodePathForChild(inodePath, status.getName());
            LoadMetadataOptions loadMetadataOptions =
                LoadMetadataOptions.defaults().setLoadDirectChildren(false)
                    .setCreateAncestors(false).setUfsStatus(status);
            loadMetadataAndJournal(tempInodePath, loadMetadataOptions, journalContext);
          }
          inode.setDirectChildrenLoaded(true);
        }
      }
    } catch (IOException e) {
      LOG.error(ExceptionUtils.getStackTrace(e));
      throw e;
    }
  }

  /**
   * Loads metadata for the file identified by the given path from UFS into Alluxio.
   *
   * @param inodePath the path for which metadata should be loaded
   * @param resolution the UFS resolution of path
   * @param options the load metadata options
   * @param journalContext the journal context
   * @throws BlockInfoException if an invalid block size is encountered
   * @throws FileDoesNotExistException if there is no UFS path
   * @throws InvalidPathException if invalid path is encountered
   * @throws AccessControlException if permission checking fails or permission setting fails
   * @throws FileAlreadyCompletedException if the file is already completed
   * @throws InvalidFileSizeException if invalid file size is encountered
   */
  private void loadFileMetadataAndJournal(LockedInodePath inodePath,
      MountTable.Resolution resolution, LoadMetadataOptions options, JournalContext journalContext)
      throws BlockInfoException, FileDoesNotExistException, InvalidPathException,
      AccessControlException, FileAlreadyCompletedException, InvalidFileSizeException, IOException {
    if (inodePath.fullPathExists()) {
      return;
    }
    AlluxioURI ufsUri = resolution.getUri();
    UnderFileSystem ufs = resolution.getUfs();

    long ufsBlockSizeByte = ufs.getBlockSizeByte(ufsUri.toString());
    UfsFileStatus ufsStatus = (UfsFileStatus) options.getUfsStatus();
    if (ufsStatus == null) {
      ufsStatus = ufs.getFileStatus(ufsUri.toString());
    }
    long ufsLength = ufsStatus.getContentLength();
    // Metadata loaded from UFS has no TTL set.
    CreateFileOptions createFileOptions =
        CreateFileOptions.defaults().setBlockSizeBytes(ufsBlockSizeByte)
            .setRecursive(options.isCreateAncestors()).setMetadataLoad(true).setPersisted(true);
    String ufsOwner = ufsStatus.getOwner();
    String ufsGroup = ufsStatus.getGroup();
    short ufsMode = ufsStatus.getMode();
    Mode mode = new Mode(ufsMode);
    if (resolution.getShared()) {
      mode.setOtherBits(mode.getOtherBits().or(mode.getOwnerBits()));
    }
    createFileOptions = createFileOptions.setOwner(ufsOwner).setGroup(ufsGroup).setMode(mode);

    try {
      createFileAndJournal(inodePath, createFileOptions, journalContext);
      CompleteFileOptions completeOptions = CompleteFileOptions.defaults().setUfsLength(ufsLength);
      completeFileAndJournal(inodePath, completeOptions, journalContext);
    } catch (FileAlreadyExistsException e) {
      // This may occur if there are concurrent load metadata requests. To allow loading metadata
      // to be idempotent, ensure the full path exists when this happens.
      mInodeTree.ensureFullInodePath(inodePath, inodePath.getLockMode());
    }
  }

  /**
   * Loads metadata for the directory identified by the given path from UFS into Alluxio. This does
   * not actually require looking at the UFS path.
   * It is a no-op if the directory exists and is persisted.
   *
   * @param inodePath the path for which metadata should be loaded
   * @param options the load metadata options
   * @param journalContext the journal context
   * @throws InvalidPathException if invalid path is encountered
   * @throws AccessControlException if permission checking fails
   * @throws FileDoesNotExistException if the path does not exist
   */

  private void loadDirectoryMetadataAndJournal(LockedInodePath inodePath,
      LoadMetadataOptions options, JournalContext journalContext)
      throws FileDoesNotExistException, InvalidPathException, AccessControlException, IOException {
    if (inodePath.fullPathExists()) {
      if (inodePath.getInode().isPersisted()) {
        return;
      }
    }
    CreateDirectoryOptions createDirectoryOptions = CreateDirectoryOptions.defaults()
        .setMountPoint(mMountTable.isMountPoint(inodePath.getUri())).setPersisted(true)
        .setRecursive(options.isCreateAncestors()).setMetadataLoad(true).setAllowExists(true);
    MountTable.Resolution resolution = mMountTable.resolve(inodePath.getUri());
    UfsStatus ufsStatus = options.getUfsStatus();
    if (ufsStatus == null) {
      AlluxioURI ufsUri = resolution.getUri();
      UnderFileSystem ufs = resolution.getUfs();
      ufsStatus = ufs.getDirectoryStatus(ufsUri.toString());
    }
    String ufsOwner = ufsStatus.getOwner();
    String ufsGroup = ufsStatus.getGroup();
    short ufsMode = ufsStatus.getMode();
    Mode mode = new Mode(ufsMode);
    if (resolution.getShared()) {
      mode.setOtherBits(mode.getOtherBits().or(mode.getOwnerBits()));
    }
    createDirectoryOptions =
        createDirectoryOptions.setOwner(ufsOwner).setGroup(ufsGroup).setMode(mode);

    try {
      createDirectoryAndJournal(inodePath, createDirectoryOptions, journalContext);
    } catch (FileAlreadyExistsException e) {
      // This may occur if there are concurrent load metadata requests. To allow loading metadata
      // to be idempotent, ensure the full path exists when this happens.
      mInodeTree.ensureFullInodePath(inodePath, inodePath.getLockMode());
    }
  }

  /**
   * Loads metadata for the path if it is (non-existing || load direct children is set).
   *
   * @param inodePath the {@link LockedInodePath} to load the metadata for
   * @param options the load metadata options
   * @param journalContext the journal context
   */
  private void loadMetadataIfNotExistAndJournal(LockedInodePath inodePath,
      LoadMetadataOptions options, JournalContext journalContext) {
    boolean inodeExists = inodePath.fullPathExists();
    boolean loadDirectChildren = false;
    if (inodeExists) {
      try {
        Inode<?> inode = inodePath.getInode();
        loadDirectChildren = inode.isDirectory() && options.isLoadDirectChildren();
      } catch (FileDoesNotExistException e) {
        // This should never happen.
        throw new RuntimeException(e);
      }
    }
    if (!inodeExists || loadDirectChildren) {
      try {
        loadMetadataAndJournal(inodePath, options, journalContext);
      } catch (Exception e) {
        // NOTE, this may be expected when client tries to get info (e.g. exists()) for a file
        // existing neither in Alluxio nor UFS.
        LOG.debug("Failed to load metadata for path from UFS: {}", inodePath.getUri());
      }
    }
  }

  @Override
  public void mount(AlluxioURI alluxioPath, AlluxioURI ufsPath, MountOptions options)
      throws FileAlreadyExistsException, FileDoesNotExistException, InvalidPathException,
      IOException, AccessControlException {
    Metrics.MOUNT_OPS.inc();
    try (JournalContext journalContext = createJournalContext();
        LockedInodePath inodePath = mInodeTree
            .lockInodePath(alluxioPath, InodeTree.LockMode.WRITE)) {
      mPermissionChecker.checkParentPermission(Mode.Bits.WRITE, inodePath);
      mMountTable.checkUnderWritableMountPoint(alluxioPath);
      mountAndJournal(inodePath, ufsPath, options, journalContext);
      Metrics.PATHS_MOUNTED.inc();
    }
  }

  /**
   * Mounts a UFS path onto an Alluxio path.
   * <p>
   * Writes to the journal.
   *
   * @param inodePath the Alluxio path to mount to
   * @param ufsPath the UFS path to mount
   * @param options the mount options
   * @param journalContext the journal context
   * @throws InvalidPathException if an invalid path is encountered
   * @throws FileAlreadyExistsException if the path to be mounted to already exists
   * @throws FileDoesNotExistException if the parent of the path to be mounted to does not exist
   * @throws AccessControlException if the permission check fails
   */
  private void mountAndJournal(LockedInodePath inodePath, AlluxioURI ufsPath, MountOptions options,
      JournalContext journalContext)
      throws InvalidPathException, FileAlreadyExistsException, FileDoesNotExistException,
      IOException, AccessControlException {
    // Check that the Alluxio Path does not exist
    if (inodePath.fullPathExists()) {
      // TODO(calvin): Add a test to validate this (ALLUXIO-1831)
      throw new InvalidPathException(
          ExceptionMessage.MOUNT_POINT_ALREADY_EXISTS.getMessage(inodePath.getUri()));
    }
    long mountId = IdUtils.createMountId();
    mountInternal(inodePath, ufsPath, mountId, false /* not replayed */, options);
    boolean loadMetadataSucceeded = false;
    try {
      // This will create the directory at alluxioPath
      loadDirectoryMetadataAndJournal(inodePath,
          LoadMetadataOptions.defaults().setCreateAncestors(false), journalContext);
      loadMetadataSucceeded = true;
    } finally {
      if (!loadMetadataSucceeded) {
        unmountInternal(inodePath.getUri());
      }
    }

    // For proto, build a list of String pairs representing the properties map.
    Map<String, String> properties = options.getProperties();
    List<StringPairEntry> protoProperties = new ArrayList<>(properties.size());
    for (Map.Entry<String, String> entry : properties.entrySet()) {
      protoProperties.add(
          StringPairEntry.newBuilder().setKey(entry.getKey()).setValue(entry.getValue()).build());
    }

    AddMountPointEntry addMountPoint =
        AddMountPointEntry.newBuilder().setAlluxioPath(inodePath.getUri().toString())
            .setUfsPath(ufsPath.toString()).setMountId(mountId)
            .setReadOnly(options.isReadOnly())
            .addAllProperties(protoProperties).setShared(options.isShared()).build();
    appendJournalEntry(JournalEntry.newBuilder().setAddMountPoint(addMountPoint).build(),
        journalContext);
  }

  /**
   * @param entry the entry to use
   * @throws FileAlreadyExistsException if the mount point already exists
   * @throws InvalidPathException if an invalid path is encountered
   */
  private void mountFromEntry(AddMountPointEntry entry)
      throws FileAlreadyExistsException, InvalidPathException, IOException {
    AlluxioURI alluxioURI = new AlluxioURI(entry.getAlluxioPath());
    AlluxioURI ufsURI = new AlluxioURI(entry.getUfsPath());
    try (LockedInodePath inodePath = mInodeTree
        .lockInodePath(alluxioURI, InodeTree.LockMode.WRITE)) {
      mountInternal(inodePath, ufsURI, entry.getMountId(), true /* replayed */,
          new MountOptions(entry));
    }
  }

  /**
   * Updates the mount table with the specified mount point. The mount options may be updated during
   * this method.
   *
   * @param inodePath the Alluxio mount point
   * @param ufsPath the UFS endpoint to mount
   * @param mountId the mount id
   * @param replayed whether the operation is a result of replaying the journal
   * @param options the mount options (may be updated)
   * @throws FileAlreadyExistsException if the mount point already exists
   * @throws InvalidPathException if an invalid path is encountered
   */
  private void mountInternal(LockedInodePath inodePath, AlluxioURI ufsPath, long mountId,
      boolean replayed, MountOptions options)
      throws FileAlreadyExistsException, InvalidPathException, IOException {
    AlluxioURI alluxioPath = inodePath.getUri();
<<<<<<< HEAD
    UnderFileSystem ufs = mUfsManager.addMount(mountId, new AlluxioURI(ufsPath.toString()),
=======
    // Adding the mount point will not create the UFS instance and thus not connect to UFS
    mUfsManager.addMount(mountId, new AlluxioURI(ufsPath.toString()),
>>>>>>> d5aedee3
        UnderFileSystemConfiguration.defaults().setReadOnly(options.isReadOnly())
            .setShared(options.isShared()).setUserSpecifiedConf(options.getProperties())).getUfs();
    try {
      if (!replayed) {
        UnderFileSystem ufs = mUfsManager.get(mountId).getUfs();
        ufs.connectFromMaster(
            NetworkAddressUtils.getConnectHost(NetworkAddressUtils.ServiceType.MASTER_RPC));
        // Check that the ufsPath exists and is a directory
        if (!ufs.isDirectory(ufsPath.toString())) {
          throw new IOException(
              ExceptionMessage.UFS_PATH_DOES_NOT_EXIST.getMessage(ufsPath.getPath()));
        }
        // Check that the alluxioPath we're creating doesn't shadow a path in the default UFS
        String defaultUfsPath = Configuration.get(PropertyKey.MASTER_MOUNT_TABLE_ROOT_UFS);
        UnderFileSystem defaultUfs = UnderFileSystem.Factory.createForRoot();
        String shadowPath = PathUtils.concatPath(defaultUfsPath, alluxioPath.getPath());
        if (defaultUfs.exists(shadowPath)) {
          throw new IOException(
              ExceptionMessage.MOUNT_PATH_SHADOWS_DEFAULT_UFS.getMessage(alluxioPath));
        }
      }

      // Add the mount point. This will only succeed if we are not mounting a prefix of an existing
      // mount and no existing mount is a prefix of this mount.
      mMountTable.add(alluxioPath, ufsPath, mountId, options);
    } catch (Exception e) {
      mUfsManager.removeMount(mountId);
      throw e;
    }
  }

  @Override
  public void unmount(AlluxioURI alluxioPath) throws FileDoesNotExistException,
      InvalidPathException, IOException, AccessControlException {
    Metrics.UNMOUNT_OPS.inc();
    List<Inode<?>> deletedInodes;
    // Unmount should lock the parent to remove the child inode.
    try (JournalContext journalContext = createJournalContext();
        LockedInodePath inodePath = mInodeTree
            .lockFullInodePath(alluxioPath, InodeTree.LockMode.WRITE_PARENT)) {
      mPermissionChecker.checkParentPermission(Mode.Bits.WRITE, inodePath);
      deletedInodes = unmountAndJournal(inodePath, journalContext);
      Metrics.PATHS_UNMOUNTED.inc();
    }
    deleteInodeBlocks(deletedInodes);
  }

  /**
   * Unmounts a UFS path previously mounted onto an Alluxio path.
   * <p>
   * Writes to the journal.
   *
   * This method does not delete blocks. Instead, it returns deleted inodes so that their blocks can
   * be deleted after the inode deletion journal entry has been written. We cannot delete blocks
   * earlier because the inode deletion may fail, leaving us with inode containing deleted blocks.
   *
   * @param inodePath the Alluxio path to unmount, must be a mount point
   * @param journalContext the journal context
   * @return a list of all deleted inodes
   * @throws InvalidPathException if the given path is not a mount point
   * @throws FileDoesNotExistException if the path to be mounted does not exist
   */
  private List<Inode<?>> unmountAndJournal(LockedInodePath inodePath, JournalContext journalContext)
      throws InvalidPathException, FileDoesNotExistException, IOException {
    if (!unmountInternal(inodePath.getUri())) {
      throw new InvalidPathException("Failed to unmount " + inodePath.getUri() + ". Please ensure"
          + " the path is an existing mount point and not root.");
    }
    List<Inode<?>> deletedInodes;
    try {
      // Use the internal delete API, setting {@code alluxioOnly} to true to prevent the delete
      // operations from being persisted in the UFS.
      DeleteOptions deleteOptions =
          DeleteOptions.defaults().setRecursive(true).setAlluxioOnly(true);
      deletedInodes = deleteAndJournal(inodePath, deleteOptions, journalContext);
    } catch (DirectoryNotEmptyException e) {
      throw new RuntimeException(String.format(
          "We should never see this exception because %s should never be thrown when recursive "
              + "is true.",
          e.getClass()));
    }
    DeleteMountPointEntry deleteMountPoint =
        DeleteMountPointEntry.newBuilder().setAlluxioPath(inodePath.getUri().toString()).build();
    appendJournalEntry(JournalEntry.newBuilder().setDeleteMountPoint(deleteMountPoint).build(),
        journalContext);
    return deletedInodes;
  }

  /**
   * @param entry the entry to use
   */
  private void unmountFromEntry(DeleteMountPointEntry entry) {
    AlluxioURI alluxioURI = new AlluxioURI(entry.getAlluxioPath());
    if (!unmountInternal(alluxioURI)) {
      LOG.error("Failed to unmount {}", alluxioURI);
    }
  }

  /**
   * @param uri the Alluxio mount point to remove from the mount table
   * @return true if successful, false otherwise
   */
  private boolean unmountInternal(AlluxioURI uri) {
    return mMountTable.delete(uri);
  }

  @Override
  public void resetFile(long fileId)
      throws UnexpectedAlluxioException, FileDoesNotExistException, InvalidPathException,
      AccessControlException {
    // TODO(yupeng) check the file is not persisted
    try (JournalContext journalContext = createJournalContext();
        LockedInodePath inodePath = mInodeTree
            .lockFullInodePath(fileId, InodeTree.LockMode.WRITE)) {
      // free the file first
      InodeFile inodeFile = inodePath.getInodeFile();
      freeAndJournal(inodePath, FreeOptions.defaults().setForced(true), journalContext);
      inodeFile.reset();
    }
  }

  @Override
  public void setAttribute(AlluxioURI path, SetAttributeOptions options)
      throws FileDoesNotExistException, AccessControlException, InvalidPathException {
    Metrics.SET_ATTRIBUTE_OPS.inc();
    // for chown
    boolean rootRequired = options.getOwner() != null;
    // for chgrp, chmod
    boolean ownerRequired =
        (options.getGroup() != null) || (options.getMode() != Constants.INVALID_MODE);
    try (JournalContext journalContext = createJournalContext();
        LockedInodePath inodePath = mInodeTree.lockFullInodePath(path, InodeTree.LockMode.WRITE)) {
      mPermissionChecker.checkSetAttributePermission(inodePath, rootRequired, ownerRequired);
      setAttributeAndJournal(inodePath, rootRequired, ownerRequired, options, journalContext);
    }
  }

  /**
   * Sets the file attribute.
   * <p>
   * Writes to the journal.
   *
   * @param inodePath the {@link LockedInodePath} to set attribute for
   * @param rootRequired indicates whether it requires to be the superuser
   * @param ownerRequired indicates whether it requires to be the owner of this path
   * @param options attributes to be set, see {@link SetAttributeOptions}
   * @param journalContext the journal context
   * @throws InvalidPathException if the given path is invalid
   * @throws FileDoesNotExistException if the file does not exist
   * @throws AccessControlException if permission checking fails
   */
  private void setAttributeAndJournal(LockedInodePath inodePath, boolean rootRequired,
      boolean ownerRequired, SetAttributeOptions options, JournalContext journalContext)
      throws InvalidPathException, FileDoesNotExistException, AccessControlException {
    Inode<?> targetInode = inodePath.getInode();
    long opTimeMs = System.currentTimeMillis();
    if (options.isRecursive() && targetInode.isDirectory()) {
      try (InodeLockList lockList = mInodeTree
          .lockDescendants(inodePath, InodeTree.LockMode.WRITE)) {
        List<Inode<?>> inodeChildren = lockList.getInodes();
        for (Inode<?> inode : inodeChildren) {
          // the path to inode for getPath should already be locked.
          try (LockedInodePath childPath = mInodeTree
              .lockFullInodePath(mInodeTree.getPath(inode), InodeTree.LockMode.READ)) {
            // TODO(gpang): a better way to check permissions
            mPermissionChecker.checkSetAttributePermission(childPath, rootRequired, ownerRequired);
          }
        }
        TempInodePathForDescendant tempInodePath = new TempInodePathForDescendant(inodePath);
        for (Inode<?> inode : inodeChildren) {
          // the path to inode for getPath should already be locked.
          tempInodePath.setDescendant(inode, mInodeTree.getPath(inode));
          List<Inode<?>> persistedInodes =
              setAttributeInternal(tempInodePath, false, opTimeMs, options);
          journalPersistedInodes(persistedInodes, journalContext);
          journalSetAttribute(tempInodePath, opTimeMs, options, journalContext);
        }
      }
    }
    List<Inode<?>> persistedInodes = setAttributeInternal(inodePath, false, opTimeMs, options);
    journalPersistedInodes(persistedInodes, journalContext);
    journalSetAttribute(inodePath, opTimeMs, options, journalContext);
  }

  /**
   * @param inodePath the file path to use
   * @param opTimeMs the operation time (in milliseconds)
   * @param options the method options
   * @param journalContext the journal context
   * @throws FileDoesNotExistException if path does not exist
   */
  private void journalSetAttribute(LockedInodePath inodePath, long opTimeMs,
      SetAttributeOptions options, JournalContext journalContext) throws FileDoesNotExistException {
    SetAttributeEntry.Builder builder =
        SetAttributeEntry.newBuilder().setId(inodePath.getInode().getId()).setOpTimeMs(opTimeMs);
    if (options.getPinned() != null) {
      builder.setPinned(options.getPinned());
    }
    if (options.getTtl() != null) {
      builder.setTtl(options.getTtl());
      builder.setTtlAction(ProtobufUtils.toProtobuf(options.getTtlAction()));
    }

    // ALLUXIO CS ADD
    if (options.getReplicationMax() != null) {
      builder.setReplicationMax(options.getReplicationMax());
    }
    if (options.getReplicationMin() != null) {
      builder.setReplicationMin(options.getReplicationMin());
    }
    // ALLUXIO CS END
    if (options.getPersisted() != null) {
      builder.setPersisted(options.getPersisted());
    }
    if (options.getOwner() != null) {
      builder.setOwner(options.getOwner());
    }
    if (options.getGroup() != null) {
      builder.setGroup(options.getGroup());
    }
    if (options.getMode() != Constants.INVALID_MODE) {
      builder.setPermission(options.getMode());
    }
    appendJournalEntry(JournalEntry.newBuilder().setSetAttribute(builder).build(), journalContext);
  }

  @Override
  public void scheduleAsyncPersistence(AlluxioURI path) throws AlluxioException {
    try (JournalContext journalContext = createJournalContext();
        LockedInodePath inodePath = mInodeTree.lockFullInodePath(path, InodeTree.LockMode.WRITE)) {
      scheduleAsyncPersistenceAndJournal(inodePath, journalContext);
    }
    // ALLUXIO CS REMOVE
    // // NOTE: persistence is asynchronous so there is no guarantee the path will still exist
    // mAsyncPersistHandler.scheduleAsyncPersistence(path);
    // ALLUXIO CS END
  }

  /**
   * Schedules a file for async persistence.
   * <p>
   * Writes to the journal.
   *
   * @param inodePath the {@link LockedInodePath} of the file for persistence
   * @param journalContext the journal context
   */
  private void scheduleAsyncPersistenceAndJournal(LockedInodePath inodePath,
      JournalContext journalContext) throws AlluxioException {
    long fileId = inodePath.getInode().getId();
    scheduleAsyncPersistenceInternal(inodePath);
    // write to journal
    AsyncPersistRequestEntry asyncPersistRequestEntry =
        AsyncPersistRequestEntry.newBuilder().setFileId(fileId).build();
    appendJournalEntry(
        JournalEntry.newBuilder().setAsyncPersistRequest(asyncPersistRequestEntry).build(),
        journalContext);
  }

  /**
   * @param inodePath the {@link LockedInodePath} of the file to persist
   */
  private void scheduleAsyncPersistenceInternal(LockedInodePath inodePath) throws AlluxioException {
    inodePath.getInode().setPersistenceState(PersistenceState.TO_BE_PERSISTED);
    // ALLUXIO CS ADD
    long fileId = inodePath.getInode().getId();
    mPersistRequests.put(fileId, new alluxio.time.ExponentialTimer(
        Configuration.getMs(PropertyKey.MASTER_PERSISTENCE_INITIAL_INTERVAL_MS),
        Configuration.getMs(PropertyKey.MASTER_PERSISTENCE_MAX_INTERVAL_MS),
        Configuration.getMs(PropertyKey.MASTER_PERSISTENCE_INITIAL_WAIT_TIME_MS),
        Configuration.getMs(PropertyKey.MASTER_PERSISTENCE_MAX_TOTAL_WAIT_TIME_MS)));
    // ALLUXIO CS END
  }

  @Override
  public FileSystemCommand workerHeartbeat(long workerId, List<Long> persistedFiles)
      throws FileDoesNotExistException, InvalidPathException, AccessControlException {
    for (long fileId : persistedFiles) {
      try {
        // Permission checking for each file is performed inside setAttribute
        setAttribute(getPath(fileId), SetAttributeOptions.defaults().setPersisted(true));
      } catch (FileDoesNotExistException | AccessControlException | InvalidPathException e) {
        LOG.error("Failed to set file {} as persisted, because {}", fileId, e);
      }
    }

    // get the files for the given worker to persist
    // ALLUXIO CS REPLACE
    // List<PersistFile> filesToPersist = mAsyncPersistHandler.pollFilesToPersist(workerId);
    // if (!filesToPersist.isEmpty()) {
    //   LOG.debug("Sent files {} to worker {} to persist", filesToPersist, workerId);
    // }
    // ALLUXIO CS WITH
    // Worker should not persist any files. Instead, files are persisted through job service.
    List<PersistFile> filesToPersist = new ArrayList<>();
    // ALLUXIO CS END
    FileSystemCommandOptions options = new FileSystemCommandOptions();
    options.setPersistOptions(new PersistCommandOptions(filesToPersist));
    return new FileSystemCommand(CommandType.Persist, options);
  }

  /**
   * @param inodePath the {@link LockedInodePath} to use
   * @param replayed whether the operation is a result of replaying the journal
   * @param opTimeMs the operation time (in milliseconds)
   * @param options the method options
   * @return list of inodes which were marked as persisted
   * @throws FileDoesNotExistException if the file does not exist
   * @throws InvalidPathException if the file path corresponding to the file id is invalid
   * @throws AccessControlException if failed to set permission
   */
  private List<Inode<?>> setAttributeInternal(LockedInodePath inodePath, boolean replayed,
      long opTimeMs, SetAttributeOptions options)
      throws FileDoesNotExistException, InvalidPathException, AccessControlException {
    List<Inode<?>> persistedInodes = Collections.emptyList();
    Inode<?> inode = inodePath.getInode();
    if (options.getPinned() != null) {
      mInodeTree.setPinned(inodePath, options.getPinned(), opTimeMs);
      inode.setLastModificationTimeMs(opTimeMs);
    }
    // ALLUXIO CS ADD
    if (options.getReplicationMax() != null || options.getReplicationMin() != null) {
      Integer replicationMax = options.getReplicationMax();
      Integer replicationMin = options.getReplicationMin();
      mInodeTree.setReplication(inodePath, replicationMax, replicationMin, opTimeMs);
      inode.setLastModificationTimeMs(opTimeMs);
    }
    if (options.getPersistJobId() != null || options.getTempUfsPath() != null) {
      InodeFile file = (InodeFile) inode;
      file.setPersistJobId(options.getPersistJobId());
      file.setTempUfsPath(options.getTempUfsPath());
      if (replayed && options.getPersistJobId() != -1 && !options.getTempUfsPath().isEmpty()) {
        long fileId = file.getId();
        alluxio.time.ExponentialTimer timer = mPersistRequests.remove(fileId);
        if (timer == null) {
          timer = new alluxio.time.ExponentialTimer(
              Configuration.getMs(PropertyKey.MASTER_PERSISTENCE_INITIAL_INTERVAL_MS),
              Configuration.getMs(PropertyKey.MASTER_PERSISTENCE_MAX_INTERVAL_MS),
              Configuration.getMs(PropertyKey.MASTER_PERSISTENCE_INITIAL_WAIT_TIME_MS),
              Configuration.getMs(PropertyKey.MASTER_PERSISTENCE_MAX_TOTAL_WAIT_TIME_MS));
        }
        mPersistJobs.put(fileId,
            new PersistJob(options.getPersistJobId(), fileId, inodePath.getUri(),
                options.getTempUfsPath(), timer));
      }
      inode.setLastModificationTimeMs(opTimeMs);
    }
    // ALLUXIO CS END
    if (options.getTtl() != null) {
      long ttl = options.getTtl();
      if (inode.getTtl() != ttl) {
        mTtlBuckets.remove(inode);
        inode.setTtl(ttl);
        mTtlBuckets.insert(inode);
        inode.setLastModificationTimeMs(opTimeMs);
        inode.setTtlAction(options.getTtlAction());
      }
    }
    if (options.getPersisted() != null) {
      Preconditions.checkArgument(inode.isFile(), PreconditionMessage.PERSIST_ONLY_FOR_FILE);
      Preconditions.checkArgument(((InodeFile) inode).isCompleted(),
          PreconditionMessage.FILE_TO_PERSIST_MUST_BE_COMPLETE);
      InodeFile file = (InodeFile) inode;
      // TODO(manugoyal) figure out valid behavior in the un-persist case
      Preconditions
          .checkArgument(options.getPersisted(), PreconditionMessage.ERR_SET_STATE_UNPERSIST);
      if (!file.isPersisted()) {
        file.setPersistenceState(PersistenceState.PERSISTED);
        persistedInodes = propagatePersistedInternal(inodePath, false);
        file.setLastModificationTimeMs(opTimeMs);
        Metrics.FILES_PERSISTED.inc();
      }
    }
    boolean ownerGroupChanged = (options.getOwner() != null) || (options.getGroup() != null);
    boolean modeChanged = (options.getMode() != Constants.INVALID_MODE);
    // If the file is persisted in UFS, also update corresponding owner/group/permission.
    if ((ownerGroupChanged || modeChanged) && !replayed && inode.isPersisted()) {
      if ((inode instanceof InodeFile) && !((InodeFile) inode).isCompleted()) {
        LOG.debug("Alluxio does not propagate chown/chgrp/chmod to UFS for incomplete files.");
      } else {
        MountTable.Resolution resolution = mMountTable.resolve(inodePath.getUri());
        String ufsUri = resolution.getUri().toString();
        if (UnderFileSystemUtils.isObjectStorage(ufsUri)) {
          LOG.warn("setOwner/setMode is not supported to object storage UFS via Alluxio. " + "UFS: "
              + ufsUri + ". This has no effect on the underlying object.");
        } else {
          UnderFileSystem ufs = resolution.getUfs();
          if (ownerGroupChanged) {
            try {
              String owner = options.getOwner() != null ? options.getOwner() : inode.getOwner();
              String group = options.getGroup() != null ? options.getGroup() : inode.getGroup();
              ufs.setOwner(ufsUri, owner, group);
            } catch (IOException e) {
              throw new AccessControlException("Could not setOwner for UFS file " + ufsUri
                  + " . Aborting the setAttribute operation in Alluxio.", e);
            }
          }
          if (modeChanged) {
            try {
              ufs.setMode(ufsUri, options.getMode());
            } catch (IOException e) {
              throw new AccessControlException("Could not setMode for UFS file " + ufsUri
                  + " . Aborting the setAttribute operation in Alluxio.", e);
            }
          }
        }
      }
    }
    // Only commit the set permission to inode after the propagation to UFS succeeded.
    if (options.getOwner() != null) {
      inode.setOwner(options.getOwner());
    }
    if (options.getGroup() != null) {
      inode.setGroup(options.getGroup());
    }
    if (modeChanged) {
      inode.setMode(options.getMode());
    }
    return persistedInodes;
  }
  // ALLUXIO CS ADD

  /**
   * Populates the {@link alluxio.security.capability.Capability} for a file.
   *
   * @param fileInfo the fileInfo of the file
   * @param inodePath the inode path of the file
   * @throws AccessControlException if permission denied
   */
  private void populateCapability(FileInfo fileInfo, LockedInodePath inodePath)
      throws AccessControlException {
    if (mBlockMaster.getCapabilityEnabled()) {
      alluxio.proto.security.CapabilityProto.Content content =
          alluxio.proto.security.CapabilityProto.Content.newBuilder()
              .setAccessMode(mPermissionChecker.getPermission(inodePath).ordinal())
              .setUser(alluxio.security.authentication.AuthenticatedClientUser.getClientUser())
              .setExpirationTimeMs(
                  alluxio.util.CommonUtils.getCurrentMs() + mBlockMaster.getCapabilityLifeTimeMs())
              .setFileId(fileInfo.getFileId()).build();
      fileInfo.setCapability(
          new alluxio.security.capability.Capability(
              mBlockMaster.getCapabilityKeyManager().getCapabilityKey(), content));
    }
  }
  // ALLUXIO CS END

  /**
   * @param entry the entry to use
   * @throws FileDoesNotExistException if the file does not exist
   * @throws InvalidPathException if the file path corresponding to the file id is invalid
   * @throws AccessControlException if failed to set permission
   */
  private void setAttributeFromEntry(SetAttributeEntry entry)
      throws FileDoesNotExistException, InvalidPathException, AccessControlException {
    SetAttributeOptions options = SetAttributeOptions.defaults();
    if (entry.hasPinned()) {
      options.setPinned(entry.getPinned());
    }
    if (entry.hasTtl()) {
      options.setTtl(entry.getTtl());
      options.setTtlAction(ProtobufUtils.fromProtobuf(entry.getTtlAction()));
    }
    if (entry.hasPersisted()) {
      options.setPersisted(entry.getPersisted());
    }
    if (entry.hasOwner()) {
      options.setOwner(entry.getOwner());
    }
    if (entry.hasGroup()) {
      options.setGroup(entry.getGroup());
    }
    if (entry.hasPermission()) {
      options.setMode((short) entry.getPermission());
    }
    // ALLUXIO CS ADD
    if (entry.hasPersistJobId()) {
      options.setPersistJobId(entry.getPersistJobId());
    }
    if (entry.hasReplicationMax()) {
      options.setReplicationMax(entry.getReplicationMax());
    }
    if (entry.hasReplicationMin()) {
      options.setReplicationMin(entry.getReplicationMin());
    }
    if (entry.hasTempUfsPath()) {
      options.setTempUfsPath(entry.getTempUfsPath());
    }
    // ALLUXIO CS END
    try (LockedInodePath inodePath = mInodeTree
        .lockFullInodePath(entry.getId(), InodeTree.LockMode.WRITE)) {
      setAttributeInternal(inodePath, true, entry.getOpTimeMs(), options);
      // Intentionally not journaling the persisted inodes from setAttributeInternal
    }
  }

  @Override
  public List<WorkerInfo> getWorkerInfoList() {
    return mBlockMaster.getWorkerInfoList();
  }

  // ALLUXIO CS ADD

  /**
   * Periodically schedules jobs to persist files and updates metadata accordingly.
   */
  @NotThreadSafe
  private final class PersistenceScheduler implements alluxio.heartbeat.HeartbeatExecutor {
    private static final long MAX_QUIET_PERIOD_SECONDS = 64;

    /**
     * Quiet period for job service flow control (in seconds). When job service refuses starting new
     * jobs, we use exponential backoff to alleviate the job service pressure.
     */
    private long mQuietPeriodSeconds;

    /**
     * Creates a new instance of {@link PersistenceScheduler}.
     */
    PersistenceScheduler() {
      mQuietPeriodSeconds = 0;
    }

    @Override
    public void close() {} // Nothing to clean up

    /**
     * Updates the file system metadata to reflect the fact that the persist file request expired.
     *
     * @param fileId the file ID
     * @param journalContext the journal context
     */
    private void handleExpired(long fileId, JournalContext journalContext) throws AlluxioException {
      try (LockedInodePath inodePath = mInodeTree
          .lockFullInodePath(fileId, InodeTree.LockMode.WRITE)) {
        InodeFile inode = inodePath.getInodeFile();
        switch (inode.getPersistenceState()) {
          case LOST:
            // fall through
          case NOT_PERSISTED:
            // fall through
          case PERSISTED:
            LOG.warn("File {} (id={}) persistence state is {} and will not be changed.",
                inodePath.getUri(), fileId, inode.getPersistenceState());
            return;
          case TO_BE_PERSISTED:
            inode.setPersistenceState(PersistenceState.NOT_PERSISTED);
            inode.setPersistJobId(Constants.PERSISTENCE_INVALID_JOB_ID);
            inode.setTempUfsPath(Constants.PERSISTENCE_INVALID_UFS_PATH);

            // Journal the action.
            SetAttributeEntry.Builder builder =
                SetAttributeEntry.newBuilder().setId(inode.getId()).setPersisted(false)
                    .setPersistJobId(Constants.PERSISTENCE_INVALID_JOB_ID)
                    .setTempUfsPath(Constants.PERSISTENCE_INVALID_UFS_PATH);
            appendJournalEntry(JournalEntry.newBuilder().setSetAttribute(builder).build(),
                journalContext);
            break;
          default:
            throw new IllegalStateException(
                "Unrecognized persistence state: " + inode.getPersistenceState());
        }
      }
    }

    /**
     * Attempts to schedule a persist job and updates the file system metadata accordingly.
     *
     * @param fileId the file ID
     * @param journalContext the journal context
     */
    private void handleReady(long fileId, JournalContext journalContext)
        throws AlluxioException, IOException {
      alluxio.time.ExponentialTimer timer = mPersistRequests.get(fileId);
      // Lookup relevant file information.
      AlluxioURI uri;
      String tempUfsPath;
      try (LockedInodePath inodePath = mInodeTree
          .lockFullInodePath(fileId, InodeTree.LockMode.READ)) {
        InodeFile inode = inodePath.getInodeFile();
        uri = inodePath.getUri();
        switch (inode.getPersistenceState()) {
          case LOST:
            // fall through
          case NOT_PERSISTED:
            // fall through
          case PERSISTED:
            LOG.warn("File {} (id={}) persistence state is {} and will not be changed.",
                inodePath.getUri(), fileId, inode.getPersistenceState());
            return;
          case TO_BE_PERSISTED:
            tempUfsPath = inodePath.getInodeFile().getTempUfsPath();
            break;
          default:
            throw new IllegalStateException(
                "Unrecognized persistence state: " + inode.getPersistenceState());
        }
      }

      // If previous persist job failed, clean up the temporary file.
      cleanup(tempUfsPath);

      // Generate a temporary path to be used by the persist job.
      MountTable.Resolution resolution = mMountTable.resolve(uri);
      tempUfsPath =
          PathUtils.temporaryFileName(System.currentTimeMillis(), resolution.getUri().toString());
      alluxio.job.persist.PersistConfig config =
          new alluxio.job.persist.PersistConfig(uri.getPath(), resolution.getMountId(), false,
              tempUfsPath);

      // Schedule the persist job.
      long jobId;
      alluxio.client.job.JobMasterClient client = mJobMasterClientPool.acquire();
      try {
        jobId = client.run(config);
      } finally {
        mJobMasterClientPool.release(client);
      }
      mQuietPeriodSeconds /= 2;
      mPersistJobs.put(fileId, new PersistJob(jobId, fileId, uri, tempUfsPath, timer));

      // Update the inode and journal the change.
      try (LockedInodePath inodePath = mInodeTree
          .lockFullInodePath(fileId, InodeTree.LockMode.WRITE)) {
        InodeFile inode = inodePath.getInodeFile();
        inode.setPersistJobId(jobId);
        inode.setTempUfsPath(tempUfsPath);
        SetAttributeEntry.Builder builder =
            SetAttributeEntry.newBuilder().setId(inode.getId()).setPersistJobId(jobId)
                .setTempUfsPath(tempUfsPath);
        appendJournalEntry(JournalEntry.newBuilder().setSetAttribute(builder).build(),
            journalContext);
      }
    }

    /**
     * {@inheritDoc}
     *
     * The method iterates through the set of files to be persisted (identified by their ID) and
     * attempts to schedule a file persist job. Each iteration removes the file ID from the set
     * of files to be persisted unless the execution sets the {@code remove} flag to false.
     *
     * @throws InterruptedException if the thread is interrupted
     */
    @Override
    public void heartbeat() throws InterruptedException {
      java.util.concurrent.TimeUnit.SECONDS.sleep(mQuietPeriodSeconds);
      // Process persist requests.
      for (long fileId : mPersistRequests.keySet()) {
        boolean remove = true;
        alluxio.time.ExponentialTimer timer = mPersistRequests.get(fileId);
        alluxio.time.ExponentialTimer.Result timerResult = timer.tick();
        if (timerResult == alluxio.time.ExponentialTimer.Result.NOT_READY) {
          // operation is not ready to be scheduled
          continue;
        }
        AlluxioURI uri = null;
        try (JournalContext journalContext = createJournalContext()) {
          try (LockedInodePath inodePath = mInodeTree
              .lockFullInodePath(fileId, InodeTree.LockMode.READ)) {
            uri = inodePath.getUri();
          }
          switch (timerResult) {
            case EXPIRED:
              handleExpired(fileId, journalContext);
              break;
            case READY:
              handleReady(fileId, journalContext);
              break;
            default:
              throw new IllegalStateException("Unrecognized timer state: " + timerResult);
          }
        } catch (FileDoesNotExistException | InvalidPathException e) {
          LOG.warn("The file {} (id={}) to be persisted was not found : {}", uri, fileId,
              e.getMessage());
          LOG.debug("Exception: ", e);
        } catch (alluxio.exception.status.ResourceExhaustedException e) {
          LOG.warn("The job service is busy, will retry later: {}", e.getMessage());
          LOG.debug("Exception: ", e);
          mQuietPeriodSeconds = (mQuietPeriodSeconds == 0) ? 1 :
              Math.min(MAX_QUIET_PERIOD_SECONDS, mQuietPeriodSeconds * 2);
          remove = false;
        } catch (Exception e) {
          LOG.warn("Unexpected exception encountered when scheduling the persist job for file {} "
              + "(id={}) : {}", uri, fileId, e.getMessage());
          LOG.debug("Exception: ", e);
        } finally {
          if (remove) {
            mPersistRequests.remove(fileId);
          }
        }
      }
    }
  }

  /**
   * Periodically polls for the result of the jobs and updates metadata accordingly.
   */
  @NotThreadSafe
  private final class PersistenceChecker implements alluxio.heartbeat.HeartbeatExecutor {

    /**
     * Creates a new instance of {@link PersistenceChecker}.
     */
    PersistenceChecker() {}

    @Override
    public void close() {} // nothing to clean up

    /**
     * Updates the file system metadata to reflect the fact that the persist job succeeded.
     *
     * NOTE: It is the responsibility of the caller to update {@link #mPersistJobs}.
     *
     * @param job the successful job
     */
    private void handleSuccess(PersistJob job) {
      long fileId = job.getFileId();
      String tempUfsPath = job.getTempUfsPath();
      try (JournalContext journalContext = createJournalContext();
          LockedInodePath inodePath = mInodeTree
              .lockFullInodePath(fileId, InodeTree.LockMode.WRITE)) {
        InodeFile inode = inodePath.getInodeFile();
        switch (inode.getPersistenceState()) {
          case LOST:
            // fall through
          case NOT_PERSISTED:
            // fall through
          case PERSISTED:
            LOG.warn("File {} (id={}) persistence state is {}. Successful persist has no effect.",
                job.getUri(), fileId, inode.getPersistenceState());
            break;
          case TO_BE_PERSISTED:
            MountTable.Resolution resolution = mMountTable.resolve(inodePath.getUri());
            UnderFileSystem ufs = resolution.getUfs();
            String ufsPath = resolution.getUri().toString();
            if (!ufs.renameFile(tempUfsPath, ufsPath)) {
              throw new IOException(
                  String.format("Failed to rename %s to %s.", tempUfsPath, ufsPath));
            }
            ufs.setOwner(ufsPath, inode.getOwner(), inode.getGroup());
            ufs.setMode(ufsPath, inode.getMode());

            inode.setPersistenceState(PersistenceState.PERSISTED);
            inode.setPersistJobId(Constants.PERSISTENCE_INVALID_JOB_ID);
            inode.setTempUfsPath(Constants.PERSISTENCE_INVALID_UFS_PATH);
            journalPersistedInodes(propagatePersistedInternal(inodePath, false), journalContext);

            // Journal the action.
            SetAttributeEntry.Builder builder =
                SetAttributeEntry.newBuilder().setId(inode.getId()).setPersisted(true)
                    .setPersistJobId(Constants.PERSISTENCE_INVALID_JOB_ID)
                    .setTempUfsPath(Constants.PERSISTENCE_INVALID_UFS_PATH);
            appendJournalEntry(JournalEntry.newBuilder().setSetAttribute(builder).build(),
                journalContext);
            break;
          default:
            throw new IllegalStateException(
                "Unrecognized persistence state: " + inode.getPersistenceState());
        }
      } catch (FileDoesNotExistException | InvalidPathException e) {
        LOG.warn("The file {} (id={}) to be persisted was not found: {}", job.getUri(), fileId,
            e.getMessage());
        LOG.debug("Exception: ", e);
        // Cleanup the temporary file.
        cleanup(tempUfsPath);
      } catch (Exception e) {
        LOG.warn(
            "Unexpected exception encountered when trying to complete persistence of a file {} "
                + "(id={}) : {}",
            job.getUri(), fileId, e.getMessage());
        LOG.debug("Exception: ", e);
        cleanup(tempUfsPath);
        mPersistRequests.put(fileId, job.getTimer());
      } finally {
        mPersistJobs.remove(fileId);
      }
    }

    @Override
    public void heartbeat() throws InterruptedException {
      boolean queueEmpty = mPersistCheckerPool.getQueue().isEmpty();
      // Check the progress of persist jobs.
      for (long fileId : mPersistJobs.keySet()) {
        final PersistJob job = mPersistJobs.get(fileId);
        // Cancel any jobs marked as canceled
        switch (job.getCancelState()) {
          case NOT_CANCELED:
            break;
          case TO_BE_CANCELED:
            // Send the message to cancel this job
            alluxio.client.job.JobMasterClient client = mJobMasterClientPool.acquire();
            try {
              client.cancel(job.getId());
              job.setCancelState(PersistJob.CancelState.CANCELING);
            } catch (alluxio.exception.status.NotFoundException e) {
              LOG.warn("Persist job (id={}) for file {} (id={}) to cancel was not found: {}",
                  job.getId(), job.getUri(), fileId, e.getMessage());
              LOG.debug("Exception: ", e);
              mPersistJobs.remove(fileId);
              continue;
            } catch (Exception e) {
              LOG.warn("Unexpected exception encountered when cancelling a persist job (id={}) for "
                  + "file {} (id={}) : {}", job.getId(), job.getUri(), fileId, e.getMessage());
              LOG.debug("Exception: ", e);
            } finally {
              mJobMasterClientPool.release(client);
            }
            continue;
          case CANCELING:
            break;
          default:
            throw new IllegalStateException("Unrecognized cancel state: " + job.getCancelState());
        }
        if (!queueEmpty) {
          // There are tasks waiting in the queue, so do not try to schedule anything
          continue;
        }
        long jobId = job.getId();
        alluxio.client.job.JobMasterClient client = mJobMasterClientPool.acquire();
        try {
          alluxio.job.wire.JobInfo jobInfo = client.getStatus(jobId);
          switch (jobInfo.getStatus()) {
            case RUNNING:
              // fall through
            case CREATED:
              break;
            case FAILED:
              LOG.warn("The persist job (id={}) for file {} (id={}) failed: {}", jobId,
                  job.getUri(), fileId, jobInfo.getErrorMessage());
              mPersistJobs.remove(fileId);
              mPersistRequests.put(fileId, job.getTimer());
              break;
            case CANCELED:
              mPersistJobs.remove(fileId);
              break;
            case COMPLETED:
              mPersistCheckerPool.execute(new Runnable() {
                @Override
                public void run() {
                  handleSuccess(job);
                }
              });
              break;
            default:
              throw new IllegalStateException("Unrecognized job status: " + jobInfo.getStatus());
          }
        } catch (Exception e) {
          LOG.warn("Exception encountered when trying to retrieve the status of a "
                  + " persist job (id={}) for file {} (id={}): {}.", jobId, job.getUri(), fileId,
              e.getMessage());
          LOG.debug("Exception: ", e);
          mPersistJobs.remove(fileId);
          mPersistRequests.put(fileId, job.getTimer());
        } finally {
          mJobMasterClientPool.release(client);
        }
      }
    }
  }

  private static void cleanup(String ufsPath) {
    final String errMessage = "Failed to delete UFS file {}.";
    if (!ufsPath.isEmpty()) {
      try {
        UnderFileSystem ufs = UnderFileSystem.Factory.create(ufsPath);
        if (!ufs.deleteFile(ufsPath)) {
          LOG.warn(errMessage, ufsPath);
        }
      } catch (IOException e) {
        LOG.warn(errMessage, ufsPath, e);
      }
    }
  }
  // ALLUXIO CS END
  /**
   * Class that contains metrics for FileSystemMaster.
   * This class is public because the counter names are referenced in
   * {@link alluxio.web.WebInterfaceMasterMetricsServlet}.
   */
  public static final class Metrics {
    private static final Counter DIRECTORIES_CREATED =
        MetricsSystem.masterCounter("DirectoriesCreated");
    private static final Counter FILE_BLOCK_INFOS_GOT =
        MetricsSystem.masterCounter("FileBlockInfosGot");
    private static final Counter FILE_INFOS_GOT = MetricsSystem.masterCounter("FileInfosGot");
    private static final Counter FILES_COMPLETED = MetricsSystem.masterCounter("FilesCompleted");
    private static final Counter FILES_CREATED = MetricsSystem.masterCounter("FilesCreated");
    private static final Counter FILES_FREED = MetricsSystem.masterCounter("FilesFreed");
    private static final Counter FILES_PERSISTED = MetricsSystem.masterCounter("FilesPersisted");
    private static final Counter NEW_BLOCKS_GOT = MetricsSystem.masterCounter("NewBlocksGot");
    private static final Counter PATHS_DELETED = MetricsSystem.masterCounter("PathsDeleted");
    private static final Counter PATHS_MOUNTED = MetricsSystem.masterCounter("PathsMounted");
    private static final Counter PATHS_RENAMED = MetricsSystem.masterCounter("PathsRenamed");
    private static final Counter PATHS_UNMOUNTED = MetricsSystem.masterCounter("PathsUnmounted");

    // TODO(peis): Increment the RPCs OPs at the place where we receive the RPCs.
    private static final Counter COMPLETE_FILE_OPS = MetricsSystem.masterCounter("CompleteFileOps");
    private static final Counter CREATE_DIRECTORIES_OPS =
        MetricsSystem.masterCounter("CreateDirectoryOps");
    private static final Counter CREATE_FILES_OPS = MetricsSystem.masterCounter("CreateFileOps");
    private static final Counter DELETE_PATHS_OPS = MetricsSystem.masterCounter("DeletePathOps");
    private static final Counter FREE_FILE_OPS = MetricsSystem.masterCounter("FreeFileOps");
    private static final Counter GET_FILE_BLOCK_INFO_OPS =
        MetricsSystem.masterCounter("GetFileBlockInfoOps");
    private static final Counter GET_FILE_INFO_OPS = MetricsSystem.masterCounter("GetFileInfoOps");
    private static final Counter GET_NEW_BLOCK_OPS = MetricsSystem.masterCounter("GetNewBlockOps");
    private static final Counter MOUNT_OPS = MetricsSystem.masterCounter("MountOps");
    private static final Counter RENAME_PATH_OPS = MetricsSystem.masterCounter("RenamePathOps");
    private static final Counter SET_ATTRIBUTE_OPS = MetricsSystem.masterCounter("SetAttributeOps");
    private static final Counter UNMOUNT_OPS = MetricsSystem.masterCounter("UnmountOps");

    public static final String FILES_PINNED = "FilesPinned";
    public static final String PATHS_TOTAL = "PathsTotal";
    public static final String UFS_CAPACITY_TOTAL = "UfsCapacityTotal";
    public static final String UFS_CAPACITY_USED = "UfsCapacityUsed";
    public static final String UFS_CAPACITY_FREE = "UfsCapacityFree";

    /**
     * Register some file system master related gauges.
     */
    private static void registerGauges(
        final DefaultFileSystemMaster master, final UfsManager ufsManager) {
      MetricsSystem.registerGaugeIfAbsent(MetricsSystem.getMasterMetricName(FILES_PINNED),
          new Gauge<Integer>() {
            @Override
            public Integer getValue() {
              return master.getNumberOfPinnedFiles();
            }
          });
      MetricsSystem.registerGaugeIfAbsent(MetricsSystem.getMasterMetricName(PATHS_TOTAL),
          new Gauge<Integer>() {
            @Override
            public Integer getValue() {
              return master.getNumberOfPaths();
            }
          });

      final String ufsDataFolder = Configuration.get(PropertyKey.MASTER_MOUNT_TABLE_ROOT_UFS);
      final UnderFileSystem ufs = ufsManager.getRoot().getUfs();

      MetricsSystem.registerGaugeIfAbsent(MetricsSystem.getMasterMetricName(UFS_CAPACITY_TOTAL),
          new Gauge<Long>() {
            @Override
            public Long getValue() {
              long ret = 0L;
              try {
                ret = ufs.getSpace(ufsDataFolder, UnderFileSystem.SpaceType.SPACE_TOTAL);
              } catch (IOException e) {
                LOG.error(e.getMessage(), e);
              }
              return ret;
            }
          });
      MetricsSystem.registerGaugeIfAbsent(MetricsSystem.getMasterMetricName(UFS_CAPACITY_USED),
          new Gauge<Long>() {
            @Override
            public Long getValue() {
              long ret = 0L;
              try {
                ret = ufs.getSpace(ufsDataFolder, UnderFileSystem.SpaceType.SPACE_USED);
              } catch (IOException e) {
                LOG.error(e.getMessage(), e);
              }
              return ret;
            }
          });
      MetricsSystem.registerGaugeIfAbsent(MetricsSystem.getMasterMetricName(UFS_CAPACITY_FREE),
          new Gauge<Long>() {
            @Override
            public Long getValue() {
              long ret = 0L;
              try {
                ret = ufs.getSpace(ufsDataFolder, UnderFileSystem.SpaceType.SPACE_FREE);
              } catch (IOException e) {
                LOG.error(e.getMessage(), e);
              }
              return ret;
            }
          });
    }

    private Metrics() {} // prevent instantiation
  }
}<|MERGE_RESOLUTION|>--- conflicted
+++ resolved
@@ -554,29 +554,17 @@
       mLostFilesDetectionService = getExecutorService().submit(
           new HeartbeatThread(HeartbeatContext.MASTER_LOST_FILES_DETECTION,
               new LostFileDetector(this, mInodeTree),
-<<<<<<< HEAD
               (int) Configuration.getMs(PropertyKey.MASTER_HEARTBEAT_INTERVAL_MS)));
-=======
-              Configuration.getInt(PropertyKey.MASTER_HEARTBEAT_INTERVAL_MS)));
->>>>>>> d5aedee3
       // ALLUXIO CS ADD
       mReplicationCheckService = getExecutorService().submit(new HeartbeatThread(
           HeartbeatContext.MASTER_REPLICATION_CHECK,
           new alluxio.master.file.replication.ReplicationChecker(mInodeTree, mBlockMaster,
               mJobMasterClientPool),
-<<<<<<< HEAD
           (int) Configuration.getMs(PropertyKey.MASTER_REPLICATION_CHECK_INTERVAL_MS)));
       mPersistenceSchedulerService = getExecutorService().submit(
           new HeartbeatThread(HeartbeatContext.MASTER_PERSISTENCE_SCHEDULER,
               new PersistenceScheduler(),
               (int) Configuration.getMs(PropertyKey.MASTER_PERSISTENCE_SCHEDULER_INTERVAL_MS)));
-=======
-          Configuration.getInt(PropertyKey.MASTER_REPLICATION_CHECK_INTERVAL_MS)));
-      mPersistenceSchedulerService = getExecutorService().submit(
-          new HeartbeatThread(HeartbeatContext.MASTER_PERSISTENCE_SCHEDULER,
-              new PersistenceScheduler(),
-              Configuration.getInt(PropertyKey.MASTER_PERSISTENCE_SCHEDULER_INTERVAL_MS)));
->>>>>>> d5aedee3
       mPersistCheckerPool =
           new java.util.concurrent.ThreadPoolExecutor(PERSIST_CHECKER_POOL_THREADS,
               PERSIST_CHECKER_POOL_THREADS, 1, java.util.concurrent.TimeUnit.MINUTES,
@@ -585,11 +573,7 @@
       mPersistenceCheckerService = getExecutorService().submit(
           new HeartbeatThread(HeartbeatContext.MASTER_PERSISTENCE_CHECKER,
               new PersistenceChecker(),
-<<<<<<< HEAD
               (int) Configuration.getMs(PropertyKey.MASTER_PERSISTENCE_CHECKER_INTERVAL_MS)));
-=======
-              Configuration.getInt(PropertyKey.MASTER_PERSISTENCE_CHECKER_INTERVAL_MS)));
->>>>>>> d5aedee3
       // ALLUXIO CS END
       if (Configuration.getBoolean(PropertyKey.MASTER_STARTUP_CONSISTENCY_CHECK_ENABLED)) {
         mStartupConsistencyCheck = getExecutorService().submit(new Callable<List<AlluxioURI>>() {
@@ -2590,14 +2574,10 @@
       boolean replayed, MountOptions options)
       throws FileAlreadyExistsException, InvalidPathException, IOException {
     AlluxioURI alluxioPath = inodePath.getUri();
-<<<<<<< HEAD
-    UnderFileSystem ufs = mUfsManager.addMount(mountId, new AlluxioURI(ufsPath.toString()),
-=======
     // Adding the mount point will not create the UFS instance and thus not connect to UFS
     mUfsManager.addMount(mountId, new AlluxioURI(ufsPath.toString()),
->>>>>>> d5aedee3
         UnderFileSystemConfiguration.defaults().setReadOnly(options.isReadOnly())
-            .setShared(options.isShared()).setUserSpecifiedConf(options.getProperties())).getUfs();
+            .setShared(options.isShared()).setUserSpecifiedConf(options.getProperties()));
     try {
       if (!replayed) {
         UnderFileSystem ufs = mUfsManager.get(mountId).getUfs();
