--- conflicted
+++ resolved
@@ -3272,7 +3272,6 @@
     // ALLUXIO CS ADD
     addFileIdToPersistRequests(inodePath.getInode().getId());
     // ALLUXIO CS END
-<<<<<<< HEAD
   }
   // ALLUXIO CS ADD
 
@@ -3304,39 +3303,6 @@
     }
     mPersistJobs.put(fileId, new PersistJob(jobId, fileId, uri, tempUfsPath, timer));
   }
-=======
-  }
-  // ALLUXIO CS ADD
-
-  /**
-   * @param fileId file ID to be persisted
-   */
-  private void addFileIdToPersistRequests(long fileId) {
-    mPersistRequests.put(fileId, new alluxio.time.ExponentialTimer(
-        Configuration.getMs(PropertyKey.MASTER_PERSISTENCE_INITIAL_INTERVAL_MS),
-        Configuration.getMs(PropertyKey.MASTER_PERSISTENCE_MAX_INTERVAL_MS),
-        Configuration.getMs(PropertyKey.MASTER_PERSISTENCE_INITIAL_WAIT_TIME_MS),
-        Configuration.getMs(PropertyKey.MASTER_PERSISTENCE_MAX_TOTAL_WAIT_TIME_MS)));
-  }
-
-  /**
-   * @param fileId file ID
-   * @param jobId persist job ID
-   * @param uri Alluxio Uri of the file
-   * @param tempUfsPath temp UFS path
-   */
-  private void addPersistJob(long fileId, long jobId, AlluxioURI uri, String tempUfsPath) {
-    alluxio.time.ExponentialTimer timer = mPersistRequests.remove(fileId);
-    if (timer == null) {
-      timer = new alluxio.time.ExponentialTimer(
-          Configuration.getMs(PropertyKey.MASTER_PERSISTENCE_INITIAL_INTERVAL_MS),
-          Configuration.getMs(PropertyKey.MASTER_PERSISTENCE_MAX_INTERVAL_MS),
-          Configuration.getMs(PropertyKey.MASTER_PERSISTENCE_INITIAL_WAIT_TIME_MS),
-          Configuration.getMs(PropertyKey.MASTER_PERSISTENCE_MAX_TOTAL_WAIT_TIME_MS));
-    }
-    mPersistJobs.put(fileId, new PersistJob(jobId, fileId, uri, tempUfsPath, timer));
-  }
->>>>>>> 7b6a0959
   // ALLUXIO CS END
 
   /**
@@ -3872,13 +3838,6 @@
         }
       }
 
-<<<<<<< HEAD
-      // If previous persist job failed, clean up the temporary file.
-      cleanup(tempUfsPath);
-
-      // Generate a temporary path to be used by the persist job.
-      MountTable.Resolution resolution = mMountTable.resolve(uri);
-=======
       MountTable.Resolution resolution = mMountTable.resolve(uri);
       try (CloseableResource<UnderFileSystem> ufsResource = resolution.acquireUfsResource()) {
         // If previous persist job failed, clean up the temporary file.
@@ -3886,7 +3845,6 @@
       }
 
       // Generate a temporary path to be used by the persist job.
->>>>>>> 7b6a0959
       tempUfsPath =
           PathUtils.temporaryFileName(System.currentTimeMillis(), resolution.getUri().toString());
       alluxio.job.persist.PersistConfig config =
@@ -3934,13 +3892,10 @@
       for (long fileId : mPersistRequests.keySet()) {
         boolean remove = true;
         alluxio.time.ExponentialTimer timer = mPersistRequests.get(fileId);
-<<<<<<< HEAD
-=======
         if (timer == null) {
           // This could occur if a key is removed from mPersistRequests while we are iterating.
           continue;
         }
->>>>>>> 7b6a0959
         alluxio.time.ExponentialTimer.Result timerResult = timer.tick();
         if (timerResult == alluxio.time.ExponentialTimer.Result.NOT_READY) {
           // operation is not ready to be scheduled
@@ -4026,11 +3981,8 @@
           LockedInodePath inodePath = mInodeTree
               .lockFullInodePath(fileId, InodeTree.LockMode.WRITE)) {
         InodeFile inode = inodePath.getInodeFile();
-<<<<<<< HEAD
-=======
         MountTable.Resolution resolution = mMountTable.resolve(inodePath.getUri());
         ufsClient = mUfsManager.get(resolution.getMountId());
->>>>>>> 7b6a0959
         switch (inode.getPersistenceState()) {
           case LOST:
             // fall through
@@ -4041,10 +3993,6 @@
                 job.getUri(), fileId, inode.getPersistenceState());
             break;
           case TO_BE_PERSISTED:
-<<<<<<< HEAD
-            MountTable.Resolution resolution = mMountTable.resolve(inodePath.getUri());
-=======
->>>>>>> 7b6a0959
             try (CloseableResource<UnderFileSystem> ufsResource = resolution.acquireUfsResource()) {
               UnderFileSystem ufs = ufsResource.get();
               String ufsPath = resolution.getUri().toString();
@@ -4060,10 +4008,7 @@
             inode.setPersistJobId(Constants.PERSISTENCE_INVALID_JOB_ID);
             inode.setTempUfsPath(Constants.PERSISTENCE_INVALID_UFS_PATH);
             journalPersistedInodes(propagatePersistedInternal(inodePath, false), journalContext);
-<<<<<<< HEAD
-=======
             Metrics.FILES_PERSISTED.inc();
->>>>>>> 7b6a0959
 
             // Journal the action.
             SetAttributeEntry.Builder builder =
@@ -4074,10 +4019,6 @@
 
             // Save state for possible cleanup
             blockIds.addAll(inode.getBlockIds());
-<<<<<<< HEAD
-            ufsClient = mUfsManager.get(resolution.getMountId());
-=======
->>>>>>> 7b6a0959
             break;
           default:
             throw new IllegalStateException(
@@ -4088,30 +4029,22 @@
             e.getMessage());
         LOG.debug("Exception: ", e);
         // Cleanup the temporary file.
-<<<<<<< HEAD
-        cleanup(tempUfsPath);
-=======
         if (ufsClient != null) {
           try (CloseableResource<UnderFileSystem> ufsResource = ufsClient.acquireUfsResource()) {
             cleanup(ufsResource.get(), tempUfsPath);
           }
         }
->>>>>>> 7b6a0959
       } catch (Exception e) {
         LOG.warn(
             "Unexpected exception encountered when trying to complete persistence of a file {} "
                 + "(id={}) : {}",
             job.getUri(), fileId, e.getMessage());
         LOG.debug("Exception: ", e);
-<<<<<<< HEAD
-        cleanup(tempUfsPath);
-=======
         if (ufsClient != null) {
           try (CloseableResource<UnderFileSystem> ufsResource = ufsClient.acquireUfsResource()) {
             cleanup(ufsResource.get(), tempUfsPath);
           }
         }
->>>>>>> 7b6a0959
         mPersistRequests.put(fileId, job.getTimer());
       } finally {
         mPersistJobs.remove(fileId);
@@ -4217,18 +4150,10 @@
     }
   }
 
-<<<<<<< HEAD
-  private static void cleanup(String ufsPath) {
-    final String errMessage = "Failed to delete UFS file {}.";
-    if (!ufsPath.isEmpty()) {
-      try {
-        UnderFileSystem ufs = UnderFileSystem.Factory.create(ufsPath);
-=======
   private static void cleanup(UnderFileSystem ufs, String ufsPath) {
     final String errMessage = "Failed to delete UFS file {}.";
     if (!ufsPath.isEmpty()) {
       try {
->>>>>>> 7b6a0959
         if (!ufs.deleteFile(ufsPath)) {
           LOG.warn(errMessage, ufsPath);
         }
