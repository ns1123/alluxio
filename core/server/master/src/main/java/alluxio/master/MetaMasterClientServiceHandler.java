/*
 * The Alluxio Open Foundation licenses this work under the Apache License, version 2.0
 * (the "License"). You may not use this work except in compliance with the License, which is
 * available at www.apache.org/licenses/LICENSE-2.0
 *
 * This software is distributed on an "AS IS" basis, WITHOUT WARRANTIES OR CONDITIONS OF ANY KIND,
 * either express or implied, as more fully set forth in the License.
 *
 * See the NOTICE file distributed with this work for information regarding copyright ownership.
 */

package alluxio.master;

import alluxio.Constants;
<<<<<<< HEAD
import alluxio.exception.AlluxioException;
import alluxio.RpcUtils;
import alluxio.RuntimeConstants;
=======
import alluxio.RpcUtils;
import alluxio.RuntimeConstants;
import alluxio.metrics.MetricsSystem;
import alluxio.thrift.AlluxioTException;
import alluxio.thrift.GetConfigurationTOptions;
import alluxio.thrift.GetConfigurationTResponse;
>>>>>>> bf4d3061
import alluxio.thrift.GetMasterInfoTOptions;
import alluxio.thrift.GetMasterInfoTResponse;
import alluxio.thrift.GetMetricsTOptions;
import alluxio.thrift.GetMetricsTResponse;
import alluxio.thrift.GetServiceVersionTOptions;
import alluxio.thrift.GetServiceVersionTResponse;
import alluxio.thrift.MasterInfo;
import alluxio.thrift.MasterInfoField;
import alluxio.thrift.MetaMasterClientService;
import alluxio.wire.MetricValue;

import com.codahale.metrics.Counter;
import com.codahale.metrics.Gauge;
import com.codahale.metrics.MetricRegistry;
import org.apache.thrift.TException;
import org.slf4j.Logger;
import org.slf4j.LoggerFactory;

import java.util.Arrays;
import java.util.HashMap;
import java.util.Map;
import java.util.stream.Collectors;

/**
 * This class is a Thrift handler for meta master RPCs.
 */
public final class MetaMasterClientServiceHandler implements MetaMasterClientService.Iface {
  private static final Logger LOG = LoggerFactory.getLogger(MetaMasterClientServiceHandler.class);

  private final MasterProcess mMasterProcess;

  /**
   * @param masterProcess the Alluxio master process
   */
  MetaMasterClientServiceHandler(MasterProcess masterProcess) {
    mMasterProcess = masterProcess;
  }

  @Override
  public GetServiceVersionTResponse getServiceVersion(GetServiceVersionTOptions options) {
    return new GetServiceVersionTResponse(Constants.META_MASTER_CLIENT_SERVICE_VERSION);
  }

  @Override
  public GetConfigurationTResponse getConfiguration(GetConfigurationTOptions options)
      throws AlluxioTException {
    return RpcUtils.call(LOG, (RpcUtils.RpcCallable<GetConfigurationTResponse>) ()
        -> (new GetConfigurationTResponse(mMasterProcess.getConfiguration()
        .stream()
        .map(configProperty -> (configProperty.toThrift()))
        .collect(Collectors.toList()))));
  }

  @Override
  public GetMasterInfoTResponse getMasterInfo(final GetMasterInfoTOptions options)
      throws TException {
<<<<<<< HEAD
    return RpcUtils.call(LOG, new RpcUtils.RpcCallable<GetMasterInfoTResponse>() {
      @Override
      public GetMasterInfoTResponse call() throws AlluxioException {
        MasterInfo info = new alluxio.thrift.MasterInfo();
        for (MasterInfoField field : options.getFilter() != null ? options.getFilter()
            : Arrays.asList(MasterInfoField.values())) {
          switch (field) {
            case MASTER_ADDRESS:
              info.setMasterAddress(mMasterProcess.getRpcAddress().toString());
              break;
            case RPC_PORT:
              info.setRpcPort(mMasterProcess.getRpcAddress().getPort());
              break;
            case SAFE_MODE:
              info.setSafeMode(mMasterProcess.isInSafeMode());
              break;
            case START_TIME_MS:
              info.setStartTimeMs(mMasterProcess.getStartTimeMs());
              break;
            case UP_TIME_MS:
              info.setUpTimeMs(mMasterProcess.getUptimeMs());
              break;
            case VERSION:
              info.setVersion(RuntimeConstants.VERSION);
              break;
            case WEB_PORT:
              info.setWebPort(mMasterProcess.getWebAddress().getPort());
              break;
            default:
              LOG.warn("Unrecognized meta master info field: " + field);
          }
=======
    return RpcUtils.call(LOG, (RpcUtils.RpcCallable<GetMasterInfoTResponse>) () -> {
      MasterInfo info = new alluxio.thrift.MasterInfo();
      for (MasterInfoField field : options.getFilter() != null ? options.getFilter()
          : Arrays.asList(MasterInfoField.values())) {
        switch (field) {
          case MASTER_ADDRESS:
            info.setMasterAddress(mMasterProcess.getRpcAddress().toString());
            break;
          case RPC_PORT:
            info.setRpcPort(mMasterProcess.getRpcAddress().getPort());
            break;
          case SAFE_MODE:
            info.setSafeMode(mMasterProcess.isInSafeMode());
            break;
          case START_TIME_MS:
            info.setStartTimeMs(mMasterProcess.getStartTimeMs());
            break;
          case UP_TIME_MS:
            info.setUpTimeMs(mMasterProcess.getUptimeMs());
            break;
          case VERSION:
            info.setVersion(RuntimeConstants.VERSION);
            break;
          case WEB_PORT:
            info.setWebPort(mMasterProcess.getWebAddress().getPort());
            break;
          default:
            LOG.warn("Unrecognized meta master info field: " + field);
        }
      }
      return new GetMasterInfoTResponse(info);
    });
  }

  @Override
  public GetMetricsTResponse getMetrics(final GetMetricsTOptions options)
      throws TException {
    return RpcUtils.call(LOG, (RpcUtils.RpcCallable<GetMetricsTResponse>) () -> {
      MetricRegistry mr = MetricsSystem.METRIC_REGISTRY;
      Map<String, alluxio.thrift.MetricValue> metricsMap = new HashMap<>();

      for (Map.Entry<String, Counter> entry : mr.getCounters().entrySet()) {
        metricsMap.put(MetricsSystem.stripInstanceAndHost(entry.getKey()),
            MetricValue.forLong(entry.getValue().getCount()).toThrift());
      }

      for (Map.Entry<String, Gauge> entry : mr.getGauges().entrySet()) {
        Object value = entry.getValue().getValue();
        if (value instanceof Integer) {
          metricsMap.put(entry.getKey(),
              MetricValue.forLong(Long.valueOf((Integer) value)).toThrift());
        } else if (value instanceof Long) {
          metricsMap.put(entry.getKey(),
              MetricValue.forLong((Long) value).toThrift());
        } else if (value instanceof Double) {
          metricsMap.put(entry.getKey(),
              MetricValue.forDouble((Double) value).toThrift());
>>>>>>> bf4d3061
        }
      }
      return new GetMetricsTResponse(metricsMap);
    });
  }
}<|MERGE_RESOLUTION|>--- conflicted
+++ resolved
@@ -12,18 +12,12 @@
 package alluxio.master;
 
 import alluxio.Constants;
-<<<<<<< HEAD
-import alluxio.exception.AlluxioException;
-import alluxio.RpcUtils;
-import alluxio.RuntimeConstants;
-=======
 import alluxio.RpcUtils;
 import alluxio.RuntimeConstants;
 import alluxio.metrics.MetricsSystem;
 import alluxio.thrift.AlluxioTException;
 import alluxio.thrift.GetConfigurationTOptions;
 import alluxio.thrift.GetConfigurationTResponse;
->>>>>>> bf4d3061
 import alluxio.thrift.GetMasterInfoTOptions;
 import alluxio.thrift.GetMasterInfoTResponse;
 import alluxio.thrift.GetMetricsTOptions;
@@ -80,39 +74,6 @@
   @Override
   public GetMasterInfoTResponse getMasterInfo(final GetMasterInfoTOptions options)
       throws TException {
-<<<<<<< HEAD
-    return RpcUtils.call(LOG, new RpcUtils.RpcCallable<GetMasterInfoTResponse>() {
-      @Override
-      public GetMasterInfoTResponse call() throws AlluxioException {
-        MasterInfo info = new alluxio.thrift.MasterInfo();
-        for (MasterInfoField field : options.getFilter() != null ? options.getFilter()
-            : Arrays.asList(MasterInfoField.values())) {
-          switch (field) {
-            case MASTER_ADDRESS:
-              info.setMasterAddress(mMasterProcess.getRpcAddress().toString());
-              break;
-            case RPC_PORT:
-              info.setRpcPort(mMasterProcess.getRpcAddress().getPort());
-              break;
-            case SAFE_MODE:
-              info.setSafeMode(mMasterProcess.isInSafeMode());
-              break;
-            case START_TIME_MS:
-              info.setStartTimeMs(mMasterProcess.getStartTimeMs());
-              break;
-            case UP_TIME_MS:
-              info.setUpTimeMs(mMasterProcess.getUptimeMs());
-              break;
-            case VERSION:
-              info.setVersion(RuntimeConstants.VERSION);
-              break;
-            case WEB_PORT:
-              info.setWebPort(mMasterProcess.getWebAddress().getPort());
-              break;
-            default:
-              LOG.warn("Unrecognized meta master info field: " + field);
-          }
-=======
     return RpcUtils.call(LOG, (RpcUtils.RpcCallable<GetMasterInfoTResponse>) () -> {
       MasterInfo info = new alluxio.thrift.MasterInfo();
       for (MasterInfoField field : options.getFilter() != null ? options.getFilter()
@@ -170,7 +131,6 @@
         } else if (value instanceof Double) {
           metricsMap.put(entry.getKey(),
               MetricValue.forDouble((Double) value).toThrift());
->>>>>>> bf4d3061
         }
       }
       return new GetMetricsTResponse(metricsMap);
