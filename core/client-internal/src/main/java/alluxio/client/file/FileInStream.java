/*
 * The Alluxio Open Foundation licenses this work under the Apache License, version 2.0
 * (the “License”). You may not use this work except in compliance with the License, which is
 * available at www.apache.org/licenses/LICENSE-2.0
 *
 * This software is distributed on an "AS IS" basis, WITHOUT WARRANTIES OR CONDITIONS OF ANY KIND,
 * either express or implied, as more fully set forth in the License.
 *
 * See the NOTICE file distributed with this work for information regarding copyright ownership.
 */

package alluxio.client.file;

import alluxio.Constants;
import alluxio.annotation.PublicApi;
import alluxio.client.AlluxioStorageType;
import alluxio.client.BoundedStream;
import alluxio.client.Seekable;
import alluxio.client.block.BlockInStream;
import alluxio.client.block.BufferedBlockOutStream;
import alluxio.client.block.LocalBlockInStream;
import alluxio.client.block.RemoteBlockInStream;
import alluxio.client.block.UnderStoreBlockInStream;
import alluxio.client.file.options.InStreamOptions;
import alluxio.client.file.policy.FileWriteLocationPolicy;
import alluxio.exception.AlluxioException;
import alluxio.exception.BlockAlreadyExistsException;
import alluxio.exception.ExceptionMessage;
import alluxio.exception.PreconditionMessage;
import alluxio.master.block.BlockId;
import alluxio.wire.BlockInfo;
import alluxio.wire.BlockLocation;
import alluxio.wire.WorkerNetAddress;

import com.google.common.base.Preconditions;
import org.slf4j.Logger;
import org.slf4j.LoggerFactory;

import java.io.IOException;
import java.io.InputStream;

import javax.annotation.concurrent.NotThreadSafe;

/**
 * A streaming API to read a file. This API represents a file as a stream of bytes and provides a
 * collection of {@link #read} methods to access this stream of bytes. In addition, one can seek
 * into a given offset of the stream to read.
 * <p>
 * This class wraps the {@link BlockInStream} for each of the blocks in the file and abstracts the
 * switching between streams. The backing streams can read from Alluxio space in the local machine,
 * remote machines, or the under storage system.
 */
@PublicApi
@NotThreadSafe
public class FileInStream extends InputStream implements BoundedStream, Seekable {
  private static final Logger LOG = LoggerFactory.getLogger(Constants.LOGGER_TYPE);

  /** How the data should be written into Alluxio space, if at all. */
  protected final AlluxioStorageType mAlluxioStorageType;
  /** Standard block size in bytes of the file, guaranteed for all but the last block. */
  protected final long mBlockSize;
  /** The location policy for CACHE type of read into Alluxio. */
  protected final FileWriteLocationPolicy mLocationPolicy;
  /** Total length of the file in bytes. */
  protected final long mFileLength;
  /** File System context containing the {@link FileSystemMasterClient} pool. */
  protected final FileSystemContext mContext;
  /** A 1-byte array for writing a single byte to the cache stream. */
  protected final byte[] mSingleByte;
  /** File information. */
  protected URIStatus mStatus;
  /** Constant error message for block ID not cached. */
  protected static final String BLOCK_ID_NOT_CACHED =
      "The block with ID {} could not be cached into Alluxio storage.";
  /** Error message for cache collision. */
  private static final String BLOCK_ID_EXISTS_SO_NOT_CACHED =
      "The block with ID {} is already stored in the target worker, canceling the cache request.";

  /** If the stream is closed, this can only go from false to true. */
  protected boolean mClosed;
  /** Whether or not the current block should be cached. */
  protected boolean mShouldCacheCurrentBlock;
  /** Current position of the stream. */
  protected long mPos;
  /** Current {@link BlockInStream} backing this stream. */
  protected BlockInStream mCurrentBlockInStream;
  /** Current {@link BufferedBlockOutStream} writing the data into Alluxio, this may be null. */
  protected BufferedBlockOutStream mCurrentCacheStream;
  /** Block id for the current instream, {@link #mCurrentBlockInStream}. */
  protected long mCurrentBlockId;

  /**
   * Creates a new file input stream.
   *
   * @param status the file status
   * @param options the client options
   * @return the created {@link FileInStream} instance
   */
  public static FileInStream create(URIStatus status, InStreamOptions options) {
    if (status.getLength() == Constants.UNKNOWN_SIZE) {
      return new UnknownLengthFileInStream(status, options);
    }
    return new FileInStream(status, options);
  }

  /**
   * Creates a new file input stream.
   *
   * @param status the file status
   * @param options the client options
   */
  protected FileInStream(URIStatus status, InStreamOptions options) {
    mStatus = status;
    mBlockSize = status.getBlockSizeBytes();
    mFileLength = status.getLength();
    mContext = FileSystemContext.INSTANCE;
    mAlluxioStorageType = options.getAlluxioStorageType();
    mShouldCacheCurrentBlock = mAlluxioStorageType.isStore();
    mClosed = false;
    mLocationPolicy = options.getLocationPolicy();
    if (mShouldCacheCurrentBlock) {
      Preconditions.checkNotNull(options.getLocationPolicy(),
          PreconditionMessage.FILE_WRITE_LOCATION_POLICY_UNSPECIFIED);
    }
    mSingleByte = new byte[1];
  }

  @Override
  public void close() throws IOException {
    if (mClosed) {
      return;
    }
    if (mCurrentBlockInStream != null) {
      mCurrentBlockInStream.close();
    }
    closeCacheStream();
    mClosed = true;
  }

  @Override
  public int read() throws IOException {
    if (!validPosition(mPos)) {
      return -1;
    }

    checkAndAdvanceBlockInStream();
    int data = mCurrentBlockInStream.read();
    if (data == -1) {
      // The underlying stream is done.
      return -1;
    }

    updatePosForRead(1);
    if (mShouldCacheCurrentBlock) {
      try {
        // writeToCacheStream writes a byte array.
        mSingleByte[0] = (byte) (0xFF & data);
        writeToCacheStream(mSingleByte, 0, 1);
      } catch (IOException e) {
        logCacheStreamIOException(e);
        mShouldCacheCurrentBlock = false;
      }
    }
    return data;
  }

  @Override
  public int read(byte[] b) throws IOException {
    return read(b, 0, b.length);
  }

  @Override
  public int read(byte[] b, int off, int len) throws IOException {
    Preconditions.checkArgument(b != null, PreconditionMessage.ERR_READ_BUFFER_NULL);
    Preconditions.checkArgument(off >= 0 && len >= 0 && len + off <= b.length,
        PreconditionMessage.ERR_BUFFER_STATE, b.length, off, len);
    if (len == 0) {
      return 0;
    } else if (!validPosition(mPos)) {
      return -1;
    }

    int currentOffset = off;
    int bytesLeftToRead = len;

    while (bytesLeftToRead > 0 && validPosition(mPos)) {
      checkAndAdvanceBlockInStream();

      int bytesToRead = (int) Math.min(bytesLeftToRead, mCurrentBlockInStream.remaining());

      if (mCurrentBlockInStream.remaining() == 0) {
        // The underlying stream is done.
        break;
      }

      int bytesRead = mCurrentBlockInStream.read(b, currentOffset, bytesToRead);
<<<<<<< HEAD
      if (bytesRead > 0) {
        if (mShouldCacheCurrentBlock) {
          try {
            writeToCacheStream(b, currentOffset, bytesRead);
          } catch (IOException e) {
            LOG.warn(BLOCK_ID_NOT_CACHED, getCurrentBlockId(), e);
            mShouldCacheCurrentBlock = false;
          }
=======
      if (bytesRead > 0 && mShouldCacheCurrentBlock) {
        try {
          mCurrentCacheStream.write(b, currentOffset, bytesRead);
        } catch (IOException e) {
          logCacheStreamIOException(e);
          mShouldCacheCurrentBlock = false;
>>>>>>> 34128412
        }
        updatePosForRead(bytesRead);
        bytesLeftToRead -= bytesRead;
        currentOffset += bytesRead;
      }
    }

    if (bytesLeftToRead == len && mCurrentBlockInStream.remaining() == 0) {
      // Nothing was read, and the underlying stream is done.
      return -1;
    }

    return len - bytesLeftToRead;
  }

  @Override
  public long remaining() {
    return mFileLength - mPos;
  }

  @Override
  public void seek(long pos) throws IOException {
    if (mPos == pos) {
      return;
    }
    Preconditions.checkArgument(pos >= 0, PreconditionMessage.ERR_SEEK_NEGATIVE, pos);
    Preconditions.checkArgument(validPosition(pos),
        PreconditionMessage.ERR_SEEK_PAST_END_OF_FILE, pos);

    seekBlockInStream(pos);
    checkAndAdvanceBlockInStream();
    mCurrentBlockInStream.seek(mPos % mBlockSize);
  }

  @Override
  public long skip(long n) throws IOException {
    if (n <= 0) {
      return 0;
    }

    long toSkip = Math.min(n, remaining());
    long newPos = mPos + toSkip;
    long toSkipInBlock = ((newPos / mBlockSize) > mPos / mBlockSize) ? newPos % mBlockSize : toSkip;
    seekBlockInStream(newPos);
    checkAndAdvanceBlockInStream();
    if (toSkipInBlock != mCurrentBlockInStream.skip(toSkipInBlock)) {
      throw new IOException(ExceptionMessage.INSTREAM_CANNOT_SKIP.getMessage(toSkip));
    }
    return toSkip;
  }

  /**
   * Updates {@link #mPos} with the number of read bytes.
   *
   * @param bytesRead the number of bytes read, to increment {@link #mPos}
   */
  protected void updatePosForRead(int bytesRead) {
    mPos += bytesRead;
  }

  /**
   * @param pos the position to check to validity
   * @return true of the given pos is a valid position in the file
   */
  protected boolean validPosition(long pos) {
    return pos < mFileLength;
  }

  /**
   * @param pos the position to check
   * @return the block size in bytes for the gven pos, used for worker allocation
   */
  protected long getBlockSizeAllocation(long pos) {
    return getBlockSize(pos);
  }

  /**
   * Creates and returns a {@link BlockInStream} for the UFS.
   *
   * @param blockStart the offset to start the block from
   * @param length the length of the block
   * @param path the UFS path
   * @return the {@link BlockInStream} for the UFS
   * @throws IOException if the stream cannot be created
   */
  protected BlockInStream createUnderStoreBlockInStream(long blockStart, long length, String path)
      throws IOException {
    return new UnderStoreBlockInStream(blockStart, length, mBlockSize, path);
  }

  /**
   * Writes data to the cache stream.
   *
   * @param buffer the data to write
   * @param offset the start offset into the data
   * @param length the number of bytes to write
   * @throws IOException if the write failed
   */
  protected void writeToCacheStream(byte[] buffer, int offset, int length) throws IOException {
    mCurrentCacheStream.write(buffer, offset, length);
  }

  /**
   * Creates and returns a {@link BufferedBlockOutStream} for caching a block.
   *
   * @param blockId the block id to cache
   * @param length the length of the block to cache
   * @param address the {@link WorkerNetAddress} to cache to
   * @return the created {@link BufferedBlockOutStream} for caching a block
   * @throws IOException if the stream cannot be created
   */
  protected BufferedBlockOutStream createCacheStream(long blockId, long length,
      WorkerNetAddress address) throws IOException {
    return mContext.getAluxioBlockStore().getOutStream(blockId, length, address);
  }

  /**
   * @return true if the cache out stream is complete and should be closed, false otherwise
   */
  protected boolean shouldCloseCacheStream() {
    return mCurrentCacheStream.remaining() == 0;
  }

  /**
   * Convenience method for updating {@link #mCurrentBlockInStream},
   * {@link #mShouldCacheCurrentBlock}, and {@link #mCurrentCacheStream}. If the block boundary has
   * been reached, the current {@link BlockInStream} is closed and a the next one is opened.
   * {@link #mShouldCacheCurrentBlock} is set to {@link #mAlluxioStorageType}.isCache().
   * {@link #mCurrentCacheStream} is also closed and a new one is created for the next block.
   *
   * @throws IOException if the next BlockInStream cannot be obtained
   */
  private void checkAndAdvanceBlockInStream() throws IOException {
    long currentBlockId = getCurrentBlockId();
    if (mCurrentBlockInStream == null
        || (mCurrentBlockInStream.remaining() == 0 && currentBlockId != mCurrentBlockId)) {
      closeCacheStream();
      updateBlockInStream(currentBlockId);
      mCurrentBlockId = currentBlockId;
      if (mShouldCacheCurrentBlock) {
        try {
<<<<<<< HEAD
          WorkerNetAddress address = mLocationPolicy
              .getWorkerForNextBlock(mContext.getAluxioBlockStore().getWorkerInfoList(),
                  getBlockSizeAllocation(mPos));
          mCurrentCacheStream = createCacheStream(currentBlockId, getBlockSize(mPos), address);
=======
          long blockSize = getCurrentBlockSize();
          WorkerNetAddress address = mLocationPolicy.getWorkerForNextBlock(
              mContext.getAluxioBlockStore().getWorkerInfoList(), blockSize);
          // Don't cache the block to somewhere that already has it.
          // TODO(andrew): Filter the workers provided to the location policy to not include
          // workers which already contain the block. See ALLUXIO-1816.
          if (mCurrentBlockInStream instanceof RemoteBlockInStream) {
            WorkerNetAddress readAddress =
                ((RemoteBlockInStream) mCurrentBlockInStream).getWorkerNetAddress();
            // Try to avoid an RPC.
            if (readAddress.equals(address)) {
              mShouldCacheCurrentBlock = false;
            } else {
              BlockInfo blockInfo = mContext.getAluxioBlockStore().getInfo(currentBlockId);
              for (BlockLocation location : blockInfo.getLocations()) {
                if (address.equals(location.getWorkerAddress())) {
                  mShouldCacheCurrentBlock = false;
                }
              }
            }
          }
          if (mShouldCacheCurrentBlock) {
            mCurrentCacheStream =
                mContext.getAluxioBlockStore().getOutStream(currentBlockId, blockSize, address);
          }
>>>>>>> 34128412
        } catch (IOException e) {
          logCacheStreamIOException(e);
          mShouldCacheCurrentBlock = false;
        } catch (AlluxioException e) {
          LOG.warn(BLOCK_ID_NOT_CACHED, currentBlockId, e);
          mShouldCacheCurrentBlock = false;
        }
      }
    }
  }

  /**
   * Convenience method for checking if {@link #mCurrentCacheStream} is not null and closing it
   * with the appropriate close or cancel command.
   *
   * @throws IOException if the close fails
   */
  private void closeCacheStream() throws IOException {
    if (mCurrentCacheStream == null) {
      return;
    }
    if (shouldCloseCacheStream()) {
      mCurrentCacheStream.close();
    } else {
      mCurrentCacheStream.cancel();
    }
    mShouldCacheCurrentBlock = false;
  }

  /**
   * @return the current block id based on mPos, -1 if at the end of the file
   */
  private long getCurrentBlockId() {
    if (!validPosition(mPos)) {
      return -1;
    }
    int index = (int) (mPos / mBlockSize);
    Preconditions.checkState(index < mStatus.getBlockIds().size(),
        PreconditionMessage.ERR_BLOCK_INDEX);
    return mStatus.getBlockIds().get(index);
  }

  /**
   * @param pos the position to get the block size for
   * @return the size of the current block
   */
  protected long getBlockSize(long pos) {
    // The size of the last block, 0 if it is equal to the normal block size
    long lastBlockSize = mFileLength % mBlockSize;
    // If we are not in the last block or if the last block is equal to the normal block size,
    // return the normal block size. Otherwise return the block size of the last block.
    if (mFileLength - pos > lastBlockSize) {
      return mBlockSize;
    } else {
      return lastBlockSize;
    }
  }

  /**
   * Logs IO exceptions thrown in response to the worker cache request. If the exception is not an
   * expected exception, a warning will be logged with the stack trace.
   */
  private void logCacheStreamIOException(IOException e) {
    if (e.getCause() instanceof BlockAlreadyExistsException) {
      LOG.warn(BLOCK_ID_EXISTS_SO_NOT_CACHED, getCurrentBlockId());
    } else {
      LOG.warn(BLOCK_ID_NOT_CACHED, getCurrentBlockId(), e);
    }
  }

  /**
   * Similar to {@link #checkAndAdvanceBlockInStream()}, but a specific position can be specified
   * and the stream pointer will be at that offset after this method completes.
   *
   * @param newPos the new position to set the stream to
   * @throws IOException if the stream at the specified position cannot be opened
   */
  private void seekBlockInStream(long newPos) throws IOException {
    long oldBlockId = getCurrentBlockId();
    mPos = newPos;
    closeCacheStream();
    long currentBlockId = getCurrentBlockId();

    if (oldBlockId != currentBlockId) {
      updateBlockInStream(currentBlockId);
      // Reading next block entirely.
      if (mPos % mBlockSize == 0 && mShouldCacheCurrentBlock) {
        try {
          WorkerNetAddress address = mLocationPolicy.getWorkerForNextBlock(
              mContext.getAluxioBlockStore().getWorkerInfoList(), getBlockSizeAllocation(mPos));
          mCurrentCacheStream = createCacheStream(currentBlockId, getBlockSize(mPos), address);
        } catch (IOException e) {
          logCacheStreamIOException(e);
          mShouldCacheCurrentBlock = false;
        } catch (AlluxioException e) {
          LOG.warn(BLOCK_ID_NOT_CACHED, currentBlockId, e);
          mShouldCacheCurrentBlock = false;
        }
      } else {
        mShouldCacheCurrentBlock = false;
      }
    }
  }

  /**
   * Helper method to {@link #checkAndAdvanceBlockInStream()} and {@link #seekBlockInStream(long)}.
   * The current {@link BlockInStream} will be closed and a new {@link BlockInStream} for the given
   * blockId will be opened at position 0.
   *
   * @param blockId blockId to set the {@link #mCurrentBlockInStream} to read
   * @throws IOException if the next {@link BlockInStream} cannot be obtained
   */
  private void updateBlockInStream(long blockId) throws IOException {
    if (mCurrentBlockInStream != null) {
      mCurrentBlockInStream.close();
    }
    try {
      if (mAlluxioStorageType.isPromote()) {
        try {
          mContext.getAluxioBlockStore().promote(blockId);
        } catch (IOException e) {
          // Failed to promote
          LOG.warn("Promotion of block with ID {} failed.", blockId, e);
        }
      }
      mCurrentBlockInStream = mContext.getAluxioBlockStore().getInStream(blockId);
      mShouldCacheCurrentBlock =
          !(mCurrentBlockInStream instanceof LocalBlockInStream) && mAlluxioStorageType.isStore();
    } catch (IOException e) {
      LOG.debug("Failed to get BlockInStream for block with ID {}, using UFS instead. {}",
          blockId, e);
      if (!mStatus.isPersisted()) {
        LOG.error("Could not obtain data for block with ID {} from Alluxio."
            + " The block is also not available in the under storage.", blockId);
        throw e;
      }
      long blockStart = BlockId.getSequenceNumber(blockId) * mBlockSize;
      mCurrentBlockInStream =
          createUnderStoreBlockInStream(blockStart, getBlockSize(blockStart), mStatus.getUfsPath());
      mShouldCacheCurrentBlock = mAlluxioStorageType.isStore();
    }
  }
}<|MERGE_RESOLUTION|>--- conflicted
+++ resolved
@@ -194,23 +194,14 @@
       }
 
       int bytesRead = mCurrentBlockInStream.read(b, currentOffset, bytesToRead);
-<<<<<<< HEAD
       if (bytesRead > 0) {
         if (mShouldCacheCurrentBlock) {
           try {
             writeToCacheStream(b, currentOffset, bytesRead);
           } catch (IOException e) {
-            LOG.warn(BLOCK_ID_NOT_CACHED, getCurrentBlockId(), e);
+            logCacheStreamIOException(e);
             mShouldCacheCurrentBlock = false;
           }
-=======
-      if (bytesRead > 0 && mShouldCacheCurrentBlock) {
-        try {
-          mCurrentCacheStream.write(b, currentOffset, bytesRead);
-        } catch (IOException e) {
-          logCacheStreamIOException(e);
-          mShouldCacheCurrentBlock = false;
->>>>>>> 34128412
         }
         updatePosForRead(bytesRead);
         bytesLeftToRead -= bytesRead;
@@ -352,15 +343,9 @@
       mCurrentBlockId = currentBlockId;
       if (mShouldCacheCurrentBlock) {
         try {
-<<<<<<< HEAD
           WorkerNetAddress address = mLocationPolicy
               .getWorkerForNextBlock(mContext.getAluxioBlockStore().getWorkerInfoList(),
                   getBlockSizeAllocation(mPos));
-          mCurrentCacheStream = createCacheStream(currentBlockId, getBlockSize(mPos), address);
-=======
-          long blockSize = getCurrentBlockSize();
-          WorkerNetAddress address = mLocationPolicy.getWorkerForNextBlock(
-              mContext.getAluxioBlockStore().getWorkerInfoList(), blockSize);
           // Don't cache the block to somewhere that already has it.
           // TODO(andrew): Filter the workers provided to the location policy to not include
           // workers which already contain the block. See ALLUXIO-1816.
@@ -380,10 +365,8 @@
             }
           }
           if (mShouldCacheCurrentBlock) {
-            mCurrentCacheStream =
-                mContext.getAluxioBlockStore().getOutStream(currentBlockId, blockSize, address);
+            mCurrentCacheStream = createCacheStream(currentBlockId, getBlockSize(mPos), address);
           }
->>>>>>> 34128412
         } catch (IOException e) {
           logCacheStreamIOException(e);
           mShouldCacheCurrentBlock = false;
