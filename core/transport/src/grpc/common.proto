syntax = "proto2";

option java_multiple_files = true;
option java_package = "alluxio.grpc";
option java_outer_classname = "CommonProto";

package alluxio.grpc;

enum Bits {
  NONE = 1;
  EXECUTE = 2;
  WRITE = 3;
  WRITE_EXECUTE = 4;
  READ = 5;
  READ_EXECUTE = 6;
  READ_WRITE = 7;
  ALL = 8;
}

message PMode {
  required Bits ownerBits = 1;
  required Bits groupBits = 2;
  required Bits otherBits = 3;
}

/**
 * Contains the information of a block in Alluxio. It maintains the worker nodes where the replicas
 * of the blocks are stored.
 */
message BlockInfo {
  optional int64 blockId = 1;
  optional int64 length = 2;
  repeated BlockLocation locations = 3;
}

/**
 * Information about blocks.
 */
message BlockLocation {
  optional int64 workerId = 1;
  optional WorkerNetAddress workerAddress = 2;
  optional string tierAlias = 3;
  optional string mediumType = 4;
}

/**
 * Information about metrics.
 */
message Metric {
  optional string instance = 1;
  optional string hostname = 2;
  optional string instanceId = 3;
  optional string name = 4;
  optional double value = 5;
  required MetricType metricType = 6;
  map<string,string> tags = 7;
}

enum MetricType {
  // GAUGE is the simplest type of metric. If you're not sure which to use, gauge is a safe choice. It is represents a
  // general K-V pair.
  GAUGE = 0;
  // COUNTER represents values which can be incremented or decremented over time by certain operations. It does not rely
  // on timing to determine the value.
  COUNTER = 1;
  // METER represents a metric value at a _rate_. The value of the metric varies with the time over which events are
  // recorded
  METER = 2;
  // TIMER represents a histogram of the rate of the specified events.
  TIMER = 3;
}

enum CommandType {
  Unknown = 0;
  Nothing = 1;
  Register = 2; // Ask the worker to re-register.
  Free = 3;     // Ask the worker to free files.
  Delete = 4;   // Ask the worker to delete files.
  Persist = 5;  // Ask the worker to persist a file for lineage
}

message ConfigProperty {
  optional string name = 1;
  optional string source = 2;
  optional string value = 3;
}

enum TtlAction {
  DELETE = 0; // Delete the file after TTL expires.
  FREE = 1;   // Free the file after TTL expires.
}

message Command {
  optional CommandType commandType = 1;
  repeated int64 data = 2;
}

message LocalityTier {
  optional string tierName = 1;
  optional string value = 2;
}

message TieredIdentity {
  repeated LocalityTier tiers = 1;
}

/**
 * Address information about masters.
 */
message NetAddress {
  optional string host = 1;
  optional int32 rpcPort = 2;
}

/**
 * Address information about workers.
 */
message WorkerNetAddress {
  optional string host = 1;
  optional int32 rpcPort = 2;
  optional int32 dataPort = 3;
  optional int32 webPort = 4;
  optional string domainSocketPath = 5;
  optional TieredIdentity tieredIdentity = 6;
<<<<<<< HEAD
  // ALLUXIO CS ADD
  optional int32 secureRpcPort = 1001;
  // ALLUXIO CS END
=======
}

message BlockStoreLocationProto {
  optional string tierAlias = 1;
  optional string mediumType = 2;
>>>>>>> 295112a0
}<|MERGE_RESOLUTION|>--- conflicted
+++ resolved
@@ -122,15 +122,12 @@
   optional int32 webPort = 4;
   optional string domainSocketPath = 5;
   optional TieredIdentity tieredIdentity = 6;
-<<<<<<< HEAD
   // ALLUXIO CS ADD
   optional int32 secureRpcPort = 1001;
   // ALLUXIO CS END
-=======
 }
 
 message BlockStoreLocationProto {
   optional string tierAlias = 1;
   optional string mediumType = 2;
->>>>>>> 295112a0
 }