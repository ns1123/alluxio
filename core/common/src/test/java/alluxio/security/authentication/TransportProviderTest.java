/*
 * The Alluxio Open Foundation licenses this work under the Apache License, version 2.0
 * (the "License"). You may not use this work except in compliance with the License, which is
 * available at www.apache.org/licenses/LICENSE-2.0
 *
 * This software is distributed on an "AS IS" basis, WITHOUT WARRANTIES OR CONDITIONS OF ANY KIND,
 * either express or implied, as more fully set forth in the License.
 *
 * See the NOTICE file distributed with this work for information regarding copyright ownership.
 */

package alluxio.security.authentication;

import alluxio.Configuration;
import alluxio.ConfigurationTestUtils;
<<<<<<< HEAD
import alluxio.Constants;
// ENTERPRISE ADD
import alluxio.security.LoginUser;
// ENTERPRISE END
=======
import alluxio.PropertyKey;
>>>>>>> e8675b6e
import alluxio.util.network.NetworkAddressUtils;

import org.apache.thrift.protocol.TBinaryProtocol;
import org.apache.thrift.server.TThreadPoolServer;
import org.apache.thrift.transport.TServerSocket;
import org.apache.thrift.transport.TTransport;
import org.apache.thrift.transport.TTransportException;
import org.apache.thrift.transport.TTransportFactory;
import org.junit.After;
import org.junit.Assert;
import org.junit.Before;
import org.junit.Rule;
import org.junit.Test;
import org.junit.rules.ExpectedException;

// ENTERPRISE REPLACE
// import java.net.InetSocketAddress;
// ENTERPRISE WITH

import java.lang.reflect.Field;
import java.net.InetSocketAddress;
// ENTERPRISE END

import javax.security.sasl.AuthenticationException;
import javax.security.sasl.SaslException;

/**
 * Unit test for methods of {@link TransportProvider}.
 *
 * In order to test methods that return kinds of TTransport for connection in different mode, we
 * build Thrift servers and clients with specific TTransport, and let them connect.
 */
public final class TransportProviderTest {

  private TThreadPoolServer mServer;
  private InetSocketAddress mServerAddress;
  private TServerSocket mServerTSocket;
  private TransportProvider mTransportProvider;

  /**
   * The exception expected to be thrown.
   */
  @Rule
  public ExpectedException mThrown = ExpectedException.none();

  /**
   * Sets up the server before running a test.
   */
  @Before
  public void before() throws Exception {
    // ENTERPRISE ADD
    Field field = LoginUser.class.getDeclaredField("sLoginUser");
    field.setAccessible(true);
    field.set(null, null);
    // ENTERPRISE END
    // Use port 0 to assign each test case an available port (possibly different)
    String localhost = NetworkAddressUtils.getLocalHostName();
    mServerTSocket = new TServerSocket(new InetSocketAddress(localhost, 0));
    int port = NetworkAddressUtils.getThriftPort(mServerTSocket);
    mServerAddress = new InetSocketAddress(localhost, port);
  }

  @After
  public void after() {
    ConfigurationTestUtils.resetConfiguration();
  }

  /**
   * In NOSASL mode, the TTransport used should be the same as Alluxio original code.
   */
  @Test
  public void nosaslAuthentrication() throws Exception {
    Configuration.set(PropertyKey.SECURITY_AUTHENTICATION_TYPE, AuthType.NOSASL.getAuthName());
    mTransportProvider = TransportProvider.Factory.create();

    // start server
    startServerThread();

    // create client and connect to server
    TTransport client = mTransportProvider.getClientTransport(mServerAddress);
    client.open();
    Assert.assertTrue(client.isOpen());

    // clean up
    client.close();
    mServer.stop();
  }

  /**
   * In SIMPLE mode, the TTransport mechanism is PLAIN. When server authenticate the connected
   * client user, it use {@link SimpleAuthenticationProvider}.
   */
  @Test
  public void simpleAuthentication() throws Exception {
    Configuration.set(PropertyKey.SECURITY_AUTHENTICATION_TYPE, AuthType.SIMPLE.getAuthName());
    mTransportProvider = TransportProvider.Factory.create();

    // start server
    startServerThread();

    // when connecting, authentication happens. It is a no-op in Simple mode.
    TTransport client = mTransportProvider.getClientTransport(mServerAddress);
    client.open();
    Assert.assertTrue(client.isOpen());

    // clean up
    client.close();
    mServer.stop();
  }

  /**
   * In SIMPLE mode, if client's username is null, an exception should be thrown in client side.
   */
  @Test
  public void simpleAuthenticationNullUser() throws Exception {
    Configuration.set(PropertyKey.SECURITY_AUTHENTICATION_TYPE, AuthType.SIMPLE.getAuthName());
    mTransportProvider = TransportProvider.Factory.create();

    // check case that user is null
    mThrown.expect(SaslException.class);
    mThrown.expectMessage("PLAIN: authorization ID and password must be specified");
    ((PlainSaslTransportProvider) mTransportProvider)
        .getClientTransport(null, "whatever", mServerAddress);
  }

  /**
   * In SIMPLE mode, if client's password is null, an exception should be thrown in client side.
   */
  @Test
  public void simpleAuthenticationNullPassword() throws Exception {
    Configuration.set(PropertyKey.SECURITY_AUTHENTICATION_TYPE, AuthType.SIMPLE.getAuthName());
    mTransportProvider = TransportProvider.Factory.create();

    // check case that password is null
    mThrown.expect(SaslException.class);
    mThrown.expectMessage("PLAIN: authorization ID and password must be specified");
    ((PlainSaslTransportProvider) mTransportProvider)
        .getClientTransport("anyone", null, mServerAddress);
  }

  /**
   * In SIMPLE mode, if client's username is empty, an exception should be thrown in server side.
   */
  @Test
  public void simpleAuthenticationEmptyUser() throws Exception {
    Configuration.set(PropertyKey.SECURITY_AUTHENTICATION_TYPE, AuthType.SIMPLE.getAuthName());
    mTransportProvider = TransportProvider.Factory.create();

    // start server
    startServerThread();

    // check case that user is empty
    mThrown.expect(TTransportException.class);
    mThrown.expectMessage("Peer indicated failure: Plain authentication failed: No authentication"
        + " identity provided");
    TTransport client = ((PlainSaslTransportProvider) mTransportProvider)
        .getClientTransport("", "whatever", mServerAddress);
    try {
      client.open();
    } finally {
      mServer.stop();
    }
  }

  /**
   * In SIMPLE mode, if client's password is empty, an exception should be thrown in server side.
   * Although password is actually not used and we do not really authenticate the user in SIMPLE
   * mode, we need the Plain SASL server has ability to check empty password.
   */
  @Test
  public void simpleAuthenticationEmptyPassword() throws Exception {
    Configuration.set(PropertyKey.SECURITY_AUTHENTICATION_TYPE, AuthType.SIMPLE.getAuthName());
    mTransportProvider = TransportProvider.Factory.create();

    // start server
    startServerThread();

    // check case that password is empty
    mThrown.expect(TTransportException.class);
    mThrown.expectMessage(
        "Peer indicated failure: Plain authentication failed: No password " + "provided");
    TTransport client = ((PlainSaslTransportProvider) mTransportProvider)
        .getClientTransport("anyone", "", mServerAddress);
    try {
      client.open();
    } finally {
      mServer.stop();
    }
  }

  /**
   * In CUSTOM mode, the TTransport mechanism is PLAIN. When server authenticate the connected
   * client user, it use configured AuthenticationProvider. If the username:password pair matches, a
   * connection should be built.
   */
  @Test
  public void customAuthenticationExactNamePasswordMatch() throws Exception {
    Configuration.set(PropertyKey.SECURITY_AUTHENTICATION_TYPE, AuthType.CUSTOM.getAuthName());
    Configuration.set(PropertyKey.SECURITY_AUTHENTICATION_CUSTOM_PROVIDER_CLASS,
        ExactlyMatchAuthenticationProvider.class.getName());
    mTransportProvider = TransportProvider.Factory.create();

    // start server
    startServerThread();

    // when connecting, authentication happens. User's name:pwd pair matches and auth pass.
    TTransport client = ((PlainSaslTransportProvider) mTransportProvider)
        .getClientTransport(ExactlyMatchAuthenticationProvider.USERNAME,
            ExactlyMatchAuthenticationProvider.PASSWORD, mServerAddress);
    client.open();
    Assert.assertTrue(client.isOpen());

    // clean up
    client.close();
    mServer.stop();
  }

  /**
   * In CUSTOM mode, If the username:password pair does not match based on the configured
   * AuthenticationProvider, an exception should be thrown in server side.
   */
  @Test
  public void customAuthenticationExactNamePasswordNotMatch() throws Exception {
    Configuration.set(PropertyKey.SECURITY_AUTHENTICATION_TYPE, AuthType.CUSTOM.getAuthName());
    Configuration.set(PropertyKey.SECURITY_AUTHENTICATION_CUSTOM_PROVIDER_CLASS,
        ExactlyMatchAuthenticationProvider.class.getName());
    mTransportProvider = TransportProvider.Factory.create();

    // start server
    startServerThread();

    // User with wrong password can not pass auth, and throw exception.
    TTransport wrongClient = ((PlainSaslTransportProvider) mTransportProvider)
        .getClientTransport(ExactlyMatchAuthenticationProvider.USERNAME, "wrong-password",
            mServerAddress);
    mThrown.expect(TTransportException.class);
    mThrown.expectMessage(
        "Peer indicated failure: Plain authentication failed: " + "User authentication fails");
    try {
      wrongClient.open();
    } finally {
      mServer.stop();
    }
  }

  /**
   * In CUSTOM mode, if client's username is null, an exception should be thrown in client side.
   */
  @Test
  public void customAuthenticationNullUser() throws Exception {
    Configuration.set(PropertyKey.SECURITY_AUTHENTICATION_TYPE, AuthType.CUSTOM.getAuthName());
    mTransportProvider = TransportProvider.Factory.create();

    // check case that user is null
    mThrown.expect(SaslException.class);
    mThrown.expectMessage("PLAIN: authorization ID and password must be specified");
    ((PlainSaslTransportProvider) mTransportProvider)
        .getClientTransport(null, ExactlyMatchAuthenticationProvider.PASSWORD, mServerAddress);
  }

  /**
   * In CUSTOM mode, if client's password is null, an exception should be thrown in client side.
   */
  @Test
  public void customAuthenticationNullPassword() throws Exception {
    Configuration.set(PropertyKey.SECURITY_AUTHENTICATION_TYPE, AuthType.CUSTOM.getAuthName());
    mTransportProvider = TransportProvider.Factory.create();

    // check case that password is null
    mThrown.expect(SaslException.class);
    mThrown.expectMessage("PLAIN: authorization ID and password must be specified");
    ((PlainSaslTransportProvider) mTransportProvider)
        .getClientTransport(ExactlyMatchAuthenticationProvider.USERNAME, null, mServerAddress);
  }

  /**
   * In CUSTOM mode, if client's username is empty, an exception should be thrown in server side.
   */
  @Test
  public void customAuthenticationEmptyUser() throws Exception {
    Configuration.set(PropertyKey.SECURITY_AUTHENTICATION_TYPE, AuthType.CUSTOM.getAuthName());
    Configuration.set(PropertyKey.SECURITY_AUTHENTICATION_CUSTOM_PROVIDER_CLASS,
        ExactlyMatchAuthenticationProvider.class.getName());
    mTransportProvider = TransportProvider.Factory.create();

    // start server
    startServerThread();

    // check case that user is empty
    mThrown.expect(TTransportException.class);
    mThrown.expectMessage("Peer indicated failure: Plain authentication failed: No authentication"
        + " identity provided");
    TTransport client = ((PlainSaslTransportProvider) mTransportProvider)
        .getClientTransport("", ExactlyMatchAuthenticationProvider.PASSWORD, mServerAddress);
    try {
      client.open();
    } finally {
      mServer.stop();
    }
  }

  /**
   * In CUSTOM mode, if client's password is empty, an exception should be thrown in server side.
   */
  @Test
  public void customAuthenticationEmptyPassword() throws Exception {
    Configuration.set(PropertyKey.SECURITY_AUTHENTICATION_TYPE, AuthType.CUSTOM.getAuthName());
    Configuration.set(PropertyKey.SECURITY_AUTHENTICATION_CUSTOM_PROVIDER_CLASS,
        ExactlyMatchAuthenticationProvider.class.getName());
    mTransportProvider = TransportProvider.Factory.create();

    // start server
    startServerThread();

    // check case that password is empty
    mThrown.expect(TTransportException.class);
    mThrown.expectMessage(
        "Peer indicated failure: Plain authentication failed: No password provided");
    TTransport client = ((PlainSaslTransportProvider) mTransportProvider)
        .getClientTransport(ExactlyMatchAuthenticationProvider.USERNAME, "", mServerAddress);
    try {
      client.open();
    } finally {
      mServer.stop();
    }
  }

<<<<<<< HEAD
  // ENTERPRISE REMOVE
  // /**
  //  * TODO(dong): In KERBEROS mode, ...
  //  * Tests that an exception is thrown when trying to use KERBEROS mode.
  //  */
  // @Test
  // public void kerberosAuthenticationTest() throws Exception {
  //   Configuration.set(Constants.SECURITY_AUTHENTICATION_TYPE, AuthType.KERBEROS.getAuthName());
  //
  //   // throw unsupported exception currently
  //   mThrown.expect(UnsupportedOperationException.class);
  //   mThrown.expectMessage("Kerberos is not supported currently.");
  //   mTransportProvider = TransportProvider.Factory.create();
  // }
  // ENTERPRISE END
=======
  /**
   * TODO(dong): In KERBEROS mode, ...
   * Tests that an exception is thrown when trying to use KERBEROS mode.
   */
  @Test
  public void kerberosAuthentication() throws Exception {
    Configuration.set(PropertyKey.SECURITY_AUTHENTICATION_TYPE, AuthType.KERBEROS.getAuthName());

    // throw unsupported exception currently
    mThrown.expect(UnsupportedOperationException.class);
    mThrown.expectMessage("Kerberos is not supported currently.");
    mTransportProvider = TransportProvider.Factory.create();
  }
>>>>>>> e8675b6e

  private void startServerThread() throws Exception {
    // create args and use them to build a Thrift TServer
    TTransportFactory tTransportFactory = mTransportProvider.getServerTransportFactory();

    mServer = new TThreadPoolServer(
        new TThreadPoolServer.Args(mServerTSocket).maxWorkerThreads(2).minWorkerThreads(1)
            .processor(null).transportFactory(tTransportFactory)
            .protocolFactory(new TBinaryProtocol.Factory(true, true)));

    // start the server in a new thread
    Thread serverThread = new Thread(new Runnable() {
      @Override
      public void run() {
        mServer.serve();
      }
    });

    serverThread.start();

    // ensure server is running, and break if it does not start serving in 2 seconds.
    int count = 40;
    while (!mServer.isServing() && serverThread.isAlive()) {
      if (count <= 0) {
        throw new RuntimeException("TThreadPoolServer does not start serving");
      }
      Thread.sleep(50);
      count--;
    }
  }

  /**
   * This customized authentication provider is used in CUSTOM mode. It authenticates the user by
   * verifying the specific username:password pair.
   */
  public static class ExactlyMatchAuthenticationProvider implements AuthenticationProvider {
    static final String USERNAME = "alluxio";
    static final String PASSWORD = "correct-password";

    @Override
    public void authenticate(String user, String password) throws AuthenticationException {
      if (!user.equals(USERNAME) || !password.equals(PASSWORD)) {
        throw new AuthenticationException("User authentication fails");
      }
    }
  }

}<|MERGE_RESOLUTION|>--- conflicted
+++ resolved
@@ -13,14 +13,10 @@
 
 import alluxio.Configuration;
 import alluxio.ConfigurationTestUtils;
-<<<<<<< HEAD
-import alluxio.Constants;
 // ENTERPRISE ADD
 import alluxio.security.LoginUser;
 // ENTERPRISE END
-=======
 import alluxio.PropertyKey;
->>>>>>> e8675b6e
 import alluxio.util.network.NetworkAddressUtils;
 
 import org.apache.thrift.protocol.TBinaryProtocol;
@@ -348,14 +344,13 @@
     }
   }
 
-<<<<<<< HEAD
   // ENTERPRISE REMOVE
   // /**
   //  * TODO(dong): In KERBEROS mode, ...
   //  * Tests that an exception is thrown when trying to use KERBEROS mode.
   //  */
   // @Test
-  // public void kerberosAuthenticationTest() throws Exception {
+  // public void kerberosAuthentication() throws Exception {
   //   Configuration.set(Constants.SECURITY_AUTHENTICATION_TYPE, AuthType.KERBEROS.getAuthName());
   //
   //   // throw unsupported exception currently
@@ -364,21 +359,6 @@
   //   mTransportProvider = TransportProvider.Factory.create();
   // }
   // ENTERPRISE END
-=======
-  /**
-   * TODO(dong): In KERBEROS mode, ...
-   * Tests that an exception is thrown when trying to use KERBEROS mode.
-   */
-  @Test
-  public void kerberosAuthentication() throws Exception {
-    Configuration.set(PropertyKey.SECURITY_AUTHENTICATION_TYPE, AuthType.KERBEROS.getAuthName());
-
-    // throw unsupported exception currently
-    mThrown.expect(UnsupportedOperationException.class);
-    mThrown.expectMessage("Kerberos is not supported currently.");
-    mTransportProvider = TransportProvider.Factory.create();
-  }
->>>>>>> e8675b6e
 
   private void startServerThread() throws Exception {
     // create args and use them to build a Thrift TServer
