--- conflicted
+++ resolved
@@ -11,15 +11,9 @@
 
 package alluxio;
 
-<<<<<<< HEAD
-=======
 import io.netty.util.internal.chmv8.ConcurrentHashMapV8;
-import org.junit.runner.RunWith;
-import org.powermock.core.classloader.annotations.PrepareForTest;
-import org.powermock.modules.junit4.PowerMockRunner;
 import org.powermock.reflect.Whitebox;
 
->>>>>>> 4ea01e47
 /**
  * Utility methods for the configuration tests.
  */
@@ -32,12 +26,9 @@
    * while any object may be using the {@link Configuration}.
    */
   public static void resetConfiguration() {
-<<<<<<< HEAD
-=======
     ConcurrentHashMapV8<String, String> properties =
         Whitebox.getInternalState(Configuration.class, "PROPERTIES");
     properties.clear();
->>>>>>> 4ea01e47
     Configuration.defaultInit();
   }
 
