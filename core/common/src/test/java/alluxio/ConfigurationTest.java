/*
 * The Alluxio Open Foundation licenses this work under the Apache License, version 2.0
 * (the "License"). You may not use this work except in compliance with the License, which is
 * available at www.apache.org/licenses/LICENSE-2.0
 *
 * This software is distributed on an "AS IS" basis, WITHOUT WARRANTIES OR CONDITIONS OF ANY KIND,
 * either express or implied, as more fully set forth in the License.
 *
 * See the NOTICE file distributed with this work for information regarding copyright ownership.
 */

package alluxio;

import static org.junit.Assert.assertEquals;
import static org.junit.Assert.assertFalse;
import static org.junit.Assert.assertThat;
import static org.junit.Assert.assertTrue;

import alluxio.Configuration.Source;
import alluxio.PropertyKey.Template;

import com.google.common.collect.ImmutableMap;
import com.google.common.collect.Lists;
import org.hamcrest.CoreMatchers;
import org.junit.After;
import org.junit.Rule;
import org.junit.Test;
import org.junit.rules.ExpectedException;
import org.junit.rules.TemporaryFolder;

import java.io.Closeable;
import java.io.File;
import java.io.FileOutputStream;
import java.util.HashMap;
import java.util.Map;
import java.util.Properties;
import java.util.concurrent.atomic.AtomicInteger;

/**
 * Unit tests for the {@link Configuration} class.
 */
public class ConfigurationTest {
  @Rule
  public final ExpectedException mThrown = ExpectedException.none();

  @Rule
  public final TemporaryFolder mFolder = new TemporaryFolder();

  @After
  public void after() {
    ConfigurationTestUtils.resetConfiguration();
  }

  @Test
  public void defaultLoggerCorrectlyLoaded() throws Exception {
    // Avoid interference from system properties. site-properties will not be loaded during tests
    try (Closeable p =
        new SystemPropertyRule(PropertyKey.LOGGER_TYPE.toString(), null).toResource()) {
      String loggerType = Configuration.get(PropertyKey.LOGGER_TYPE);
      assertEquals("Console", loggerType);
    }
  }

  @Test
  public void alias() {
    Configuration.merge(ImmutableMap.of("alluxio.master.worker.timeout.ms", "100"),
        Source.SYSTEM_PROPERTY);
    assertEquals(100, Configuration.getMs(PropertyKey.MASTER_WORKER_TIMEOUT_MS));
  }

  @Test
  public void getInt() {
    Configuration.set(PropertyKey.WEB_THREADS, "1");
    assertEquals(1, Configuration.getInt(PropertyKey.WEB_THREADS));
  }

  @Test
  public void getMalformedIntThrowsException() {
    Configuration.set(PropertyKey.WEB_THREADS, "9448367483758473854738"); // bigger than MAX_INT
    mThrown.expect(RuntimeException.class);
    Configuration.getInt(PropertyKey.WEB_THREADS);
  }

  @Test
  public void getLong() {
    Configuration.set(PropertyKey.WEB_THREADS, "12345678910"); // bigger than MAX_INT
    assertEquals(12345678910L, Configuration.getLong(PropertyKey.WEB_THREADS));
  }

  @Test
  public void getMalformedLongThrowsException() {
    Configuration.set(PropertyKey.WEB_THREADS,
        "999999999999999999999999999999999999"); // bigger than MAX_LONG
    mThrown.expect(RuntimeException.class);
    Configuration.getLong(PropertyKey.WEB_THREADS);
  }

  @Test
  public void getDouble() {
    Configuration.set(PropertyKey.WEB_THREADS, "1.1");
    assertEquals(1.1, Configuration.getDouble(PropertyKey.WEB_THREADS),
        /*tolerance=*/0.0001);
  }

  @Test
  public void getMalformedDoubleThrowsException() {
    Configuration.set(PropertyKey.WEB_THREADS, "1a");
    mThrown.expect(RuntimeException.class);
    Configuration.getDouble(PropertyKey.WEB_THREADS);
  }

  @Test
  public void getFloat() {
    Configuration.set(PropertyKey.WEB_THREADS, "1.1");
    assertEquals(1.1, Configuration.getFloat(PropertyKey.WEB_THREADS), /*tolerance=*/0.0001);
  }

  @Test
  public void getMalformedFloatThrowsException() {
    Configuration.set(PropertyKey.WEB_THREADS, "1a");
    mThrown.expect(RuntimeException.class);
    Configuration.getFloat(PropertyKey.WEB_THREADS);
  }

  @Test
  public void getTrueBoolean() {
    Configuration.set(PropertyKey.WEB_THREADS, "true");
    assertTrue(Configuration.getBoolean(PropertyKey.WEB_THREADS));
  }

  @Test
  public void getTrueBooleanUppercase() {
    Configuration.set(PropertyKey.WEB_THREADS, "True");
    assertTrue(Configuration.getBoolean(PropertyKey.WEB_THREADS));
  }

  @Test
  public void getTrueBooleanMixcase() {
    Configuration.set(PropertyKey.WEB_THREADS, "tRuE");
    assertTrue(Configuration.getBoolean(PropertyKey.WEB_THREADS));
  }

  @Test
  public void getFalseBoolean() {
    Configuration.set(PropertyKey.WEB_THREADS, "false");
    assertFalse(Configuration.getBoolean(PropertyKey.WEB_THREADS));
  }

  @Test
  public void getFalseBooleanUppercase() {
    Configuration.set(PropertyKey.WEB_THREADS, "False");
    assertFalse(Configuration.getBoolean(PropertyKey.WEB_THREADS));
  }

  @Test
  public void getFalseBooleanMixcase() {
    Configuration.set(PropertyKey.WEB_THREADS, "fAlSe");
    assertFalse(Configuration.getBoolean(PropertyKey.WEB_THREADS));
  }

  @Test
  public void getMalformedBooleanThrowsException() {
    Configuration.set(PropertyKey.WEB_THREADS, "x");
    mThrown.expect(RuntimeException.class);
    Configuration.getBoolean(PropertyKey.WEB_THREADS);
  }

  @Test
  public void getList() {
    Configuration.set(PropertyKey.WEB_THREADS, "a,b,c");
    assertEquals(
        Lists.newArrayList("a", "b", "c"), Configuration.getList(PropertyKey.WEB_THREADS, ","));
  }

  private enum TestEnum {
    VALUE
  }

  @Test
  public void getEnum() {
    Configuration.set(PropertyKey.WEB_THREADS, "VALUE");
    assertEquals(
        TestEnum.VALUE, Configuration.getEnum(PropertyKey.WEB_THREADS, TestEnum.class));
  }

  @Test
  public void getMalformedEnum() {
    Configuration.set(PropertyKey.WEB_THREADS, "not_a_value");
    mThrown.expect(RuntimeException.class);
    Configuration.getEnum(PropertyKey.WEB_THREADS, TestEnum.class);
  }

  @Test
  public void getBytes() {
    Configuration.set(PropertyKey.WEB_THREADS, "10b");
    assertEquals(10, Configuration.getBytes(PropertyKey.WEB_THREADS));
  }

  @Test
  public void getBytesKb() {
    Configuration.set(PropertyKey.WEB_THREADS, "10kb");
    assertEquals(10 * Constants.KB, Configuration.getBytes(PropertyKey.WEB_THREADS));
  }

  @Test
  public void getBytesMb() {
    Configuration.set(PropertyKey.WEB_THREADS, "10mb");
    assertEquals(10 * Constants.MB, Configuration.getBytes(PropertyKey.WEB_THREADS));
  }

  @Test
  public void getBytesGb() {
    Configuration.set(PropertyKey.WEB_THREADS, "10gb");
    assertEquals(10 * (long) Constants.GB, Configuration.getBytes(PropertyKey.WEB_THREADS));
  }

  @Test
  public void getBytesGbUppercase() {
    Configuration.set(PropertyKey.WEB_THREADS, "10GB");
    assertEquals(10 * (long) Constants.GB, Configuration.getBytes(PropertyKey.WEB_THREADS));
  }

  @Test
  public void getBytesTb() {
    Configuration.set(PropertyKey.WEB_THREADS, "10tb");
    assertEquals(10 * Constants.TB, Configuration.getBytes(PropertyKey.WEB_THREADS));
  }

  @Test
  public void getBytespT() {
    Configuration.set(PropertyKey.WEB_THREADS, "10pb");
    assertEquals(10 * Constants.PB, Configuration.getBytes(PropertyKey.WEB_THREADS));
  }

  @Test
  public void getMalformedBytesThrowsException() {
    Configuration.set(PropertyKey.WEB_THREADS, "100a");
    mThrown.expect(RuntimeException.class);
    Configuration.getBoolean(PropertyKey.WEB_THREADS);
  }

  @Test
  public void getMs() {
    Configuration.set(PropertyKey.PROXY_STREAM_CACHE_TIMEOUT_MS, "100");
    assertEquals(100,
        Configuration.getMs(PropertyKey.PROXY_STREAM_CACHE_TIMEOUT_MS));
  }

  @Test
  public void getMsMS() {
    Configuration.set(PropertyKey.PROXY_STREAM_CACHE_TIMEOUT_MS, "100ms");
    assertEquals(100,
        Configuration.getMs(PropertyKey.PROXY_STREAM_CACHE_TIMEOUT_MS));
  }

  @Test
  public void getMsMillisecond() {
    Configuration.set(PropertyKey.PROXY_STREAM_CACHE_TIMEOUT_MS, "100millisecond");
    assertEquals(100,
        Configuration.getMs(PropertyKey.PROXY_STREAM_CACHE_TIMEOUT_MS));
  }

  @Test
  public void getMsS() {
    Configuration.set(PropertyKey.PROXY_STREAM_CACHE_TIMEOUT_MS, "10s");
    assertEquals(10 * Constants.SECOND,
        Configuration.getMs(PropertyKey.PROXY_STREAM_CACHE_TIMEOUT_MS));
  }

  @Test
  public void getMsSUppercase() {
    Configuration.set(PropertyKey.PROXY_STREAM_CACHE_TIMEOUT_MS, "10S");
    assertEquals(10 * Constants.SECOND,
        Configuration.getMs(PropertyKey.PROXY_STREAM_CACHE_TIMEOUT_MS));
  }

  @Test
  public void getMsSEC() {
    Configuration.set(PropertyKey.PROXY_STREAM_CACHE_TIMEOUT_MS, "10sec");
    assertEquals(10 * Constants.SECOND,
        Configuration.getMs(PropertyKey.PROXY_STREAM_CACHE_TIMEOUT_MS));
  }

  @Test
  public void getMsSecond() {
    Configuration.set(PropertyKey.PROXY_STREAM_CACHE_TIMEOUT_MS, "10second");
    assertEquals(10 * Constants.SECOND,
        Configuration.getMs(PropertyKey.PROXY_STREAM_CACHE_TIMEOUT_MS));
  }

  @Test
  public void getMsM() {
    Configuration.set(PropertyKey.PROXY_STREAM_CACHE_TIMEOUT_MS, "10m");
    assertEquals(10 * Constants.MINUTE,
        Configuration.getMs(PropertyKey.PROXY_STREAM_CACHE_TIMEOUT_MS));
  }

  @Test
  public void getMsMIN() {
    Configuration.set(PropertyKey.PROXY_STREAM_CACHE_TIMEOUT_MS, "10min");
    assertEquals(10 * Constants.MINUTE,
        Configuration.getMs(PropertyKey.PROXY_STREAM_CACHE_TIMEOUT_MS));
  }

  @Test
  public void getMsMinute() {
    Configuration.set(PropertyKey.PROXY_STREAM_CACHE_TIMEOUT_MS, "10minute");
    assertEquals(10 * Constants.MINUTE,
        Configuration.getMs(PropertyKey.PROXY_STREAM_CACHE_TIMEOUT_MS));
  }

  @Test
  public void getMsH() {
    Configuration.set(PropertyKey.PROXY_STREAM_CACHE_TIMEOUT_MS, "10h");
    assertEquals(10 * Constants.HOUR,
        Configuration.getMs(PropertyKey.PROXY_STREAM_CACHE_TIMEOUT_MS));
  }

  @Test
  public void getMsHR() {
    Configuration.set(PropertyKey.PROXY_STREAM_CACHE_TIMEOUT_MS, "10hr");
    assertEquals(10 * Constants.HOUR,
        Configuration.getMs(PropertyKey.PROXY_STREAM_CACHE_TIMEOUT_MS));
  }

  @Test
  public void getMsHour() {
    Configuration.set(PropertyKey.PROXY_STREAM_CACHE_TIMEOUT_MS, "10hour");
    assertEquals(10 * Constants.HOUR,
        Configuration.getMs(PropertyKey.PROXY_STREAM_CACHE_TIMEOUT_MS));
  }

  @Test
  public void getMsD() {
    Configuration.set(PropertyKey.PROXY_STREAM_CACHE_TIMEOUT_MS, "10d");
    assertEquals(10 * Constants.DAY,
        Configuration.getMs(PropertyKey.PROXY_STREAM_CACHE_TIMEOUT_MS));
  }

  @Test
  public void getMsDay() {
    Configuration.set(PropertyKey.PROXY_STREAM_CACHE_TIMEOUT_MS, "10day");
    assertEquals(10 * Constants.DAY,
        Configuration.getMs(PropertyKey.PROXY_STREAM_CACHE_TIMEOUT_MS));
  }

  @Test
  public void getNegativeSyncInterval() {
    Configuration.set(PropertyKey.USER_FILE_METADATA_SYNC_INTERVAL, "-1");
    assertEquals(-1, Configuration.getMs(PropertyKey.USER_FILE_METADATA_SYNC_INTERVAL));
  }

  @Test
  public void getNegativeSyncIntervalS() {
    Configuration.set(PropertyKey.USER_FILE_METADATA_SYNC_INTERVAL, "-1s");
    assertTrue(Configuration.getMs(PropertyKey.USER_FILE_METADATA_SYNC_INTERVAL) < 0);
  }

  @Test
  public void getZeroSyncInterval() {
    Configuration.set(PropertyKey.USER_FILE_METADATA_SYNC_INTERVAL, "0");
    assertEquals(0, Configuration.getMs(PropertyKey.USER_FILE_METADATA_SYNC_INTERVAL));
  }

  @Test
  public void getZeroSyncIntervalS() {
    Configuration.set(PropertyKey.USER_FILE_METADATA_SYNC_INTERVAL, "0s");
    assertEquals(0, Configuration.getMs(PropertyKey.USER_FILE_METADATA_SYNC_INTERVAL));
  }

  @Test
  public void getPositiveSyncInterval() {
    Configuration.set(PropertyKey.USER_FILE_METADATA_SYNC_INTERVAL, "10");
    assertEquals(10, Configuration.getMs(PropertyKey.USER_FILE_METADATA_SYNC_INTERVAL));
  }

  @Test
  public void getPosiviteSyncIntervalS() {
    Configuration.set(PropertyKey.USER_FILE_METADATA_SYNC_INTERVAL, "10s");
    assertEquals(10 * Constants.SECOND_MS,
        Configuration.getMs(PropertyKey.USER_FILE_METADATA_SYNC_INTERVAL));
  }

  @Test
  public void getNestedProperties() {
    Configuration.set(
        PropertyKey.Template.MASTER_MOUNT_TABLE_OPTION_PROPERTY.format("foo",
            PropertyKey.WEB_THREADS.toString()), "val1");
    Configuration.set(
        PropertyKey.Template.MASTER_MOUNT_TABLE_OPTION_PROPERTY.format("foo",
            "alluxio.unknown.property"), "val2");
    Map<String, String> expected = new HashMap<>();
    expected.put(PropertyKey.WEB_THREADS.toString(), "val1");
    expected.put("alluxio.unknown.property", "val2");
    assertThat(Configuration.getNestedProperties(
        PropertyKey.Template.MASTER_MOUNT_TABLE_OPTION.format("foo")),
        CoreMatchers.is(expected));
  }

  @Test
  public void getNestedPropertiesEmptyTrailingProperty() {
    Configuration.set(PropertyKey.Template.MASTER_MOUNT_TABLE_OPTION_PROPERTY
        .format("foo", ""), "val");
    Map<String, String> empty = new HashMap<>();
    assertThat(Configuration.getNestedProperties(
        PropertyKey.Template.MASTER_MOUNT_TABLE_OPTION.format("foo")),
        CoreMatchers.is(empty));
  }

  @Test
  public void getNestedPropertiesWrongPrefix() {
    Configuration.set(
        PropertyKey.Template.MASTER_MOUNT_TABLE_OPTION_PROPERTY.format("foo",
            PropertyKey.WEB_THREADS.toString()),
        "val");
    Map<String, String> empty = new HashMap<>();
    assertThat(Configuration.getNestedProperties(PropertyKey.HOME),
        CoreMatchers.is(empty));
    assertThat(Configuration.getNestedProperties(
        PropertyKey.Template.MASTER_MOUNT_TABLE_OPTION.format("bar")),
        CoreMatchers.is(empty));
  }

  @Test
  public void getClassTest() { // The name getClass is already reserved.
    Configuration.set(PropertyKey.WEB_THREADS, "java.lang.String");
    assertEquals(String.class, Configuration.getClass(PropertyKey.WEB_THREADS));
  }

  @Test
  public void getMalformedClassThrowsException() {
    Configuration.set(PropertyKey.WEB_THREADS, "java.util.not.a.class");
    mThrown.expect(RuntimeException.class);
    Configuration.getClass(PropertyKey.WEB_THREADS);
  }

  @Test
  public void variableSubstitution() {
    Configuration.merge(ImmutableMap.of(
        PropertyKey.WORK_DIR, "value",
        PropertyKey.LOGS_DIR, "${alluxio.work.dir}/logs"),
        Source.SYSTEM_PROPERTY);
    String substitution = Configuration.get(PropertyKey.LOGS_DIR);
    assertEquals("value/logs", substitution);
  }

  @Test
  public void twoVariableSubstitution() {
    Configuration.merge(ImmutableMap.of(
        PropertyKey.MASTER_HOSTNAME, "value1",
        PropertyKey.MASTER_RPC_PORT, "value2",
        PropertyKey.MASTER_JOURNAL_FOLDER, "${alluxio.master.hostname}-${alluxio.master.port}"),
        Source.SYSTEM_PROPERTY);
    String substitution = Configuration.get(PropertyKey.MASTER_JOURNAL_FOLDER);
    assertEquals("value1-value2", substitution);
  }

  @Test
  public void recursiveVariableSubstitution() {
    Configuration.merge(ImmutableMap.of(
        PropertyKey.WORK_DIR, "value",
        PropertyKey.LOGS_DIR, "${alluxio.work.dir}/logs",
        PropertyKey.SITE_CONF_DIR, "${alluxio.logs.dir}/conf"),
        Source.SYSTEM_PROPERTY);
    String substitution2 = Configuration.get(PropertyKey.SITE_CONF_DIR);
    assertEquals("value/logs/conf", substitution2);
  }

  @Test
  public void systemVariableSubstitution() throws Exception {
    try (Closeable p =
        new SystemPropertyRule(PropertyKey.MASTER_HOSTNAME.toString(), "new_master").toResource()) {
      Configuration.init();
      assertEquals("new_master", Configuration.get(PropertyKey.MASTER_HOSTNAME));
    }
  }
  // ALLUXIO CS ADD
  @Test
  public void jobMasterHostnameDefaultsToMasterHostname() throws Exception {
    try (Closeable c = new SystemPropertyRule(PropertyKey.MASTER_HOSTNAME.toString(), "new_master")
        .toResource()) {
      Configuration.init();
      assertEquals("new_master", Configuration.get(PropertyKey.JOB_MASTER_HOSTNAME));
    }
  }

  @Test
  public void jobMasterHostnameDefaultsToUnset() throws Exception {
    assertFalse(Configuration.containsKey(PropertyKey.JOB_MASTER_HOSTNAME));
  }
  // ALLUXIO CS END
<<<<<<< HEAD
=======

  @Test
  public void systemPropertySubstitution() throws Exception {
    try (Closeable p = new SystemPropertyRule("user.home", "/home").toResource()) {
      Configuration.init();
      Configuration.merge(ImmutableMap.of(PropertyKey.WORK_DIR, "${user.home}/work"),
          Source.SITE_PROPERTY);
      assertEquals("/home/work", Configuration.get(PropertyKey.WORK_DIR));
    }
  }

  @Test
  public void circularSubstitution() throws Exception {
    Configuration.merge(
        ImmutableMap.of(PropertyKey.HOME, String.format("${%s}", PropertyKey.HOME.toString())),
        Source.SITE_PROPERTY);
    mThrown.expect(RuntimeException.class);
    mThrown.expectMessage(PropertyKey.HOME.toString());
    Configuration.get(PropertyKey.HOME);
  }
>>>>>>> 7b6a0959

  @Test
  public void userFileBufferBytesOverFlowException() {
    Configuration.set(PropertyKey.USER_FILE_BUFFER_BYTES,
        String.valueOf(Integer.MAX_VALUE + 1) + "B");
    mThrown.expect(IllegalStateException.class);
    Configuration.validate();
  }

  @Test
  public void setUserFileBufferBytesMaxInteger() {
    Configuration.set(PropertyKey.USER_FILE_BUFFER_BYTES, String.valueOf(Integer.MAX_VALUE) + "B");
    assertEquals(Integer.MAX_VALUE,
        (int) Configuration.getBytes(PropertyKey.USER_FILE_BUFFER_BYTES));
  }

  @Test
  public void setUserFileBufferBytes1GB() {
    Configuration.set(PropertyKey.USER_FILE_BUFFER_BYTES, "1GB");
    assertEquals(1073741824,
        (int) Configuration.getBytes(PropertyKey.USER_FILE_BUFFER_BYTES));
  }

  @Test
  public void unset() {
    assertFalse(Configuration.containsKey(PropertyKey.SECURITY_LOGIN_USERNAME));
    Configuration.set(PropertyKey.SECURITY_LOGIN_USERNAME, "test");
    assertTrue(Configuration.containsKey(PropertyKey.SECURITY_LOGIN_USERNAME));
    Configuration.unset(PropertyKey.SECURITY_LOGIN_USERNAME);
    assertFalse(Configuration.containsKey(PropertyKey.SECURITY_LOGIN_USERNAME));
  }

  @Test
  public void validateTieredLocality() throws Exception {
    // Pre-load the Configuration class so that the exception is thrown when we call init(), not
    // during class loading.
    Configuration.init();
    HashMap<String, String> sysProps = new HashMap<>();
    sysProps.put(Template.LOCALITY_TIER.format("unknownTier").toString(), "val");
    try (Closeable p = new SystemPropertyRule(sysProps).toResource()) {
      mThrown.expect(IllegalStateException.class);
      mThrown.expectMessage("Tier unknownTier is configured by alluxio.locality.unknownTier, but "
          + "does not exist in the tier list [node, rack] configured by alluxio.locality.order");
      Configuration.init();
    }
  }

  @Test
  public void propertyTestModeEqualsTrue() throws Exception {
    assertTrue(Configuration.getBoolean(PropertyKey.TEST_MODE));
  }

  @Test
  public void sitePropertiesNotLoadedInTest() throws Exception {
    Properties props = new Properties();
    props.setProperty(PropertyKey.LOGGER_TYPE.toString(), "TEST_LOGGER");
    File propsFile = mFolder.newFile(Constants.SITE_PROPERTIES);
    props.store(new FileOutputStream(propsFile), "ignored header");
    // Avoid interference from system properties. Reset SITE_CONF_DIR to include the temp
    // site-properties file
    HashMap<String, String> sysProps = new HashMap<>();
    sysProps.put(PropertyKey.LOGGER_TYPE.toString(), null);
    sysProps.put(PropertyKey.SITE_CONF_DIR.toString(), mFolder.getRoot().getAbsolutePath());
    try (Closeable p = new SystemPropertyRule(sysProps).toResource()) {
      Configuration.init();
      assertEquals(PropertyKey.LOGGER_TYPE.getDefaultValue(),
          Configuration.get(PropertyKey.LOGGER_TYPE));
    }
  }

  @Test
  public void sitePropertiesLoadedNotInTest() throws Exception {
    Properties props = new Properties();
    props.setProperty(PropertyKey.LOGGER_TYPE.toString(), "TEST_LOGGER");
    File propsFile = mFolder.newFile(Constants.SITE_PROPERTIES);
    props.store(new FileOutputStream(propsFile), "ignored header");
    // Avoid interference from system properties. Reset SITE_CONF_DIR to include the temp
    // site-properties file
    HashMap<String, String> sysProps = new HashMap<>();
    sysProps.put(PropertyKey.LOGGER_TYPE.toString(), null);
    sysProps.put(PropertyKey.SITE_CONF_DIR.toString(), mFolder.getRoot().getAbsolutePath());
    sysProps.put(PropertyKey.TEST_MODE.toString(), "false");
    try (Closeable p = new SystemPropertyRule(sysProps).toResource()) {
      Configuration.init();
      assertEquals("TEST_LOGGER", Configuration.get(PropertyKey.LOGGER_TYPE));
    }
  }

  @Test
  public void setIgnoredPropertiesInSiteProperties() throws Exception {
    // Need to initialize the configuration instance first, other wise in after
    // ConfigurationTestUtils.resetConfiguration() will fail due to failed class init.
    Configuration.init();
    Properties siteProps = new Properties();
    siteProps.setProperty(PropertyKey.LOGS_DIR.toString(), "/tmp/logs1");
    File propsFile = mFolder.newFile(Constants.SITE_PROPERTIES);
    siteProps.store(new FileOutputStream(propsFile), "tmp site properties file");
    Map<String, String> sysProps = new HashMap<>();
    sysProps.put(PropertyKey.SITE_CONF_DIR.toString(), mFolder.getRoot().getAbsolutePath());
    sysProps.put(PropertyKey.TEST_MODE.toString(), "false");
    try (Closeable p = new SystemPropertyRule(sysProps).toResource()) {
      mThrown.expect(IllegalStateException.class);
      Configuration.init();
    }
  }

  @Test
  public void setIgnoredPropertiesInSystemProperties() throws Exception {
    Properties siteProps = new Properties();
    File propsFile = mFolder.newFile(Constants.SITE_PROPERTIES);
    siteProps.store(new FileOutputStream(propsFile), "tmp site properties file");
    Map<String, String> sysProps = new HashMap<>();
    sysProps.put(PropertyKey.LOGS_DIR.toString(), "/tmp/logs1");
    sysProps.put(PropertyKey.SITE_CONF_DIR.toString(), mFolder.getRoot().getAbsolutePath());
    sysProps.put(PropertyKey.TEST_MODE.toString(), "false");
    try (Closeable p = new SystemPropertyRule(sysProps).toResource()) {
      Configuration.init();
      assertEquals(
          Source.SYSTEM_PROPERTY, Configuration.getSource(PropertyKey.LOGS_DIR));
      assertEquals("/tmp/logs1", Configuration.get(PropertyKey.LOGS_DIR));
    }
  }

  @Test
  public void noWhitespaceTrailingInSiteProperties() throws Exception {
    Properties siteProps = new Properties();
    siteProps.setProperty(PropertyKey.MASTER_HOSTNAME.toString(), " host-1 ");
    siteProps.setProperty(PropertyKey.WEB_THREADS.toString(), "\t123\t");
    File propsFile = mFolder.newFile(Constants.SITE_PROPERTIES);
    siteProps.store(new FileOutputStream(propsFile), "tmp site properties file");
    // Avoid interference from system properties. Reset SITE_CONF_DIR to include the temp
    // site-properties file
    HashMap<String, String> sysProps = new HashMap<>();
    sysProps.put(PropertyKey.SITE_CONF_DIR.toString(), mFolder.getRoot().getAbsolutePath());
    sysProps.put(PropertyKey.TEST_MODE.toString(), "false");
    try (Closeable p = new SystemPropertyRule(sysProps).toResource()) {
      Configuration.init();
      assertEquals("host-1", Configuration.get(PropertyKey.MASTER_HOSTNAME));
      assertEquals("123", Configuration.get(PropertyKey.WEB_THREADS));
    }
  }

  @Test
  public void source() throws Exception {
    Properties siteProps = new Properties();
    File propsFile = mFolder.newFile(Constants.SITE_PROPERTIES);
    siteProps.setProperty(PropertyKey.MASTER_HOSTNAME.toString(), "host-1");
    siteProps.setProperty(PropertyKey.MASTER_WEB_PORT.toString(), "1234");
    siteProps.store(new FileOutputStream(propsFile), "tmp site properties file");
    Map<String, String> sysProps = new HashMap<>();
    sysProps.put(PropertyKey.LOGS_DIR.toString(), "/tmp/logs1");
    sysProps.put(PropertyKey.MASTER_WEB_PORT.toString(), "4321");
    sysProps.put(PropertyKey.SITE_CONF_DIR.toString(), mFolder.getRoot().getAbsolutePath());
    sysProps.put(PropertyKey.TEST_MODE.toString(), "false");
    try (Closeable p = new SystemPropertyRule(sysProps).toResource()) {
      Configuration.init();
      // set only in site prop
      assertEquals(Source.SITE_PROPERTY,
          Configuration.getSource(PropertyKey.MASTER_HOSTNAME));
      // set both in site and system prop
      assertEquals(Source.SYSTEM_PROPERTY,
          Configuration.getSource(PropertyKey.MASTER_WEB_PORT));
      // set only in system prop
      assertEquals(Source.SYSTEM_PROPERTY,
          Configuration.getSource(PropertyKey.LOGS_DIR));
      // set neither in system prop
      assertEquals(Source.DEFAULT,
          Configuration.getSource(PropertyKey.MASTER_RPC_PORT));
    }
  }

  @Test
  public void getRuntimeDefault() throws Exception {
    AtomicInteger x = new AtomicInteger(100);
    PropertyKey key = new PropertyKey.Builder("testKey")
        .setDefaultSupplier(new DefaultSupplier(() -> x.get(), "finds x"))
        .build();
    assertEquals(100, Configuration.getInt(key));
    x.set(20);
    assertEquals(20, Configuration.getInt(key));
  }
}<|MERGE_RESOLUTION|>--- conflicted
+++ resolved
@@ -489,8 +489,6 @@
     assertFalse(Configuration.containsKey(PropertyKey.JOB_MASTER_HOSTNAME));
   }
   // ALLUXIO CS END
-<<<<<<< HEAD
-=======
 
   @Test
   public void systemPropertySubstitution() throws Exception {
@@ -511,7 +509,6 @@
     mThrown.expectMessage(PropertyKey.HOME.toString());
     Configuration.get(PropertyKey.HOME);
   }
->>>>>>> 7b6a0959
 
   @Test
   public void userFileBufferBytesOverFlowException() {
