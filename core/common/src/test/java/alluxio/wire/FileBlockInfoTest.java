/*
 * The Alluxio Open Foundation licenses this work under the Apache License, version 2.0
 * (the “License”). You may not use this work except in compliance with the License, which is
 * available at www.apache.org/licenses/LICENSE-2.0
 *
 * This software is distributed on an "AS IS" basis, WITHOUT WARRANTIES OR CONDITIONS OF ANY KIND,
 * either express or implied, as more fully set forth in the License.
 *
 * See the NOTICE file distributed with this work for information regarding copyright ownership.
 */

package alluxio.wire;

import alluxio.util.CommonUtils;

<<<<<<< HEAD
import com.google.common.collect.Lists;
=======
>>>>>>> 9c22de36
import org.codehaus.jackson.map.ObjectMapper;
import org.junit.Assert;
import org.junit.Test;

import java.util.ArrayList;
import java.util.List;
import java.util.Random;

public class FileBlockInfoTest {

  @Test
  public void jsonTest() throws Exception {
    FileBlockInfo fileBlockInfo = createRandom();
    ObjectMapper mapper = new ObjectMapper();
    FileBlockInfo other =
        mapper.readValue(mapper.writeValueAsBytes(fileBlockInfo), FileBlockInfo.class);
    checkEquality(fileBlockInfo, other);
  }

  @Test
  public void thriftTest() {
    FileBlockInfo fileBlockInfo = createRandom();
    FileBlockInfo other = ThriftUtils.fromThrift(ThriftUtils.toThrift(fileBlockInfo));
    checkEquality(fileBlockInfo, other);
  }

  public void checkEquality(FileBlockInfo a, FileBlockInfo b) {
    Assert.assertEquals(a.getBlockInfo(), b.getBlockInfo());
    Assert.assertEquals(a.getOffset(), b.getOffset());
    Assert.assertEquals(a.getUfsLocations(), b.getUfsLocations());
    Assert.assertEquals(a, b);
  }

  public static FileBlockInfo createRandom() {
    FileBlockInfo result = new FileBlockInfo();
    Random random = new Random();

    BlockInfo blockInfo = BlockInfoTest.createRandom();
    long offset = random.nextLong();
<<<<<<< HEAD
    List<String> ufsLocations = Lists.newArrayList();
=======
    List<String> ufsLocations = new ArrayList<>();
>>>>>>> 9c22de36
    long numUfsLocations = random.nextInt(10);
    for (int i = 0; i < numUfsLocations; i++) {
      ufsLocations.add(CommonUtils.randomString(random.nextInt(10)));
    }

    result.setBlockInfo(blockInfo);
    result.setOffset(offset);
    result.setUfsLocations(ufsLocations);

    return result;
  }
}<|MERGE_RESOLUTION|>--- conflicted
+++ resolved
@@ -13,10 +13,6 @@
 
 import alluxio.util.CommonUtils;
 
-<<<<<<< HEAD
-import com.google.common.collect.Lists;
-=======
->>>>>>> 9c22de36
 import org.codehaus.jackson.map.ObjectMapper;
 import org.junit.Assert;
 import org.junit.Test;
@@ -56,11 +52,7 @@
 
     BlockInfo blockInfo = BlockInfoTest.createRandom();
     long offset = random.nextLong();
-<<<<<<< HEAD
-    List<String> ufsLocations = Lists.newArrayList();
-=======
     List<String> ufsLocations = new ArrayList<>();
->>>>>>> 9c22de36
     long numUfsLocations = random.nextInt(10);
     for (int i = 0; i < numUfsLocations; i++) {
       ufsLocations.add(CommonUtils.randomString(random.nextInt(10)));
