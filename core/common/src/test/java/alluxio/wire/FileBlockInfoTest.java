--- conflicted
+++ resolved
@@ -52,11 +52,7 @@
 
     BlockInfo blockInfo = BlockInfoTest.createRandom();
     long offset = random.nextLong();
-<<<<<<< HEAD
-    List<WorkerNetAddress> ufsLocations = Lists.newArrayList();
-=======
     List<String> ufsLocations = Lists.newArrayList();
->>>>>>> d819389d
     long numUfsLocations = random.nextInt(10);
     for (int i = 0; i < numUfsLocations; i++) {
       ufsLocations.add(CommonUtils.randomString(random.nextInt(10)));
