--- conflicted
+++ resolved
@@ -66,10 +66,7 @@
     Assert.assertEquals(a.getCapability(), b.getCapability());
     Assert.assertEquals(a.getReplicationMax(), b.getReplicationMax());
     Assert.assertEquals(a.getReplicationMin(), b.getReplicationMin());
-<<<<<<< HEAD
-=======
     Assert.assertEquals(a.isEncrypted(), b.isEncrypted());
->>>>>>> 25e10077
     // ALLUXIO CS END
     Assert.assertEquals(a.isPersisted(), b.isPersisted());
     Assert.assertEquals(a.isPinned(), b.isPinned());
@@ -114,10 +111,7 @@
     // ALLUXIO CS ADD
     int replicationMax = random.nextInt(10);
     int replicationMin = random.nextInt(10);
-<<<<<<< HEAD
-=======
     boolean encrypted = random.nextBoolean();
->>>>>>> 25e10077
     // ALLUXIO CS END
 
     result.setBlockIds(blockIds);
@@ -137,10 +131,7 @@
     // ALLUXIO CS ADD
     result.setReplicationMax(replicationMax);
     result.setReplicationMin(replicationMin);
-<<<<<<< HEAD
-=======
     result.setEncrypted(encrypted);
->>>>>>> 25e10077
     // ALLUXIO CS END
     result.setName(name);
     result.setOwner(userName);
