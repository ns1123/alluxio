namespace java alluxio.thrift

include "common.thrift"
include "exception.thrift"

struct CompleteFileTOptions {
  1: optional i64 ufsLength
}

struct CreateDirectoryTOptions {
  1: optional bool persisted
  2: optional bool recursive
  3: optional bool allowExists
}

struct CreateFileTOptions {
  1: optional i64 blockSizeBytes
  2: optional bool persisted
  3: optional bool recursive
  4: optional i64 ttl
  5: optional common.TTtlAction ttlAction
  // ALLUXIO CS ADD
  1001: optional i32 replicationMax;
  1002: optional i32 replicationMin;
  // ALLUXIO CS END
}

struct MountTOptions {
  1: optional bool readOnly
  2: optional map<string, string> properties
  3: optional bool shared
}

enum LoadMetadataTType {
  Never = 0,  // Never load metadata.
  Once = 1,  // Load metadata only once.
  Always = 2,  // Always load metadata.
}

struct ListStatusTOptions {
  // This is deprecated since 1.1.1 and will be removed in 2.0. Use loadMetadataType.
  1: optional bool loadDirectChildren
  2: optional LoadMetadataTType loadMetadataType
}

/**
* Contains the information of a block in a file. In addition to the BlockInfo, it includes the
* offset in the file, and the under file system locations of the block replicas.
*/
struct FileBlockInfo {
  1: common.BlockInfo blockInfo
  2: i64 offset
  3: list<common.WorkerNetAddress> ufsLocations // deprecated since 1.1 will be removed in 2.0 (replaced by ufsStringLocations)
  4: list<string> ufsStringLocations
}

struct FileInfo {
  1: i64 fileId
  2: string name
  3: string path
  4: string ufsPath
  5: i64 length
  6: i64 blockSizeBytes
  7: i64 creationTimeMs
  8: bool completed
  9: bool folder
  10: bool pinned
  11: bool cacheable
  12: bool persisted
  13: list<i64> blockIds
  15: i32 inMemoryPercentage
  16: i64 lastModificationTimeMs
  17: i64 ttl
  18: string owner
  19: string group
  20: i32 mode
  21: string persistenceState
  22: bool mountPoint
  23: list<FileBlockInfo> fileBlockInfos
  24: common.TTtlAction ttlAction
  // ALLUXIO CS ADD
  1001: i32 replicationMax;
  1002: i32 replicationMin;
  // ALLUXIO CS END
}

struct FileSystemCommand {
  1: common.CommandType commandType
  2: FileSystemCommandOptions commandOptions
}

struct PersistCommandOptions {
  1: list<PersistFile> persistFiles
}

struct PersistFile {
  1: i64 fileId
  2: list<i64> blockIds
}

struct SetAttributeTOptions {
  1: optional bool pinned
  2: optional i64 ttl
  3: optional bool persisted
  4: optional string owner
  5: optional string group
  6: optional i16 mode
  7: optional bool recursive
<<<<<<< HEAD
  8: optional common.TTtlAction ttlAction
=======
  // ALLUXIO CS ADD
  1001: optional i32 replicationMax;
  1002: optional i32 replicationMin;
  // ALLUXIO CS END
>>>>>>> 203cedb9
}

union FileSystemCommandOptions {
  1: optional PersistCommandOptions persistOptions
}

/**
 * This interface contains file system master service endpoints for Alluxio clients.
 */
service FileSystemMasterClientService extends common.AlluxioService {

  /**
   * Marks a file as completed.
   */
  void completeFile( /** the path of the file */ 1: string path,
      /** the method options */ 2: CompleteFileTOptions options)
    throws (1: exception.AlluxioTException e)

  /**
   * Creates a directory.
   */
  void createDirectory( /** the path of the directory */ 1: string path,
      /** the method options */ 2: CreateDirectoryTOptions options)
    throws (1: exception.AlluxioTException e, 2: exception.ThriftIOException ioe)

  /**
   * Creates a file.
   */
  void createFile( /** the path of the file */ 1: string path,
      /** the options for creating the file */ 2: CreateFileTOptions options)
    throws (1: exception.AlluxioTException e, 2: exception.ThriftIOException ioe)

  /**
   * Frees the given file or directory from Alluxio.
   */
  void free( /** the path of the file or directory */ 1: string path,
      /** whether to free recursively */ 2: bool recursive)
    throws (1: exception.AlluxioTException e)

  /**
   * Returns the list of file blocks information for the given file.
   *
   * THIS METHOD IS DEPRECATED SINCE VERSION 1.1 AND WILL BE REMOVED IN VERSION 2.0.
   */
  list<FileBlockInfo> getFileBlockInfoList( /** the path of the file */ 1: string path)
    throws (1: exception.AlluxioTException e)

  /**
   * Returns the status of the file or directory.
   */
  FileInfo getStatus( /** the path of the file or directory */ 1: string path)
    throws (1: exception.AlluxioTException e)

  /**
   * Returns the status of the file or directory, only used internally by servers.
   *
   * THIS METHOD IS DEPRECATED SINCE VERSION 1.1 AND WILL BE REMOVED IN VERSION 2.0.
   */
  FileInfo getStatusInternal( /** the id of the file or directory */ 1: i64 fileId)
    throws (1: exception.AlluxioTException e)

  /**
   * Generates a new block id for the given file.
   */
  i64 getNewBlockIdForFile( /** the path of the file */ 1: string path)
    throws (1: exception.AlluxioTException e)

  /**
   * Returns the UFS address of the root mount point.
   *
   * THIS METHOD IS DEPRECATED SINCE VERSION 1.1 AND WILL BE REMOVED IN VERSION 2.0.
   */
  string getUfsAddress() throws (1: exception.AlluxioTException e)

  /**
   * If the path points to a file, the method returns a singleton with its file information.
   * If the path points to a directory, the method returns a list with file information for the
   * directory contents.
   */
  list<FileInfo> listStatus( /** the path of the file or directory */ 1: string path,
      /** listStatus options */ 2: ListStatusTOptions options)
    throws (1: exception.AlluxioTException e)

  /**
   * Loads metadata for the object identified by the given Alluxio path from UFS into Alluxio.
   *
   * THIS METHOD IS DEPRECATED SINCE VERSION 1.1 AND WILL BE REMOVED IN VERSION 2.0.
   */
  i64 loadMetadata( /** the path of the under file system */ 1: string ufsPath,
      /** whether to load meta data recursively */ 2: bool recursive)
    throws (1: exception.AlluxioTException e, 2: exception.ThriftIOException ioe)

  /**
   * Creates a new "mount point", mounts the given UFS path in the Alluxio namespace at the given
   * path. The path should not exist and should not be nested under any existing mount point.
   */
  void mount( /** the path of alluxio mount point */ 1: string alluxioPath,
      /** the path of the under file system */ 2: string ufsPath,
      /** the options for creating the mount point */ 3: MountTOptions options)
    throws (1: exception.AlluxioTException e, 2: exception.ThriftIOException ioe)

  /**
   * Deletes a file or a directory and returns whether the remove operation succeeded.
   * NOTE: Unfortunately, the method cannot be called "delete" as that is a reserved Thrift keyword.
   */
  void remove( /** the path of the file or directory */ 1: string path,
      /** whether to remove recursively */ 2: bool recursive)
    throws (1: exception.AlluxioTException e)

  /**
   * Renames a file or a directory.
   */
  void rename( /** the path of the file or directory */ 1: string path,
      /** the desinationpath of the file */ 2: string dstPath)
    throws (1: exception.AlluxioTException e, 2: exception.ThriftIOException ioe)

  /**
   * Sets file or directory attributes.
   */
  void setAttribute( /** the path of the file or directory */ 1: string path,
       /** the method options */ 2: SetAttributeTOptions options)
    throws (1: exception.AlluxioTException e)

  /**
   * Schedules async persistence.
   */
  void scheduleAsyncPersist( /** the path of the file */ 1: string path)
    throws (1: exception.AlluxioTException e)

  /**
   * Deletes an existing "mount point", voiding the Alluxio namespace at the given path. The path
   * should correspond to an existing mount point. Any files in its subtree that are backed by UFS
   * will be persisted before they are removed from the Alluxio namespace.
   */
  void unmount( /** the path of the alluxio mount point */ 1: string alluxioPath)
    throws (1: exception.AlluxioTException e, 2: exception.ThriftIOException ioe)
}

/**
 * This interface contains file system master service endpoints for Alluxio workers.
 */
service FileSystemMasterWorkerService extends common.AlluxioService {

  /*
   * Returns the file information for a file or directory identified by the given file id.
   */
  FileInfo getFileInfo( /** the id of the file */ 1: i64 fileId)
    throws (1: exception.AlluxioTException e)

  /**
   * Returns the set of pinned files.
   */
  set<i64> getPinIdList() throws (1: exception.AlluxioTException e)

  /**
   * Periodic file system worker heartbeat. Returns the command for persisting
   * the blocks of a file.
   */
  FileSystemCommand heartbeat( /** the id of the worker */ 1: i64 workerId,
      /** the list of persisted files */ 2: list<i64> persistedFiles)
    throws (1: exception.AlluxioTException e)
}<|MERGE_RESOLUTION|>--- conflicted
+++ resolved
@@ -106,14 +106,11 @@
   5: optional string group
   6: optional i16 mode
   7: optional bool recursive
-<<<<<<< HEAD
   8: optional common.TTtlAction ttlAction
-=======
   // ALLUXIO CS ADD
   1001: optional i32 replicationMax;
   1002: optional i32 replicationMin;
   // ALLUXIO CS END
->>>>>>> 203cedb9
 }
 
 union FileSystemCommandOptions {
