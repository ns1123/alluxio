/*
 * The Alluxio Open Foundation licenses this work under the Apache License, version 2.0
 * (the "License"). You may not use this work except in compliance with the License, which is
 * available at www.apache.org/licenses/LICENSE-2.0
 *
 * This software is distributed on an "AS IS" basis, WITHOUT WARRANTIES OR CONDITIONS OF ANY KIND,
 * either express or implied, as more fully set forth in the License.
 *
 * See the NOTICE file distributed with this work for information regarding copyright ownership.
 */

package alluxio;

import javax.annotation.concurrent.ThreadSafe;

/**
 * System wide constants.
 */
@ThreadSafe
public final class Constants {
  public static final int KB = 1024;
  public static final int MB = KB * 1024;
  public static final int GB = MB * 1024;
  public static final long TB = GB * 1024L;
  public static final long PB = TB * 1024L;

  public static final String ANSI_RESET = "\u001B[0m";
  public static final String ANSI_BLACK = "\u001B[30m";
  public static final String ANSI_RED = "\u001B[31m";
  public static final String ANSI_GREEN = "\u001B[32m";
  public static final String ANSI_YELLOW = "\u001B[33m";
  public static final String ANSI_BLUE = "\u001B[34m";
  public static final String ANSI_PURPLE = "\u001B[35m";
  public static final String ANSI_CYAN = "\u001B[36m";
  public static final String ANSI_WHITE = "\u001B[37m";

  public static final String LS_FORMAT_PERMISSION = "%-15s";
  public static final String LS_FORMAT_FILE_SIZE = "%-10s";
  public static final String LS_FORMAT_CREATE_TIME = "%-25s";
  public static final String LS_FORMAT_FILE_TYPE = "%-15s";
  public static final String LS_FORMAT_USER_NAME = "%-15s";
  public static final String LS_FORMAT_GROUP_NAME = "%-15s";
  public static final String LS_FORMAT_FILE_PATH = "%-5s";
  public static final String LS_FORMAT = LS_FORMAT_PERMISSION + LS_FORMAT_USER_NAME
      + LS_FORMAT_GROUP_NAME + LS_FORMAT_FILE_SIZE + LS_FORMAT_CREATE_TIME + LS_FORMAT_FILE_TYPE
      + LS_FORMAT_FILE_PATH + "%n";
  public static final String LS_FORMAT_NO_ACL = LS_FORMAT_FILE_SIZE + LS_FORMAT_CREATE_TIME
      + LS_FORMAT_FILE_TYPE + LS_FORMAT_FILE_PATH + "%n";

  public static final String MESOS_RESOURCE_CPUS = "cpus";
  public static final String MESOS_RESOURCE_MEM = "mem";
  public static final String MESOS_RESOURCE_DISK = "disk";
  public static final String MESOS_RESOURCE_PORTS = "ports";

  public static final long SECOND_NANO = 1000000000L;
  public static final int SECOND_MS = 1000;
  public static final int MINUTE_MS = SECOND_MS * 60;
  public static final int HOUR_MS = MINUTE_MS * 60;
  public static final int DAY_MS = HOUR_MS * 24;

  public static final int BYTES_IN_INTEGER = 4;

  public static final long UNKNOWN_SIZE = -1;

  public static final String SCHEME = "alluxio";
  public static final String HEADER = SCHEME + "://";

  public static final String SCHEME_FT = "alluxio-ft";
  public static final String HEADER_FT = SCHEME_FT + "://";

  public static final String HEADER_OSS = "oss://";

  public static final String HEADER_S3 = "s3://";
  public static final String HEADER_S3N = "s3n://";
  public static final String HEADER_S3A = "s3a://";
  public static final String HEADER_SWIFT = "swift://";
  // ALLUXIO CS ADD
  public static final String HEADER_JDBC = "jdbc:";
  // ALLUXIO CS END
  // Google Cloud Storage header convention is "gs://".
  // See https://cloud.google.com/storage/docs/cloud-console
  public static final String HEADER_GCS = "gs://";

  public static final int MAX_PORT = 65535;

  // Service versions should be incremented every time a backwards incompatible change occurs.
  public static final long BLOCK_MASTER_CLIENT_SERVICE_VERSION = 1;
  public static final long BLOCK_MASTER_WORKER_SERVICE_VERSION = 1;
  public static final long BLOCK_WORKER_CLIENT_SERVICE_VERSION = 1;
  public static final long FILE_SYSTEM_MASTER_CLIENT_SERVICE_VERSION = 1;
  public static final long FILE_SYSTEM_MASTER_WORKER_SERVICE_VERSION = 1;
  public static final long FILE_SYSTEM_WORKER_CLIENT_SERVICE_VERSION = 1;
  public static final long LINEAGE_MASTER_CLIENT_SERVICE_VERSION = 1;
  public static final long LINEAGE_MASTER_WORKER_SERVICE_VERSION = 1;
  public static final long META_MASTER_CLIENT_SERVICE_VERSION = 1;
  public static final long KEY_VALUE_MASTER_CLIENT_SERVICE_VERSION = 1;
  public static final long KEY_VALUE_WORKER_SERVICE_VERSION = 1;
  public static final long FILE_SYSTEM_CLIENT_SERVICE_VERSION = 1;
  public static final long UNKNOWN_SERVICE_VERSION = -1;

  public static final String BLOCK_MASTER_NAME = "BlockMaster";
  public static final String FILE_SYSTEM_MASTER_NAME = "FileSystemMaster";
  public static final String LINEAGE_MASTER_NAME = "LineageMaster";
  public static final String KEY_VALUE_MASTER_NAME = "KeyValueMaster";

  public static final String BLOCK_MASTER_CLIENT_SERVICE_NAME = "BlockMasterClient";
  public static final String BLOCK_MASTER_WORKER_SERVICE_NAME = "BlockMasterWorker";
  public static final String FILE_SYSTEM_MASTER_CLIENT_SERVICE_NAME = "FileSystemMasterClient";
  public static final String FILE_SYSTEM_MASTER_WORKER_SERVICE_NAME = "FileSystemMasterWorker";
  public static final String LINEAGE_MASTER_CLIENT_SERVICE_NAME = "LineageMasterClient";
  public static final String LINEAGE_MASTER_WORKER_SERVICE_NAME = "LineageMasterWorker";
  public static final String META_MASTER_SERVICE_NAME = "MetaMaster";
  public static final String BLOCK_WORKER_CLIENT_SERVICE_NAME = "BlockWorkerClient";
  public static final String FILE_SYSTEM_WORKER_CLIENT_SERVICE_NAME = "FileSystemWorkerClient";
  public static final String KEY_VALUE_MASTER_CLIENT_SERVICE_NAME = "KeyValueMasterClient";
  public static final String KEY_VALUE_WORKER_CLIENT_SERVICE_NAME = "KeyValueWorkerClient";
  public static final String FILE_SYSTEM_CLIENT_SERVICE_NAME = "FileSystemClient";

  public static final String REST_API_PREFIX = "/v1/api";

  public static final String LOGGER_TYPE = PropertyKey.Name.LOGGER_TYPE;

  public static final String MASTER_COLUMN_FILE_PREFIX = "COL_";
  public static final String FORMAT_FILE_PREFIX = "_format_";

  public static final long CLIENT_METRICS_VERSION = 1L;
  public static final int CLIENT_METRICS_SIZE = 13;

  public static final String SWIFT_AUTH_KEYSTONE = "keystone";
  public static final String SWIFT_AUTH_SWIFTAUTH = "swiftauth";

  public static final String MESOS_LOCAL_INSTALL = "LOCAL";

  /**
   * Maximum number of seconds to wait for thrift servers to stop on shutdown. Tests use a value of
   * 0 instead of this value so that they can run faster.
   */
  public static final int THRIFT_STOP_TIMEOUT_SECONDS = 60;

  // ttl related
  public static final long NO_TTL = -1;

  // Security
  // Security related constant value
  public static final int DEFAULT_FILE_SYSTEM_UMASK = 0022;
  public static final short DEFAULT_FILE_SYSTEM_MODE = (short) 0777;
  public static final short FILE_DIR_PERMISSION_DIFF = (short) 0111;
  public static final short INVALID_MODE = -1;

  // ALLUXIO CS ADD
  // Replication checking service
  public static final int REPLICATION_MAX_INFINITY = -1;

  // Job service
  public static final String JOB_MASTER_WORKER_SERVICE_NAME = "JobMasterWorker";
  public static final long JOB_MASTER_WORKER_SERVICE_VERSION = 1;
  public static final String JOB_MASTER_NAME = "JobMaster";
  public static final String JOB_MASTER_CLIENT_SERVICE_NAME = "JobMasterClient";
<<<<<<< HEAD
  public static final int JOB_MASTER_CLIENT_SERVICE_VERSION = 1;
=======
  public static final String META_JOB_MASTER_CLIENT_SERVICE_NAME = "MetaJobMasterClient";
  public static final int JOB_MASTER_CLIENT_SERVICE_VERSION = 1;
  public static final int META_JOB_MASTER_CLIENT_SERVICE_VERSION = 1;
>>>>>>> 212dc9c2

  public static final int JOB_DEFAULT_MASTER_PORT = 20001;
  public static final int JOB_DEFAULT_MASTER_WEB_PORT = JOB_DEFAULT_MASTER_PORT + 1;
  public static final int JOB_DEFAULT_WORKER_PORT = 30001;
  public static final int JOB_DEFAULT_WORKER_DATA_PORT = JOB_DEFAULT_WORKER_PORT + 1;
  public static final int JOB_DEFAULT_WORKER_WEB_PORT = JOB_DEFAULT_WORKER_PORT + 2;

  // License checking
  public static final String LICENSE_MASTER_NAME = "LicenseMaster";

  // ALLUXIO CS END
  private Constants() {} // prevent instantiation
}<|MERGE_RESOLUTION|>--- conflicted
+++ resolved
@@ -156,13 +156,9 @@
   public static final long JOB_MASTER_WORKER_SERVICE_VERSION = 1;
   public static final String JOB_MASTER_NAME = "JobMaster";
   public static final String JOB_MASTER_CLIENT_SERVICE_NAME = "JobMasterClient";
-<<<<<<< HEAD
-  public static final int JOB_MASTER_CLIENT_SERVICE_VERSION = 1;
-=======
   public static final String META_JOB_MASTER_CLIENT_SERVICE_NAME = "MetaJobMasterClient";
   public static final int JOB_MASTER_CLIENT_SERVICE_VERSION = 1;
   public static final int META_JOB_MASTER_CLIENT_SERVICE_VERSION = 1;
->>>>>>> 212dc9c2
 
   public static final int JOB_DEFAULT_MASTER_PORT = 20001;
   public static final int JOB_DEFAULT_MASTER_WEB_PORT = JOB_DEFAULT_MASTER_PORT + 1;
