/*
 * The Alluxio Open Foundation licenses this work under the Apache License, version 2.0
 * (the "License"). You may not use this work except in compliance with the License, which is
 * available at www.apache.org/licenses/LICENSE-2.0
 *
 * This software is distributed on an "AS IS" basis, WITHOUT WARRANTIES OR CONDITIONS OF ANY KIND,
 * either express or implied, as more fully set forth in the License.
 *
 * See the NOTICE file distributed with this work for information regarding copyright ownership.
 */

package alluxio;

import javax.annotation.concurrent.ThreadSafe;

/**
 * System wide constants.
 */
@ThreadSafe
public final class Constants {
  public static final int KB = 1024;
  public static final int MB = KB * 1024;
  public static final int GB = MB * 1024;
  public static final long TB = GB * 1024L;
  public static final long PB = TB * 1024L;

  public static final String ANSI_RESET = "\u001B[0m";
  public static final String ANSI_BLACK = "\u001B[30m";
  public static final String ANSI_RED = "\u001B[31m";
  public static final String ANSI_GREEN = "\u001B[32m";
  public static final String ANSI_YELLOW = "\u001B[33m";
  public static final String ANSI_BLUE = "\u001B[34m";
  public static final String ANSI_PURPLE = "\u001B[35m";
  public static final String ANSI_CYAN = "\u001B[36m";
  public static final String ANSI_WHITE = "\u001B[37m";

  public static final String LS_FORMAT_PERMISSION = "%-15s";
  public static final String LS_FORMAT_FILE_SIZE = "%-10s";
  public static final String LS_FORMAT_CREATE_TIME = "%-25s";
  public static final String LS_FORMAT_FILE_TYPE = "%-15s";
  public static final String LS_FORMAT_USER_NAME = "%-15s";
  public static final String LS_FORMAT_GROUP_NAME = "%-15s";
  public static final String LS_FORMAT_FILE_PATH = "%-5s";
  public static final String LS_FORMAT = LS_FORMAT_PERMISSION + LS_FORMAT_USER_NAME
      + LS_FORMAT_GROUP_NAME + LS_FORMAT_FILE_SIZE + LS_FORMAT_CREATE_TIME + LS_FORMAT_FILE_TYPE
      + LS_FORMAT_FILE_PATH + "%n";
  public static final String LS_FORMAT_NO_ACL = LS_FORMAT_FILE_SIZE + LS_FORMAT_CREATE_TIME
      + LS_FORMAT_FILE_TYPE + LS_FORMAT_FILE_PATH + "%n";

  public static final String MESOS_RESOURCE_CPUS = "cpus";
  public static final String MESOS_RESOURCE_MEM = "mem";
  public static final String MESOS_RESOURCE_DISK = "disk";
  public static final String MESOS_RESOURCE_PORTS = "ports";

  public static final long SECOND_NANO = 1000000000L;
  public static final int SECOND_MS = 1000;
  public static final int MINUTE_MS = SECOND_MS * 60;
  public static final int HOUR_MS = MINUTE_MS * 60;
  public static final int DAY_MS = HOUR_MS * 24;

  public static final int BYTES_IN_INTEGER = 4;

  public static final long UNKNOWN_SIZE = -1;

  public static final String SCHEME = "alluxio";
  public static final String HEADER = SCHEME + "://";

  public static final String SCHEME_FT = "alluxio-ft";
  public static final String HEADER_FT = SCHEME_FT + "://";

  public static final String HEADER_OSS = "oss://";

  public static final String HEADER_S3 = "s3://";
  public static final String HEADER_S3N = "s3n://";
  public static final String HEADER_S3A = "s3a://";
  public static final String HEADER_SWIFT = "swift://";
  // ALLUXIO CS ADD
  public static final String HEADER_JDBC = "jdbc:";
  // ALLUXIO CS END
  // Google Cloud Storage header convention is "gs://".
  // See https://cloud.google.com/storage/docs/cloud-console
  public static final String HEADER_GCS = "gs://";

  public static final int MAX_PORT = 65535;

  // Service versions should be incremented every time a backwards incompatible change occurs.
  public static final long BLOCK_MASTER_CLIENT_SERVICE_VERSION = 1;
  public static final long BLOCK_MASTER_WORKER_SERVICE_VERSION = 1;
  public static final long BLOCK_WORKER_CLIENT_SERVICE_VERSION = 1;
  public static final long FILE_SYSTEM_MASTER_CLIENT_SERVICE_VERSION = 1;
  public static final long FILE_SYSTEM_MASTER_WORKER_SERVICE_VERSION = 1;
  public static final long FILE_SYSTEM_WORKER_CLIENT_SERVICE_VERSION = 1;
  public static final long LINEAGE_MASTER_CLIENT_SERVICE_VERSION = 1;
  public static final long LINEAGE_MASTER_WORKER_SERVICE_VERSION = 1;
  public static final long META_MASTER_CLIENT_SERVICE_VERSION = 1;
  public static final long KEY_VALUE_MASTER_CLIENT_SERVICE_VERSION = 1;
  public static final long KEY_VALUE_WORKER_SERVICE_VERSION = 1;
  public static final long UNKNOWN_SERVICE_VERSION = -1;

  public static final String BLOCK_MASTER_NAME = "BlockMaster";
  public static final String FILE_SYSTEM_MASTER_NAME = "FileSystemMaster";
  public static final String LINEAGE_MASTER_NAME = "LineageMaster";
  public static final String KEY_VALUE_MASTER_NAME = "KeyValueMaster";

  public static final String BLOCK_MASTER_CLIENT_SERVICE_NAME = "BlockMasterClient";
  public static final String BLOCK_MASTER_WORKER_SERVICE_NAME = "BlockMasterWorker";
  public static final String FILE_SYSTEM_MASTER_CLIENT_SERVICE_NAME = "FileSystemMasterClient";
  public static final String FILE_SYSTEM_MASTER_WORKER_SERVICE_NAME = "FileSystemMasterWorker";
  public static final String LINEAGE_MASTER_CLIENT_SERVICE_NAME = "LineageMasterClient";
  public static final String LINEAGE_MASTER_WORKER_SERVICE_NAME = "LineageMasterWorker";
  public static final String META_MASTER_SERVICE_NAME = "MetaMaster";
  public static final String BLOCK_WORKER_CLIENT_SERVICE_NAME = "BlockWorkerClient";
  public static final String FILE_SYSTEM_WORKER_CLIENT_SERVICE_NAME = "FileSystemWorkerClient";
  public static final String KEY_VALUE_MASTER_CLIENT_SERVICE_NAME = "KeyValueMasterClient";
  public static final String KEY_VALUE_WORKER_CLIENT_SERVICE_NAME = "KeyValueWorkerClient";

  public static final String REST_API_PREFIX = "/api/v1";

  public static final String LOGGER_TYPE = PropertyKey.Name.LOGGER_TYPE;

  public static final String MASTER_COLUMN_FILE_PREFIX = "COL_";
  public static final String FORMAT_FILE_PREFIX = "_format_";

  public static final long CLIENT_METRICS_VERSION = 1L;
  public static final int CLIENT_METRICS_SIZE = 13;

  public static final String SWIFT_AUTH_KEYSTONE = "keystone";
  public static final String SWIFT_AUTH_SWIFTAUTH = "swiftauth";

  public static final String MESOS_LOCAL_INSTALL = "LOCAL";

  /**
   * Maximum number of seconds to wait for thrift servers to stop on shutdown. Tests use a value of
   * 0 instead of this value so that they can run faster.
   */
  public static final int THRIFT_STOP_TIMEOUT_SECONDS = 60;

  // Time-to-live
  public static final long NO_TTL = -1;

  // Security
  public static final int DEFAULT_FILE_SYSTEM_UMASK = 0022;
  public static final short DEFAULT_FILE_SYSTEM_MODE = (short) 0777;
  public static final short FILE_DIR_PERMISSION_DIFF = (short) 0111;
  public static final short INVALID_MODE = -1;

  // Specific tier write
  public static final int FIRST_TIER = 0;
  public static final int SECOND_TIER = 1;
  public static final int LAST_TIER = -1;

  // ALLUXIO CS ADD
<<<<<<< HEAD
  // Replication checking service
  public static final int REPLICATION_MAX_INFINITY = -1;

=======
  // Replication
  public static final int REPLICATION_MAX_INFINITY = -1;

  // Persistence
  public static final int PERSISTENCE_INVALID_JOB_ID = -1;
  public static final String PERSISTENCE_INVALID_UFS_PATH = "";
  public static final int PERSISTENCE_MAX_RETRIES = 10;

>>>>>>> 012f7d89
  // Job service
  public static final String JOB_MASTER_WORKER_SERVICE_NAME = "JobMasterWorker";
  public static final long JOB_MASTER_WORKER_SERVICE_VERSION = 1;
  public static final String JOB_MASTER_NAME = "JobMaster";
  public static final String JOB_MASTER_CLIENT_SERVICE_NAME = "JobMasterClient";
<<<<<<< HEAD
  public static final String META_JOB_MASTER_CLIENT_SERVICE_NAME = "MetaJobMasterClient";
  public static final int JOB_MASTER_CLIENT_SERVICE_VERSION = 1;
  public static final int META_JOB_MASTER_CLIENT_SERVICE_VERSION = 1;
=======
  public static final int JOB_MASTER_CLIENT_SERVICE_VERSION = 1;
>>>>>>> 012f7d89

  public static final int JOB_DEFAULT_MASTER_PORT = 20001;
  public static final int JOB_DEFAULT_MASTER_WEB_PORT = JOB_DEFAULT_MASTER_PORT + 1;
  public static final int JOB_DEFAULT_WORKER_PORT = 30001;
  public static final int JOB_DEFAULT_WORKER_DATA_PORT = JOB_DEFAULT_WORKER_PORT + 1;
  public static final int JOB_DEFAULT_WORKER_WEB_PORT = JOB_DEFAULT_WORKER_PORT + 2;

  // License checking
  public static final String LICENSE_MASTER_NAME = "LicenseMaster";

  // ALLUXIO CS END
  private Constants() {} // prevent instantiation
}<|MERGE_RESOLUTION|>--- conflicted
+++ resolved
@@ -150,11 +150,6 @@
   public static final int LAST_TIER = -1;
 
   // ALLUXIO CS ADD
-<<<<<<< HEAD
-  // Replication checking service
-  public static final int REPLICATION_MAX_INFINITY = -1;
-
-=======
   // Replication
   public static final int REPLICATION_MAX_INFINITY = -1;
 
@@ -163,19 +158,12 @@
   public static final String PERSISTENCE_INVALID_UFS_PATH = "";
   public static final int PERSISTENCE_MAX_RETRIES = 10;
 
->>>>>>> 012f7d89
   // Job service
   public static final String JOB_MASTER_WORKER_SERVICE_NAME = "JobMasterWorker";
   public static final long JOB_MASTER_WORKER_SERVICE_VERSION = 1;
   public static final String JOB_MASTER_NAME = "JobMaster";
   public static final String JOB_MASTER_CLIENT_SERVICE_NAME = "JobMasterClient";
-<<<<<<< HEAD
-  public static final String META_JOB_MASTER_CLIENT_SERVICE_NAME = "MetaJobMasterClient";
   public static final int JOB_MASTER_CLIENT_SERVICE_VERSION = 1;
-  public static final int META_JOB_MASTER_CLIENT_SERVICE_VERSION = 1;
-=======
-  public static final int JOB_MASTER_CLIENT_SERVICE_VERSION = 1;
->>>>>>> 012f7d89
 
   public static final int JOB_DEFAULT_MASTER_PORT = 20001;
   public static final int JOB_DEFAULT_MASTER_WEB_PORT = JOB_DEFAULT_MASTER_PORT + 1;
