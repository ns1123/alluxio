/*
 * The Alluxio Open Foundation licenses this work under the Apache License, version 2.0
 * (the "License"). You may not use this work except in compliance with the License, which is
 * available at www.apache.org/licenses/LICENSE-2.0
 *
 * This software is distributed on an "AS IS" basis, WITHOUT WARRANTIES OR CONDITIONS OF ANY KIND,
 * either express or implied, as more fully set forth in the License.
 *
 * See the NOTICE file distributed with this work for information regarding copyright ownership.
 */

package alluxio.security.util;

import alluxio.Configuration;
import alluxio.PropertyKey;
import alluxio.netty.NettyAttributes;
import alluxio.security.User;
import alluxio.security.authentication.AuthenticatedClientUser;
import alluxio.util.CommonUtils;

import com.google.common.base.Preconditions;
import com.google.common.base.Throwables;
import io.netty.channel.Channel;
import org.ietf.jgss.GSSCredential;
import org.ietf.jgss.GSSException;
import org.ietf.jgss.GSSManager;
import org.ietf.jgss.Oid;

import java.io.IOException;
import java.util.Collections;
import java.util.HashMap;
import java.util.Map;
import java.util.Set;

import javax.security.auth.Subject;
import javax.security.auth.callback.Callback;
import javax.security.auth.callback.CallbackHandler;
import javax.security.auth.callback.UnsupportedCallbackException;
import javax.security.auth.kerberos.KerberosPrincipal;
import javax.security.auth.login.LoginException;
import javax.security.sasl.AuthorizeCallback;
import javax.security.sasl.Sasl;

/**
 * Utils for Kerberos.
 */
public final class KerberosUtils {
<<<<<<< HEAD
  private static final Logger LOG = LoggerFactory.getLogger(KerberosUtils.class);

=======
>>>>>>> 2a7ff855
  public static final String GSSAPI_MECHANISM_NAME = "GSSAPI";
  // The constant below identifies the Kerberos v5 GSS-API mechanism type, see
  // https://docs.oracle.com/javase/7/docs/api/org/ietf/jgss/GSSManager.html for details
  public static final String GSSAPI_MECHANISM_ID = "1.2.840.113554.1.2.2";

  /** Sasl properties. */
  public static final Map<String, String> SASL_PROPERTIES = Collections.unmodifiableMap(
      new HashMap<String, String>() {
        {
          put(Sasl.QOP, "auth");
        }
      }
  );

  /**
   * @return the Kerberos login module name
   */
  public static String getKrb5LoginModuleName() {
    return System.getProperty("java.vendor").contains("IBM")
        ? "com.ibm.security.auth.module.Krb5LoginModule"
        : "com.sun.security.auth.module.Krb5LoginModule";
  }

  /**
   * Gets the Kerberos service name from {@link PropertyKey#SECURITY_KERBEROS_SERVICE_NAME}.
   *
   * @return the Kerberos service name
   * @throws IOException if the configuration is empty
   */
  public static String getKerberosServiceName() throws IOException {
    String serviceName = Configuration.get(PropertyKey.SECURITY_KERBEROS_SERVICE_NAME);
    if (!serviceName.isEmpty()) {
      return serviceName;
    }
    throw new IOException(PropertyKey.SECURITY_KERBEROS_SERVICE_NAME.toString() + " must be set.");
  }

  /**
   * Gets the {@link GSSCredential} from JGSS.
   *
   * @return the credential
   * @throws GSSException if it failed to get the credential
   */
  public static GSSCredential getCredentialFromJGSS() throws GSSException {
    GSSManager gssManager = GSSManager.getInstance();
    Oid krb5Mechanism = new Oid(GSSAPI_MECHANISM_ID);

    // When performing operations as a particular Subject, the to-be-used GSSCredential
    // should be added to Subject's private credential set. Otherwise, the GSS operations
    // will fail since no credential is found.
    if (CommonUtils.isAlluxioServer()) {
      return gssManager.createCredential(
          null, GSSCredential.DEFAULT_LIFETIME, krb5Mechanism, GSSCredential.ACCEPT_ONLY);
    }
    // Use null GSSName to specify the default principal
    return gssManager.createCredential(
        null, GSSCredential.DEFAULT_LIFETIME, krb5Mechanism, GSSCredential.INITIATE_ONLY);
  }

  /**
   * Gets the Kerberos principal of the login credential from JGSS.
   *
   * @return the Kerberos principal name
   * @throws GSSException if it failed to get the Kerberos principal
   */
  private static String getKerberosPrincipalFromJGSS() throws GSSException {
    GSSManager gssManager = GSSManager.getInstance();
    Oid krb5Mechanism = new Oid(GSSAPI_MECHANISM_ID);

    // Create a temporary INITIATE_ONLY credential just to get the default Kerberos principal,
    // because in an ACCEPT_ONLY credential the principal is always null.
    GSSCredential cred = gssManager.createCredential(
        null, GSSCredential.DEFAULT_LIFETIME, krb5Mechanism, GSSCredential.INITIATE_ONLY);
    String retval = cred.getName().toString();
    // Releases any sensitive information in the temporary GSSCredential
    cred.dispose();
    return retval;
  }

  /**
   * Extracts the {@link KerberosName} in the given {@link Subject}.
   *
   * @param subject the given subject containing the login credentials
   * @return the extracted object
   * @throws LoginException if failed to get Kerberos principal from the login subject
   */
  public static KerberosName extractKerberosNameFromSubject(Subject subject) throws LoginException {
    if (Boolean.getBoolean("sun.security.jgss.native")) {
      try {
        String principal = getKerberosPrincipalFromJGSS();
        Preconditions.checkNotNull(principal);
        return new KerberosName(principal);
      } catch (GSSException e) {
        throw new LoginException("Failed to get the Kerberos principal from JGSS." + e);
      }
    } else {
      Set<KerberosPrincipal> krb5Principals = subject.getPrincipals(KerberosPrincipal.class);
      if (!krb5Principals.isEmpty()) {
        // TODO(chaomin): for now at most one user is supported in one subject. Consider support
        // multiple Kerberos login users in the future.
        return new KerberosName(krb5Principals.iterator().next().toString());
      } else {
        throw new LoginException("Failed to get the Kerberos principal from the login subject.");
      }
    }
  }

  /**
   * CallbackHandler for SASL GSSAPI Kerberos mechanism.
   */
  private abstract static class AbstractGssSaslCallbackHandler implements CallbackHandler {
    /**
     * Creates a new instance of {@link AbstractGssSaslCallbackHandler}.
     */
    public AbstractGssSaslCallbackHandler() {}

    @Override
    public void handle(Callback[] callbacks) throws UnsupportedCallbackException {
      AuthorizeCallback ac = null;
      for (Callback callback : callbacks) {
        if (callback instanceof AuthorizeCallback) {
          ac = (AuthorizeCallback) callback;
        } else {
          throw new UnsupportedCallbackException(callback,
              "Unrecognized SASL GSSAPI Callback");
        }
      }

      if (ac != null) {
        // Extract and verify the Kerberos id, which is the full principal name.
        // Currently because Kerberos impersonation is not supported, authenticationId and
        // authorizationId must match in order to make Kerberos login succeed.
        String authenticationId = ac.getAuthenticationID();
        String authorizationId = ac.getAuthorizationID();
        if (authenticationId.equals(authorizationId)) {
          ac.setAuthorized(true);
        } else {
          ac.setAuthorized(false);
        }
        if (ac.isAuthorized()) {
          ac.setAuthorizedID(authorizationId);
          done(new KerberosName(authorizationId).getServiceName());
        }
        // Do not set the AuthenticatedClientUser if the user is not authorized.
      }
    }

    /**
     * The done callback runs after the connection is successfully built.
     *
     * @param user the user
     */
    protected abstract void done(String user);
  }

  /**
   * The kerberos sasl callback for the thrift servers.
   */
  public static final class ThriftGssSaslCallbackHandler extends AbstractGssSaslCallbackHandler {
    private final Runnable mCallback;

    /**
     * Creates a {@link ThriftGssSaslCallbackHandler} instance.
     *
     * @param callback the callback runs after the connection is authenticated
     */
    public ThriftGssSaslCallbackHandler(Runnable callback) {
      mCallback = callback;
    }

    @Override
    protected void done(String user) {
      // After verification succeeds, a user with this authorizationId will be set to a
      // Threadlocal.
      try {
        User oldUser = AuthenticatedClientUser.get();
        Preconditions
            .checkState(oldUser == null, "A user (%s) exists while adding user (%s).", oldUser,
                user);
      } catch (IOException e) {
        // This should never happen.
        throw Throwables.propagate(e);
      }

      AuthenticatedClientUser.set(user);
      mCallback.run();
    }
  }

  /**
   * The kerberos sasl callback for the netty servers.
   */
  public static final class NettyGssSaslCallbackHandler extends AbstractGssSaslCallbackHandler {
    private Channel mChannel;

    /**
     * Creates an {@link NettyGssSaslCallbackHandler} instance.
     *
     * @param channel the netty channel
     */
    public NettyGssSaslCallbackHandler(Channel channel) {
      mChannel = channel;
    }

    @Override
    protected void done(String user) {
      mChannel.attr(NettyAttributes.CHANNEL_KERBEROS_USER_KEY).set(user);
    }
  }

  private KerberosUtils() {} // prevent instantiation
}<|MERGE_RESOLUTION|>--- conflicted
+++ resolved
@@ -45,11 +45,6 @@
  * Utils for Kerberos.
  */
 public final class KerberosUtils {
-<<<<<<< HEAD
-  private static final Logger LOG = LoggerFactory.getLogger(KerberosUtils.class);
-
-=======
->>>>>>> 2a7ff855
   public static final String GSSAPI_MECHANISM_NAME = "GSSAPI";
   // The constant below identifies the Kerberos v5 GSS-API mechanism type, see
   // https://docs.oracle.com/javase/7/docs/api/org/ietf/jgss/GSSManager.html for details
