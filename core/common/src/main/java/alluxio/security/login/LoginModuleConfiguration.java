--- conflicted
+++ resolved
@@ -121,16 +121,10 @@
         || appName.equalsIgnoreCase(AuthType.CUSTOM.getAuthName())) {
       return SIMPLE;
     } else if (appName.equalsIgnoreCase(AuthType.KERBEROS.getAuthName())) {
-<<<<<<< HEAD
       // ENTERPRISE REPLACE
       // // TODO(dong): return KERBEROS;
       // throw new UnsupportedOperationException("Kerberos is not supported currently.");
       // ENTERPRISE WITH
-      Map<String, String> options = KERBEROS_OPTIONS;
-      options.put("keyTab", mKeytab);
-      options.put("principal", mPrincipal);
-=======
-      // ENTERPRISE EDIT
       // Kerberos login option 1: login from keytab file if the given principal and keytab files
       // are valid.
       Map<String, String> keytabOptions = new HashMap<String, String>();
@@ -143,7 +137,6 @@
           new AppConfigurationEntry(KerberosUtils.getKrb5LoginModuleName(),
               AppConfigurationEntry.LoginModuleControlFlag.OPTIONAL,
               keytabOptions);
->>>>>>> f1f2f73a
 
       // Kerberos login option 2: login from Kerberos ticket cache if kinit is run on the machine.
       // This would happen if the option 1 Keytab login failed.
@@ -153,17 +146,9 @@
       AppConfigurationEntry kerberosLoginFromTicketCache =
           new AppConfigurationEntry(KerberosUtils.getKrb5LoginModuleName(),
               AppConfigurationEntry.LoginModuleControlFlag.OPTIONAL,
-<<<<<<< HEAD
-              options)
-      };
-=======
               ticketCacheOptions);
 
       return new AppConfigurationEntry[]{ kerberosLoginFromKeytab, kerberosLoginFromTicketCache };
-      // ENTERPRISE REPLACES
-      // // TODO(dong): return KERBEROS;
-      // throw new UnsupportedOperationException("Kerberos is not supported currently.");
->>>>>>> f1f2f73a
       // ENTERPRISE END
     }
     return null;
