/*
 * The Alluxio Open Foundation licenses this work under the Apache License, version 2.0
 * (the "License"). You may not use this work except in compliance with the License, which is
 * available at www.apache.org/licenses/LICENSE-2.0
 *
 * This software is distributed on an "AS IS" basis, WITHOUT WARRANTIES OR CONDITIONS OF ANY KIND,
 * either express or implied, as more fully set forth in the License.
 *
 * See the NOTICE file distributed with this work for information regarding copyright ownership.
 */

package alluxio.security;

import alluxio.Configuration;
import alluxio.Constants;
import alluxio.security.authentication.AuthType;
import alluxio.security.login.AppLoginModule;
import alluxio.security.login.LoginModuleConfiguration;
// ENTERPRISE ADD

import com.google.common.collect.Sets;
// ENTERPRISE END

import java.io.IOException;
// ENTERPRISE ADD
import java.util.HashSet;
// ENTERPRISE END
import java.util.Set;

import javax.annotation.concurrent.ThreadSafe;
import javax.security.auth.Subject;
import javax.security.auth.callback.CallbackHandler;
// ENTERPRISE ADD
import javax.security.auth.kerberos.KerberosPrincipal;
// ENTERPRISE END
import javax.security.auth.login.LoginContext;
import javax.security.auth.login.LoginException;

/**
 * A Singleton of LoginUser, which is an instance of {@link alluxio.security.User}. It represents
 * the user of Alluxio client, when connecting to Alluxio service.
 *
 * The implementation of getting a login user supports Windows, Unix, and Kerberos login modules.
 *
 * This singleton uses lazy initialization.
 */
@ThreadSafe
public final class LoginUser {

  /** User instance of the login user in Alluxio client process. */
  private static User sLoginUser;

  private LoginUser() {} // prevent instantiation

  /**
   * Gets current singleton login user. This method is called to identify the singleton user who
   * runs Alluxio client. When Alluxio client gets a user by this method and connects to Alluxio
   * service, this user represents the client and is maintained in service.
   *
   * @return the login user
   * @throws IOException if login fails
   */
<<<<<<< HEAD
  public static User get(Configuration conf) throws IOException {
    // ENTERPRISE REPLACE
    // if (sLoginUser == null) {
    //  synchronized (LoginUser.class) {
    //    if (sLoginUser == null) {
    //      sLoginUser = login(conf);
    //    }
    //  }
    // }
    // return sLoginUser;
    // ENTERPRISE WITH
    // TODO(chaomin): consider adding a JVM-level constant to distinguish between Alluxio server
    // and client. It's brittle to depend on alluxio.logger.type.
    String loggerType = conf.get(Constants.LOGGER_TYPE);
    if (loggerType.equalsIgnoreCase("MASTER_LOGGER")
        || loggerType.equalsIgnoreCase("WORKER_LOGGER)")) {
      return getServerUser(conf);
    } else {
      return getClientUser(conf);
    }
    // ENTERPRISE END
  }
  // ENTERPRISE ADD

  /**
   * Same as {@link LoginUser#get} except that client-side login uses SECURITY_KERBEROS_CLIENT
   * config params. Client-side Kerberos principal and keytab files can be empty because client
   * login can be from either keytab files or kinit ticket cache on client machine.
   *
   * @param conf Alluxio configuration
   * @return the login user
   * @throws java.io.IOException if login fails
   */
  public static User getClientUser(Configuration conf) throws IOException {
    return getUserWithConf(conf, Constants.SECURITY_KERBEROS_CLIENT_PRINCIPAL,
        Constants.SECURITY_KERBEROS_CLIENT_KEYTAB_FILE);
  }

  /**
   * Same as {@link LoginUser#get} except that server-side login uses SECURITY_KERBEROS_SERVER
   * config params. Server-side Kerberos principal and keytab files must be set correctly because
   * Alluxio servers must login from Keytab files.
   *
   * @param conf Alluxio configuration
   * @return the login user
   * @throws java.io.IOException if login fails
   */
  public static User getServerUser(Configuration conf) throws IOException {
    return getUserWithConf(conf, Constants.SECURITY_KERBEROS_SERVER_PRINCIPAL,
        Constants.SECURITY_KERBEROS_SERVER_KEYTAB_FILE);
  }

  /**
   * Helper function for {@link LoginUser#getClientUser(Configuration)} and
   * {@link LoginUser#getServerUser(Configuration)}.
   *
   * @param conf Alluxio configuration
   * @param principalKey conf key of Kerberos principal for the login user
   * @param keytabKey conf key of Kerberos keytab file path for the login user
   * @return the login user
   * @throws java.io.IOException if login fails
   */
  private static User getUserWithConf(Configuration conf, String principalKey, String keytabKey)
      throws IOException {
    if (conf.getEnum(Constants.SECURITY_AUTHENTICATION_TYPE, AuthType.class)
        != AuthType.KERBEROS) {
      if (sLoginUser == null) {
        synchronized (LoginUser.class) {
          if (sLoginUser == null) {
            sLoginUser = login(conf);
          }
        }
      }
      return sLoginUser;
    }

    // Get Kerberos principal and keytab file from given conf.
    String principal = conf.get(principalKey);
    String keytab = conf.get(keytabKey);

    if (principalKey.equals(Constants.SECURITY_KERBEROS_SERVER_PRINCIPAL)) {
      // Sanity check for the server-side Kerberos principal and keytab files configuration.
      String errorMsg = "Server-side Kerberos principal and keytab files must be set to non-empty "
          + " because Alluxio servers must login from Keytab files.";
      if (principal.isEmpty()) {
        throw new IOException("Server-side Kerberos login failed: "
           + Constants.SECURITY_KERBEROS_SERVER_PRINCIPAL + " must be set. " + errorMsg);
      }
      if (keytab.isEmpty()) {
        throw new IOException("Server-side Kerberos login failed: "
           + Constants.SECURITY_KERBEROS_SERVER_KEYTAB_FILE + " must be set. " + errorMsg);
      }
    }

    if (sLoginUser == null) {
      synchronized (LoginUser.class) {
        if (sLoginUser == null) {
          Configuration loginConf = conf;
          loginConf.set(Constants.SECURITY_KERBEROS_LOGIN_PRINCIPAL, conf.get(principalKey));
          loginConf.set(Constants.SECURITY_KERBEROS_LOGIN_KEYTAB_FILE, conf.get(keytabKey));
          sLoginUser = login(loginConf);
=======
  public static User get() throws IOException {
    if (sLoginUser == null) {
      synchronized (LoginUser.class) {
        if (sLoginUser == null) {
          sLoginUser = login();
>>>>>>> 80850297
        }
      }
    }
    return sLoginUser;
  }
  // ENTERPRISE END

  /**
   * Logs in based on the LoginModules.
   *
   * @return the login user
   * @throws IOException if login fails
   */
  private static User login() throws IOException {
    AuthType authType =
        Configuration.getEnum(Constants.SECURITY_AUTHENTICATION_TYPE, AuthType.class);
    checkSecurityEnabled(authType);

    try {
      Subject subject = new Subject();

      CallbackHandler callbackHandler = null;
      // ENTERPRISE ADD
      if (authType.equals(AuthType.KERBEROS)) {
        // Get Kerberos principal and keytab file from conf.
        String principal = conf.get(Constants.SECURITY_KERBEROS_LOGIN_PRINCIPAL);
        String keytab = conf.get(Constants.SECURITY_KERBEROS_LOGIN_KEYTAB_FILE);

        if (!principal.isEmpty()) {
          subject = new Subject(false, Sets.newHashSet(new KerberosPrincipal(principal)),
              new HashSet<Object>(), new HashSet<Object>());
        }
        LoginModuleConfiguration loginConf = new LoginModuleConfiguration(principal, keytab);

        LoginContext loginContext =
            new LoginContext(authType.getAuthName(), subject, null, loginConf);
        loginContext.login();

        Set<KerberosPrincipal> krb5Principals = subject.getPrincipals(KerberosPrincipal.class);
        if (krb5Principals.isEmpty()) {
          throw new LoginException("Kerberos login failed: login subject has no principals.");
        }
        return new User(subject);
      }
      // ENTERPRISE END
      if (authType.equals(AuthType.SIMPLE) || authType.equals(AuthType.CUSTOM)) {
        callbackHandler = new AppLoginModule.AppCallbackHandler();
      }

      // Create LoginContext based on authType, corresponding LoginModule should be registered
      // under the authType name in LoginModuleConfiguration.
      LoginContext loginContext =
          new LoginContext(authType.getAuthName(), subject, callbackHandler,
              new LoginModuleConfiguration());
      loginContext.login();

      Set<User> userSet = subject.getPrincipals(User.class);
      if (userSet.isEmpty()) {
        throw new LoginException("No Alluxio User is found.");
      }
      if (userSet.size() > 1) {
        throw new LoginException("More than one Alluxio User is found");
      }
      return userSet.iterator().next();
    } catch (LoginException e) {
      throw new IOException("Failed to login: " + e.getMessage(), e);
    }
  }

  /**
   * Checks whether Alluxio is running in secure mode, such as {@link AuthType#SIMPLE},
   * {@link AuthType#KERBEROS}, {@link AuthType#CUSTOM}.
   *
   * @param authType the authentication type in configuration
   */
  private static void checkSecurityEnabled(AuthType authType) {
    // ENTERPRISE ADD
    if (authType == AuthType.KERBEROS) {
      return;
    }
    // ENTERPRISE END
    // TODO(dong): add Kerberos condition check.
    if (authType != AuthType.SIMPLE && authType != AuthType.CUSTOM) {
      throw new UnsupportedOperationException("User is not supported in " + authType.getAuthName()
          + " mode");
    }
  }
  // ENTERPRISE ADD

  /**
   * Gets the client login subject if and only if the secure mode is {Authtype#KERBEROS}. Otherwise
   * returns null.
   *
   * @param conf Alluxio configuration
   * @return login Subject if AuthType is KERBEROS, otherwise null
   * @throws IOException if the login failed
   */
  public static Subject getClientLoginSubject(Configuration conf) throws IOException {
    if (conf.getEnum(Constants.SECURITY_AUTHENTICATION_TYPE, AuthType.class) != AuthType.KERBEROS) {
      return null;
    }
    return getClientUser(conf).getSubject();
  }

  /**
   * Gets the server login subject if and only if the secure mode is {Authtype#KERBEROS}. Otherwise
   * returns null.
   *
   * @param conf Alluxio configuration
   * @return login Subject if AuthType is KERBEROS, otherwise null
   * @throws IOException if the login failed
   */
  public static Subject getServerLoginSubject(Configuration conf) throws IOException {
    if (conf.getEnum(Constants.SECURITY_AUTHENTICATION_TYPE, AuthType.class) != AuthType.KERBEROS) {
      return null;
    }
    return getServerUser(conf).getSubject();
  }
  // ENTERPRISE END
}<|MERGE_RESOLUTION|>--- conflicted
+++ resolved
@@ -60,8 +60,7 @@
    * @return the login user
    * @throws IOException if login fails
    */
-<<<<<<< HEAD
-  public static User get(Configuration conf) throws IOException {
+  public static User get() throws IOException {
     // ENTERPRISE REPLACE
     // if (sLoginUser == null) {
     //  synchronized (LoginUser.class) {
@@ -74,12 +73,12 @@
     // ENTERPRISE WITH
     // TODO(chaomin): consider adding a JVM-level constant to distinguish between Alluxio server
     // and client. It's brittle to depend on alluxio.logger.type.
-    String loggerType = conf.get(Constants.LOGGER_TYPE);
+    String loggerType = Configuration.get(Constants.LOGGER_TYPE);
     if (loggerType.equalsIgnoreCase("MASTER_LOGGER")
         || loggerType.equalsIgnoreCase("WORKER_LOGGER)")) {
-      return getServerUser(conf);
+      return getServerUser();
     } else {
-      return getClientUser(conf);
+      return getClientUser();
     }
     // ENTERPRISE END
   }
@@ -90,12 +89,11 @@
    * config params. Client-side Kerberos principal and keytab files can be empty because client
    * login can be from either keytab files or kinit ticket cache on client machine.
    *
-   * @param conf Alluxio configuration
    * @return the login user
    * @throws java.io.IOException if login fails
    */
-  public static User getClientUser(Configuration conf) throws IOException {
-    return getUserWithConf(conf, Constants.SECURITY_KERBEROS_CLIENT_PRINCIPAL,
+  public static User getClientUser() throws IOException {
+    return getUserWithConf(Constants.SECURITY_KERBEROS_CLIENT_PRINCIPAL,
         Constants.SECURITY_KERBEROS_CLIENT_KEYTAB_FILE);
   }
 
@@ -104,33 +102,31 @@
    * config params. Server-side Kerberos principal and keytab files must be set correctly because
    * Alluxio servers must login from Keytab files.
    *
-   * @param conf Alluxio configuration
    * @return the login user
    * @throws java.io.IOException if login fails
    */
-  public static User getServerUser(Configuration conf) throws IOException {
-    return getUserWithConf(conf, Constants.SECURITY_KERBEROS_SERVER_PRINCIPAL,
+  public static User getServerUser() throws IOException {
+    return getUserWithConf(Constants.SECURITY_KERBEROS_SERVER_PRINCIPAL,
         Constants.SECURITY_KERBEROS_SERVER_KEYTAB_FILE);
   }
 
   /**
-   * Helper function for {@link LoginUser#getClientUser(Configuration)} and
-   * {@link LoginUser#getServerUser(Configuration)}.
-   *
-   * @param conf Alluxio configuration
+   * Helper function for {@link LoginUser#getClientUser()} and
+   * {@link LoginUser#getServerUser()}.
+   *
    * @param principalKey conf key of Kerberos principal for the login user
    * @param keytabKey conf key of Kerberos keytab file path for the login user
    * @return the login user
    * @throws java.io.IOException if login fails
    */
-  private static User getUserWithConf(Configuration conf, String principalKey, String keytabKey)
+  private static User getUserWithConf(String principalKey, String keytabKey)
       throws IOException {
-    if (conf.getEnum(Constants.SECURITY_AUTHENTICATION_TYPE, AuthType.class)
+    if (Configuration.getEnum(Constants.SECURITY_AUTHENTICATION_TYPE, AuthType.class)
         != AuthType.KERBEROS) {
       if (sLoginUser == null) {
         synchronized (LoginUser.class) {
           if (sLoginUser == null) {
-            sLoginUser = login(conf);
+            sLoginUser = login();
           }
         }
       }
@@ -138,8 +134,8 @@
     }
 
     // Get Kerberos principal and keytab file from given conf.
-    String principal = conf.get(principalKey);
-    String keytab = conf.get(keytabKey);
+    String principal = Configuration.get(principalKey);
+    String keytab = Configuration.get(keytabKey);
 
     if (principalKey.equals(Constants.SECURITY_KERBEROS_SERVER_PRINCIPAL)) {
       // Sanity check for the server-side Kerberos principal and keytab files configuration.
@@ -158,17 +154,11 @@
     if (sLoginUser == null) {
       synchronized (LoginUser.class) {
         if (sLoginUser == null) {
-          Configuration loginConf = conf;
-          loginConf.set(Constants.SECURITY_KERBEROS_LOGIN_PRINCIPAL, conf.get(principalKey));
-          loginConf.set(Constants.SECURITY_KERBEROS_LOGIN_KEYTAB_FILE, conf.get(keytabKey));
-          sLoginUser = login(loginConf);
-=======
-  public static User get() throws IOException {
-    if (sLoginUser == null) {
-      synchronized (LoginUser.class) {
-        if (sLoginUser == null) {
+          Configuration.set(Constants.SECURITY_KERBEROS_LOGIN_PRINCIPAL,
+              Configuration.get(principalKey));
+          Configuration.set(Constants.SECURITY_KERBEROS_LOGIN_KEYTAB_FILE,
+              Configuration.get(keytabKey));
           sLoginUser = login();
->>>>>>> 80850297
         }
       }
     }
@@ -194,8 +184,8 @@
       // ENTERPRISE ADD
       if (authType.equals(AuthType.KERBEROS)) {
         // Get Kerberos principal and keytab file from conf.
-        String principal = conf.get(Constants.SECURITY_KERBEROS_LOGIN_PRINCIPAL);
-        String keytab = conf.get(Constants.SECURITY_KERBEROS_LOGIN_KEYTAB_FILE);
+        String principal = Configuration.get(Constants.SECURITY_KERBEROS_LOGIN_PRINCIPAL);
+        String keytab = Configuration.get(Constants.SECURITY_KERBEROS_LOGIN_KEYTAB_FILE);
 
         if (!principal.isEmpty()) {
           subject = new Subject(false, Sets.newHashSet(new KerberosPrincipal(principal)),
@@ -262,30 +252,30 @@
    * Gets the client login subject if and only if the secure mode is {Authtype#KERBEROS}. Otherwise
    * returns null.
    *
-   * @param conf Alluxio configuration
    * @return login Subject if AuthType is KERBEROS, otherwise null
    * @throws IOException if the login failed
    */
-  public static Subject getClientLoginSubject(Configuration conf) throws IOException {
-    if (conf.getEnum(Constants.SECURITY_AUTHENTICATION_TYPE, AuthType.class) != AuthType.KERBEROS) {
+  public static Subject getClientLoginSubject() throws IOException {
+    if (Configuration.getEnum(Constants.SECURITY_AUTHENTICATION_TYPE, AuthType.class)
+        != AuthType.KERBEROS) {
       return null;
     }
-    return getClientUser(conf).getSubject();
+    return getClientUser().getSubject();
   }
 
   /**
    * Gets the server login subject if and only if the secure mode is {Authtype#KERBEROS}. Otherwise
    * returns null.
    *
-   * @param conf Alluxio configuration
    * @return login Subject if AuthType is KERBEROS, otherwise null
    * @throws IOException if the login failed
    */
-  public static Subject getServerLoginSubject(Configuration conf) throws IOException {
-    if (conf.getEnum(Constants.SECURITY_AUTHENTICATION_TYPE, AuthType.class) != AuthType.KERBEROS) {
+  public static Subject getServerLoginSubject() throws IOException {
+    if (Configuration.getEnum(Constants.SECURITY_AUTHENTICATION_TYPE, AuthType.class)
+        != AuthType.KERBEROS) {
       return null;
     }
-    return getServerUser(conf).getSubject();
+    return getServerUser().getSubject();
   }
   // ENTERPRISE END
 }