--- conflicted
+++ resolved
@@ -137,8 +137,7 @@
       return sLoginUser;
     }
 
-<<<<<<< HEAD
-    // Get Kerberos principal and keytab file from given conf. Set to "" if not exists in conf.
+    // Get Kerberos principal and keytab file from given conf.
     String principal = conf.get(principalKey);
     String keytab = conf.get(keytabKey);
 
@@ -154,29 +153,15 @@
         throw new IOException("Server-side Kerberos login failed: "
            + Constants.SECURITY_KERBEROS_SERVER_KEYTAB_FILE + " must be set. " + errorMsg);
       }
-=======
-    if (!conf.containsKey(principalKey) || conf.get(principalKey).isEmpty()) {
-      throw new IOException("Invalid config: " + principalKey + " must be set.");
-    }
-    if (!conf.containsKey(keytabKey) || conf.get(keytabKey).isEmpty()) {
-      throw new IOException("Invalid config: " + keytabKey + " must be set.");
->>>>>>> dc8d5b98
     }
 
     if (sLoginUser == null) {
       synchronized (LoginUser.class) {
         if (sLoginUser == null) {
-<<<<<<< HEAD
-          Configuration serverConf = conf;
-          serverConf.set(Constants.SECURITY_KERBEROS_LOGIN_PRINCIPAL, principal);
-          serverConf.set(Constants.SECURITY_KERBEROS_LOGIN_KEYTAB_FILE, keytab);
-          sLoginUser = login(serverConf);
-=======
           Configuration loginConf = conf;
           loginConf.set(Constants.SECURITY_KERBEROS_LOGIN_PRINCIPAL, conf.get(principalKey));
           loginConf.set(Constants.SECURITY_KERBEROS_LOGIN_KEYTAB_FILE, conf.get(keytabKey));
           sLoginUser = login(loginConf);
->>>>>>> dc8d5b98
         }
       }
     }
