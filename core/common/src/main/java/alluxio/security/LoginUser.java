--- conflicted
+++ resolved
@@ -192,25 +192,10 @@
             throw new LoginException("Cannot add private credential to subject with JGSS: " + e);
           }
         } else {
-<<<<<<< HEAD
-          // Use Java native Kerberos library to login
-          LoginModuleConfiguration loginConf = new LoginModuleConfiguration(principal, keytab);
-
-          LoginContext loginContext = createLoginContext(authType, subject,
-              javax.security.auth.kerberos.KerberosPrincipal.class.getClassLoader(), loginConf);
-          loginContext.login();
-
-          Set<javax.security.auth.kerberos.KerberosPrincipal> krb5Principals =
-              subject.getPrincipals(javax.security.auth.kerberos.KerberosPrincipal.class);
-          if (krb5Principals.isEmpty()) {
-            throw new LoginException("Kerberos login failed: login subject has no principals.");
-          }
-=======
           // Use Java Kerberos library to login
           sLoginContext = jaasLogin(authType, principal, keytab, subject);
           sPrincipal = principal;
           sKeytab = keytab;
->>>>>>> 7b6a0959
         }
 
         try {
@@ -316,8 +301,6 @@
   }
   // ALLUXIO CS ADD
 
-<<<<<<< HEAD
-=======
   private static LoginContext jaasLogin(AuthType authType, String principal, String keytab,
       Subject subject) throws LoginException {
     LoginModuleConfiguration loginConf = new LoginModuleConfiguration(principal, keytab);
@@ -332,7 +315,6 @@
     return loginContext;
   }
 
->>>>>>> 7b6a0959
   /**
    * Gets the client login subject if and only if the secure mode is {Authtype#KERBEROS}. Otherwise
    * returns null.
@@ -360,10 +342,7 @@
     }
     return getServerUser().getSubject();
   }
-<<<<<<< HEAD
-=======
-
->>>>>>> 7b6a0959
+
   // ALLUXIO CS END
 
   /**
