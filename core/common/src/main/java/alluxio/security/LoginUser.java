/*
 * The Alluxio Open Foundation licenses this work under the Apache License, version 2.0
 * (the "License"). You may not use this work except in compliance with the License, which is
 * available at www.apache.org/licenses/LICENSE-2.0
 *
 * This software is distributed on an "AS IS" basis, WITHOUT WARRANTIES OR CONDITIONS OF ANY KIND,
 * either express or implied, as more fully set forth in the License.
 *
 * See the NOTICE file distributed with this work for information regarding copyright ownership.
 */

package alluxio.security;

import alluxio.Configuration;
import alluxio.PropertyKey;
import alluxio.security.authentication.AuthType;
import alluxio.security.login.AppLoginModule;
import alluxio.security.login.LoginModuleConfiguration;

import java.io.IOException;
import java.util.Set;

import javax.annotation.concurrent.ThreadSafe;
import javax.security.auth.Subject;
import javax.security.auth.callback.CallbackHandler;
import javax.security.auth.login.LoginContext;
import javax.security.auth.login.LoginException;

/**
 * A Singleton of LoginUser, which is an instance of {@link alluxio.security.User}. It represents
 * the user of Alluxio client, when connecting to Alluxio service.
 *
 * The implementation of getting a login user supports Windows, Unix, and Kerberos login modules.
 *
 * This singleton uses lazy initialization.
 */
@ThreadSafe
public final class LoginUser {

  /** User instance of the login user in Alluxio client process. */
  private static User sLoginUser;

  private LoginUser() {} // prevent instantiation

  /**
   * Gets current singleton login user. This method is called to identify the singleton user who
   * runs Alluxio client. When Alluxio client gets a user by this method and connects to Alluxio
   * service, this user represents the client and is maintained in service.
   *
   * @return the login user
   * @throws IOException if login fails
   */
  public static User get() throws IOException {
    // ALLUXIO CS REPLACE
    // if (sLoginUser == null) {
    //   synchronized (LoginUser.class) {
    //     if (sLoginUser == null) {
    //       sLoginUser = login();
    //     }
    //   }
    // }
    // return sLoginUser;
    // ALLUXIO CS WITH
    if (alluxio.util.CommonUtils.isAlluxioServer()) {
      return getServerUser();
    } else {
      return getClientUser();
    }
    // ALLUXIO CS END
  }
  // ALLUXIO CS ADD

  /**
   * Same as {@link LoginUser#get} except that client-side login uses SECURITY_KERBEROS_CLIENT
   * config params. Client-side Kerberos principal and keytab files can be empty because client
   * login can be from either keytab files or kinit ticket cache on client machine.
   *
   * @return the login user
   * @throws java.io.IOException if login fails
   */
  public static User getClientUser() throws IOException {
    return getUserWithConf(PropertyKey.SECURITY_KERBEROS_CLIENT_PRINCIPAL,
        PropertyKey.SECURITY_KERBEROS_CLIENT_KEYTAB_FILE);
  }

  /**
   * Same as {@link LoginUser#get} except that server-side login uses SECURITY_KERBEROS_SERVER
   * config params. Server-side Kerberos principal and keytab files must be set correctly because
   * Alluxio servers must login from Keytab files.
   *
   * @return the login user
   * @throws java.io.IOException if login fails
   */
  public static User getServerUser() throws IOException {
    return getUserWithConf(PropertyKey.SECURITY_KERBEROS_SERVER_PRINCIPAL,
        PropertyKey.SECURITY_KERBEROS_SERVER_KEYTAB_FILE);
  }

  /**
   * Helper function for {@link LoginUser#getClientUser()} and
   * {@link LoginUser#getServerUser()}.
   *
   * @param principalKey conf key of Kerberos principal for the login user
   * @param keytabKey conf key of Kerberos keytab file path for the login user
   * @return the login user
   * @throws java.io.IOException if login fails
   */
  private static User getUserWithConf(PropertyKey principalKey, PropertyKey keytabKey)
      throws IOException {
    if (Configuration.getEnum(PropertyKey.SECURITY_AUTHENTICATION_TYPE, AuthType.class)
        != AuthType.KERBEROS) {
      if (sLoginUser == null) {
        synchronized (LoginUser.class) {
          if (sLoginUser == null) {
            sLoginUser = login();
          }
        }
      }
      return sLoginUser;
    }

<<<<<<< HEAD
    // Get Kerberos principal and keytab file from given conf.
    String principal = Configuration.get(principalKey);
    String keytab = Configuration.get(keytabKey);

    if (principalKey.equals(PropertyKey.SECURITY_KERBEROS_SERVER_PRINCIPAL)) {
      // Sanity check for the server-side Kerberos principal and keytab files configuration.
      String errorMsg = "Server-side Kerberos principal and keytab files must be set to non-empty "
          + " because Alluxio servers must login from Keytab files.";
      if (principal.isEmpty()) {
        throw new IOException("Server-side Kerberos login failed: "
            + PropertyKey.SECURITY_KERBEROS_SERVER_PRINCIPAL.toString() + " must be set. "
            + errorMsg);
      }
      if (keytab.isEmpty()) {
        throw new IOException("Server-side Kerberos login failed: "
            + PropertyKey.SECURITY_KERBEROS_SERVER_KEYTAB_FILE.toString() + " must be set. "
            + errorMsg);
      }
    }

=======
>>>>>>> 9d271e64
    if (sLoginUser == null) {
      synchronized (LoginUser.class) {
        if (sLoginUser == null) {
          Configuration.set(PropertyKey.SECURITY_KERBEROS_LOGIN_PRINCIPAL,
              Configuration.get(principalKey));
          Configuration.set(PropertyKey.SECURITY_KERBEROS_LOGIN_KEYTAB_FILE,
              Configuration.get(keytabKey));
          sLoginUser = login();
        }
      }
    }
    return sLoginUser;
  }
  // ALLUXIO CS END

  /**
   * Logs in based on the LoginModules.
   *
   * @return the login user
   * @throws IOException if login fails
   */
  private static User login() throws IOException {
    AuthType authType =
        Configuration.getEnum(PropertyKey.SECURITY_AUTHENTICATION_TYPE, AuthType.class);
    checkSecurityEnabled(authType);
    Subject subject = new Subject();

    try {
      CallbackHandler callbackHandler = null;
      // ALLUXIO CS ADD
      if (authType.equals(AuthType.KERBEROS)) {
        // Get Kerberos principal and keytab file from conf.
        String principal = Configuration.get(PropertyKey.SECURITY_KERBEROS_LOGIN_PRINCIPAL);
        String keytab = Configuration.get(PropertyKey.SECURITY_KERBEROS_LOGIN_KEYTAB_FILE);

        if (!principal.isEmpty()) {
          subject = new Subject(false,
              com.google.common.collect.Sets.newHashSet(
                  new javax.security.auth.kerberos.KerberosPrincipal(principal)),
              new java.util.HashSet<Object>(), new java.util.HashSet<Object>());
        }
<<<<<<< HEAD
        LoginModuleConfiguration loginConf = new LoginModuleConfiguration(principal, keytab);

        LoginContext loginContext =
            new LoginContext(authType.getAuthName(), subject, null, loginConf);
        loginContext.login();

        Set<javax.security.auth.kerberos.KerberosPrincipal> krb5Principals = subject.getPrincipals(
            javax.security.auth.kerberos.KerberosPrincipal.class);
        if (krb5Principals.isEmpty()) {
          throw new LoginException("Kerberos login failed: login subject has no principals.");
        }
=======

        if (Boolean.getBoolean("sun.security.jgss.native")) {
          // Use MIT native Kerberos library
          // http://docs.oracle.com/javase/6/docs/technotes/guides/security/jgss/jgss-features.html
          // Unlike the default Java GSS implementation which relies on JAAS KerberosLoginModule
          // for initial credential acquisition, when using native GSS, the initial credential
          // should be acquired beforehand, e.g. kinit, prior to calling JGSS APIs.
          //
          // Note: when "sun.security.jgss.native" is set to true, it is required to set
          // "javax.security.auth.useSubjectCredsOnly" to false. This relaxes the restriction of
          // requiring a GSS mechanism to obtain necessary credentials from JAAS.
          if (Boolean.getBoolean("javax.security.auth.useSubjectCredsOnly")) {
            throw new LoginException("javax.security.auth.useSubjectCredsOnly must be set to false "
                + "in order to use native platform GSS integration.");
          }

          try {
            org.ietf.jgss.GSSCredential cred =
                alluxio.security.util.KerberosUtils.getCredentialFromJGSS();
            subject.getPrivateCredentials().add(cred);
          } catch (org.ietf.jgss.GSSException e) {
            throw new LoginException("Cannot add private credential to subject with JGSS: " + e);
          }
        } else {
          // Use Java native Kerberos library to login
          LoginModuleConfiguration loginConf = new LoginModuleConfiguration(principal, keytab);

          LoginContext loginContext =
              new LoginContext(authType.getAuthName(), subject, null, loginConf);
          loginContext.login();

          Set<javax.security.auth.kerberos.KerberosPrincipal> krb5Principals =
              subject.getPrincipals(javax.security.auth.kerberos.KerberosPrincipal.class);
          if (krb5Principals.isEmpty()) {
            throw new LoginException("Kerberos login failed: login subject has no principals.");
          }
        }

>>>>>>> 9d271e64
        return new User(subject);
      }
      // ALLUXIO CS END
      if (authType.equals(AuthType.SIMPLE) || authType.equals(AuthType.CUSTOM)) {
        callbackHandler = new AppLoginModule.AppCallbackHandler();
      }

      // Create LoginContext based on authType, corresponding LoginModule should be registered
      // under the authType name in LoginModuleConfiguration.
      LoginContext loginContext =
          new LoginContext(authType.getAuthName(), subject, callbackHandler,
              new LoginModuleConfiguration());
      loginContext.login();
    } catch (LoginException e) {
      throw new IOException("Failed to login: " + e.getMessage(), e);
    }

    Set<User> userSet = subject.getPrincipals(User.class);
    if (userSet.isEmpty()) {
      throw new IOException("Failed to login: No Alluxio User is found.");
    }
    if (userSet.size() > 1) {
      StringBuilder msg = new StringBuilder(
          "Failed to login: More than one Alluxio Users are found:");
      for (User user : userSet) {
        msg.append(" ").append(user.toString());
      }
      throw new IOException(msg.toString());
    }
    return userSet.iterator().next();
  }

  /**
   * Checks whether Alluxio is running in secure mode, such as {@link AuthType#SIMPLE},
   * {@link AuthType#KERBEROS}, {@link AuthType#CUSTOM}.
   *
   * @param authType the authentication type in configuration
   */
  private static void checkSecurityEnabled(AuthType authType) {
    // ALLUXIO CS ADD
    if (authType == AuthType.KERBEROS) {
      return;
    }
    // ALLUXIO CS END
    // TODO(dong): add Kerberos condition check.
    if (authType != AuthType.SIMPLE && authType != AuthType.CUSTOM) {
      throw new UnsupportedOperationException("User is not supported in " + authType.getAuthName()
          + " mode");
    }
  }
  // ALLUXIO CS ADD

  /**
   * Gets the client login subject if and only if the secure mode is {Authtype#KERBEROS}. Otherwise
   * returns null.
   *
   * @return login Subject if AuthType is KERBEROS, otherwise null
   * @throws IOException if the login failed
   */
  public static Subject getClientLoginSubject() throws IOException {
    if (Configuration.getEnum(PropertyKey.SECURITY_AUTHENTICATION_TYPE, AuthType.class)
        != AuthType.KERBEROS) {
      return null;
    }
    return getClientUser().getSubject();
  }

  /**
   * Gets the server login subject if and only if the secure mode is {Authtype#KERBEROS}. Otherwise
   * returns null.
   *
   * @return login Subject if AuthType is KERBEROS, otherwise null
   * @throws IOException if the login failed
   */
  public static Subject getServerLoginSubject() throws IOException {
    if (Configuration.getEnum(PropertyKey.SECURITY_AUTHENTICATION_TYPE, AuthType.class)
        != AuthType.KERBEROS) {
      return null;
    }
    return getServerUser().getSubject();
  }
  // ALLUXIO CS END
}<|MERGE_RESOLUTION|>--- conflicted
+++ resolved
@@ -119,29 +119,6 @@
       return sLoginUser;
     }
 
-<<<<<<< HEAD
-    // Get Kerberos principal and keytab file from given conf.
-    String principal = Configuration.get(principalKey);
-    String keytab = Configuration.get(keytabKey);
-
-    if (principalKey.equals(PropertyKey.SECURITY_KERBEROS_SERVER_PRINCIPAL)) {
-      // Sanity check for the server-side Kerberos principal and keytab files configuration.
-      String errorMsg = "Server-side Kerberos principal and keytab files must be set to non-empty "
-          + " because Alluxio servers must login from Keytab files.";
-      if (principal.isEmpty()) {
-        throw new IOException("Server-side Kerberos login failed: "
-            + PropertyKey.SECURITY_KERBEROS_SERVER_PRINCIPAL.toString() + " must be set. "
-            + errorMsg);
-      }
-      if (keytab.isEmpty()) {
-        throw new IOException("Server-side Kerberos login failed: "
-            + PropertyKey.SECURITY_KERBEROS_SERVER_KEYTAB_FILE.toString() + " must be set. "
-            + errorMsg);
-      }
-    }
-
-=======
->>>>>>> 9d271e64
     if (sLoginUser == null) {
       synchronized (LoginUser.class) {
         if (sLoginUser == null) {
@@ -183,19 +160,6 @@
                   new javax.security.auth.kerberos.KerberosPrincipal(principal)),
               new java.util.HashSet<Object>(), new java.util.HashSet<Object>());
         }
-<<<<<<< HEAD
-        LoginModuleConfiguration loginConf = new LoginModuleConfiguration(principal, keytab);
-
-        LoginContext loginContext =
-            new LoginContext(authType.getAuthName(), subject, null, loginConf);
-        loginContext.login();
-
-        Set<javax.security.auth.kerberos.KerberosPrincipal> krb5Principals = subject.getPrincipals(
-            javax.security.auth.kerberos.KerberosPrincipal.class);
-        if (krb5Principals.isEmpty()) {
-          throw new LoginException("Kerberos login failed: login subject has no principals.");
-        }
-=======
 
         if (Boolean.getBoolean("sun.security.jgss.native")) {
           // Use MIT native Kerberos library
@@ -234,7 +198,6 @@
           }
         }
 
->>>>>>> 9d271e64
         return new User(subject);
       }
       // ALLUXIO CS END
