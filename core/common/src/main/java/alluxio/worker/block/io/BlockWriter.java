--- conflicted
+++ resolved
@@ -32,19 +32,7 @@
   long append(ByteBuffer inputBuf) throws IOException;
 
   /**
-<<<<<<< HEAD
-   * Returns writable byte channel to write to this block.
-   *
-   * @return channel
-   */
-  // TODO(binfan): remove this method as it may break getPosition.
-  GatheringByteChannel getChannel();
-
-  /**
-   * Transfers buf.readableBytes() bytes to the this block writer from the given buf.
-=======
    * Appends buf.readableBytes() bytes to the end of this block writer from the given buf.
->>>>>>> 6cc08ec0
    * This is only called in the netty data server.
    *
    * @param buf the byte buffer to hold the data
