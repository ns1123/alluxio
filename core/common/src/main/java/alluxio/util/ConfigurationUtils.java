/*
 * The Alluxio Open Foundation licenses this work under the Apache License, version 2.0
 * (the "License"). You may not use this work except in compliance with the License, which is
 * available at www.apache.org/licenses/LICENSE-2.0
 *
 * This software is distributed on an "AS IS" basis, WITHOUT WARRANTIES OR CONDITIONS OF ANY KIND,
 * either express or implied, as more fully set forth in the License.
 *
 * See the NOTICE file distributed with this work for information regarding copyright ownership.
 */

package alluxio.util;

import alluxio.Configuration;
import alluxio.PropertyKey;
import alluxio.util.io.PathUtils;

import org.slf4j.Logger;
import org.slf4j.LoggerFactory;

import java.io.FileInputStream;
import java.io.FileNotFoundException;
import java.io.IOException;
import java.io.InputStream;
import java.util.Properties;

/**
 * Utilities for working with Alluxio configurations.
 */
public final class ConfigurationUtils {
  private static final Logger LOG = LoggerFactory.getLogger(ConfigurationUtils.class);

  private ConfigurationUtils() {} // prevent instantiation
  // ALLUXIO CS ADD

  /**
   * Gets the RPC addresses of all masters based on the configuration.
   *
   * @return the master rpc addresses
   */
  public static java.util.List<java.net.InetSocketAddress> getMasterRpcAddresses() {
    if (Configuration.containsKey(PropertyKey.MASTER_RPC_ADDRESSES)) {
      return parseInetSocketAddresses(Configuration.getList(PropertyKey.MASTER_RPC_ADDRESSES, ","));
    } else {
      int rpcPort = alluxio.util.network.NetworkAddressUtils
          .getPort(alluxio.util.network.NetworkAddressUtils.ServiceType.MASTER_RPC);
      return getRpcAddresses(PropertyKey.MASTER_EMBEDDED_JOURNAL_ADDRESSES, rpcPort);
    }
  }

  /**
   * Gets the RPC addresses of all job masters based on the configuration.
   *
   * @return the job master rpc addresses
   */
  public static java.util.List<java.net.InetSocketAddress> getJobMasterRpcAddresses() {
    int jobRpcPort = alluxio.util.network.NetworkAddressUtils
        .getPort(alluxio.util.network.NetworkAddressUtils.ServiceType.JOB_MASTER_RPC);
    if (Configuration.containsKey(PropertyKey.JOB_MASTER_RPC_ADDRESSES)) {
      return parseInetSocketAddresses(
          Configuration.getList(PropertyKey.JOB_MASTER_RPC_ADDRESSES, ","));
    } else if (Configuration.containsKey(PropertyKey.JOB_MASTER_EMBEDDED_JOURNAL_ADDRESSES)) {
      return getRpcAddresses(PropertyKey.JOB_MASTER_EMBEDDED_JOURNAL_ADDRESSES, jobRpcPort);
    } else if (Configuration.containsKey(PropertyKey.MASTER_RPC_ADDRESSES)) {
      return getRpcAddresses(PropertyKey.MASTER_RPC_ADDRESSES, jobRpcPort);
    } else {
      return getRpcAddresses(PropertyKey.MASTER_EMBEDDED_JOURNAL_ADDRESSES, jobRpcPort);
    }
  }

  /**
   * @param addressesKey configuration key for a list of addresses
   * @param overridePort the port to use
   * @return a list of inet addresses using the hostnames from addressesKey with the port
   *         overridePort
   */
  private static java.util.List<java.net.InetSocketAddress> getRpcAddresses(
      PropertyKey addressesKey, int overridePort) {
    java.util.List<java.net.InetSocketAddress> addresses =
        parseInetSocketAddresses(Configuration.getList(addressesKey, ","));
    java.util.List<java.net.InetSocketAddress> newAddresses =
        new java.util.ArrayList<>(addresses.size());
    for (java.net.InetSocketAddress addr : addresses) {
      newAddresses.add(new java.net.InetSocketAddress(addr.getHostName(), overridePort));
    }
    return newAddresses;
  }

  /**
   * @param addresses a list of address strings in the form "hostname:port"
   * @return a list of InetSocketAddresses representing the given address strings
   */
  private static java.util.List<java.net.InetSocketAddress> parseInetSocketAddresses(
      java.util.List<String> addresses) {
    java.util.List<java.net.InetSocketAddress> inetSocketAddresses =
        new java.util.ArrayList<>(addresses.size());
    for (String address : addresses) {
      try {
        inetSocketAddresses
            .add(alluxio.util.network.NetworkAddressUtils.parseInetSocketAddress(address));
      } catch (IOException e) {
        throw new IllegalArgumentException("Failed to parse host:port: " + address, e);
      }
    }
    return inetSocketAddresses;
  }
  // ALLUXIO CS END

  /**
   * Loads properties from resource. This method will search Classpath for the properties file with
   * the given resourceName.
   *
   * @param resourceName filename of the properties file
   * @return a set of properties on success, or null if failed
   */
  public static Properties loadPropertiesFromResource(String resourceName) {
    Properties properties = new Properties();

    InputStream inputStream =
        Configuration.class.getClassLoader().getResourceAsStream(resourceName);
    if (inputStream == null) {
      return null;
    }

    try {
      properties.load(inputStream);
    } catch (IOException e) {
      LOG.warn("Unable to load default Alluxio properties file {} : {}", resourceName,
          e.getMessage());
      return null;
    }
    return properties;
  }

  /**
   * Loads properties from the given file. This method will search Classpath for the properties
   * file.
   *
   * @param filePath the absolute path of the file to load properties
   * @return a set of properties on success, or null if failed
   */
  public static Properties loadPropertiesFromFile(String filePath) {
    Properties properties = new Properties();

    try (FileInputStream fileInputStream = new FileInputStream(filePath)) {
      properties.load(fileInputStream);
    } catch (FileNotFoundException e) {
      return null;
    } catch (IOException e) {
      LOG.warn("Unable to load properties file {} : {}", filePath, e.getMessage());
      return null;
    }
    return properties;
  }

  /**
   * Searches the given properties file from a list of paths as well as the classpath.
   *
   * @param propertiesFile the file to load properties
   * @param confPathList a list of paths to search the propertiesFile
   * @return loaded properties on success, or null if failed
   */
  public static Properties searchPropertiesFile(String propertiesFile,
      String[] confPathList) {
    if (propertiesFile == null || confPathList == null) {
      return null;
    }
    for (String path : confPathList) {
      String file = PathUtils.concatPath(path, propertiesFile);
      Properties properties = loadPropertiesFromFile(file);
      if (properties != null) {
        // If a site conf is successfully loaded, stop trying different paths.
        LOG.info("Configuration file {} loaded.", file);
        return properties;
      }
    }
    return loadPropertiesFromResource(propertiesFile);
  }
  // ALLUXIO CS ADD
  /**
   * @return whether the configuration describes how to find the job master host, either through
   *         explicit configuration or through zookeeper
   */
  public static boolean jobMasterHostConfigured() {
    boolean usingZk = Configuration.getBoolean(PropertyKey.ZOOKEEPER_ENABLED)
        && Configuration.containsKey(PropertyKey.ZOOKEEPER_ADDRESS);
<<<<<<< HEAD
    return Configuration.containsKey(PropertyKey.JOB_MASTER_HOSTNAME) || usingZk;
=======
    return Configuration.containsKey(PropertyKey.JOB_MASTER_HOSTNAME) || usingZk
        || getJobMasterRpcAddresses().size() > 1;
>>>>>>> 0020c47b
  }
  // ALLUXIO CS END

  /**
   * @return whether the configuration describes how to find the master host, either through
   *         explicit configuration or through zookeeper
   */
  public static boolean masterHostConfigured() {
    boolean usingZk = Configuration.getBoolean(PropertyKey.ZOOKEEPER_ENABLED)
        && Configuration.containsKey(PropertyKey.ZOOKEEPER_ADDRESS);
    // ALLUXIO CS REPLACE
    // return Configuration.containsKey(PropertyKey.MASTER_HOSTNAME) || usingZk;
    // ALLUXIO CS WITH
    return Configuration.containsKey(PropertyKey.MASTER_HOSTNAME) || usingZk
        || getMasterRpcAddresses().size() > 1;
    // ALLUXIO CS END
  }
}<|MERGE_RESOLUTION|>--- conflicted
+++ resolved
@@ -184,12 +184,8 @@
   public static boolean jobMasterHostConfigured() {
     boolean usingZk = Configuration.getBoolean(PropertyKey.ZOOKEEPER_ENABLED)
         && Configuration.containsKey(PropertyKey.ZOOKEEPER_ADDRESS);
-<<<<<<< HEAD
-    return Configuration.containsKey(PropertyKey.JOB_MASTER_HOSTNAME) || usingZk;
-=======
     return Configuration.containsKey(PropertyKey.JOB_MASTER_HOSTNAME) || usingZk
         || getJobMasterRpcAddresses().size() > 1;
->>>>>>> 0020c47b
   }
   // ALLUXIO CS END
 
