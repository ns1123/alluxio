/*
 * The Alluxio Open Foundation licenses this work under the Apache License, version 2.0
 * (the "License"). You may not use this work except in compliance with the License, which is
 * available at www.apache.org/licenses/LICENSE-2.0
 *
 * This software is distributed on an "AS IS" basis, WITHOUT WARRANTIES OR CONDITIONS OF ANY KIND,
 * either express or implied, as more fully set forth in the License.
 *
 * See the NOTICE file distributed with this work for information regarding copyright ownership.
 */

package alluxio.util.network;

import alluxio.AlluxioURI;
import alluxio.Configuration;
import alluxio.PropertyKey;
import alluxio.util.OSUtils;
import alluxio.wire.WorkerNetAddress;

import com.google.common.base.Preconditions;
import com.google.common.base.Throwables;
import io.netty.channel.unix.DomainSocketAddress;
import org.apache.thrift.transport.TServerSocket;
import org.slf4j.Logger;
import org.slf4j.LoggerFactory;

import java.io.IOException;
import java.lang.reflect.Field;
import java.net.Inet4Address;
import java.net.InetAddress;
import java.net.InetSocketAddress;
import java.net.NetworkInterface;
import java.net.ServerSocket;
import java.net.Socket;
import java.net.SocketAddress;
import java.net.UnknownHostException;
import java.util.Collections;
import java.util.Enumeration;
import java.util.List;

import javax.annotation.Nullable;
import javax.annotation.concurrent.ThreadSafe;

/**
 * Common network address related utilities shared by all components in Alluxio.
 */
@ThreadSafe
public final class NetworkAddressUtils {
  private static final Logger LOG = LoggerFactory.getLogger(NetworkAddressUtils.class);

  public static final String WILDCARD_ADDRESS = "0.0.0.0";

  /**
   * Checks if the underlying OS is Windows.
   */
  public static final boolean WINDOWS = OSUtils.isWindows();

  private static String sLocalHost;
  private static String sLocalIP;

  private NetworkAddressUtils() {}

  /**
   * Different types of services that client uses to connect. These types also indicate the service
   * bind address.
   */
  public enum ServiceType {
    // ALLUXIO CS ADD
    /**
<<<<<<< HEAD
=======
     * Job master Raft service (Netty).
     */
    JOB_MASTER_RAFT("Alluxio Job Master Raft service", PropertyKey.JOB_MASTER_HOSTNAME,
        PropertyKey.JOB_MASTER_BIND_HOST, PropertyKey.JOB_MASTER_EMBEDDED_JOURNAL_PORT),

    /**
>>>>>>> 0020c47b
     * Job master RPC service (Thrift).
     */
    JOB_MASTER_RPC("Alluxio Job Manager Master RPC service", PropertyKey.JOB_MASTER_HOSTNAME,
        PropertyKey.JOB_MASTER_BIND_HOST, PropertyKey.JOB_MASTER_RPC_PORT),

    /**
     * Job master web service (Jetty).
     */
    JOB_MASTER_WEB("Alluxio Job Manager Master Web service", PropertyKey.JOB_MASTER_WEB_HOSTNAME,
        PropertyKey.JOB_MASTER_WEB_BIND_HOST, PropertyKey.JOB_MASTER_WEB_PORT),

    /**
     * Job worker RPC service (Thrift).
     */
    JOB_WORKER_RPC("Alluxio Job Manager Worker RPC service", PropertyKey.JOB_WORKER_HOSTNAME,
        PropertyKey.JOB_WORKER_BIND_HOST, PropertyKey.JOB_WORKER_RPC_PORT),

    /**
     * Job master web service (Jetty).
     */
    JOB_WORKER_WEB("Alluxio Job Manager Worker Web service", PropertyKey.JOB_WORKER_WEB_HOSTNAME,
        PropertyKey.JOB_WORKER_WEB_BIND_HOST, PropertyKey.JOB_WORKER_WEB_PORT),

<<<<<<< HEAD
=======
    /**
     * Master Raft service (Netty).
     */
    MASTER_RAFT("Alluxio Master Raft service", PropertyKey.MASTER_HOSTNAME,
        PropertyKey.MASTER_BIND_HOST, PropertyKey.MASTER_EMBEDDED_JOURNAL_PORT),

>>>>>>> 0020c47b
    // ALLUXIO CS END
    /**
     * Master RPC service (Thrift).
     */
    MASTER_RPC("Alluxio Master RPC service", PropertyKey.MASTER_HOSTNAME,
        PropertyKey.MASTER_BIND_HOST, PropertyKey.MASTER_RPC_PORT),

    /**
     * Master web service (Jetty).
     */
    MASTER_WEB("Alluxio Master Web service", PropertyKey.MASTER_WEB_HOSTNAME,
        PropertyKey.MASTER_WEB_BIND_HOST, PropertyKey.MASTER_WEB_PORT),

    /**
     * Worker RPC service (Thrift).
     */
    WORKER_RPC("Alluxio Worker RPC service", PropertyKey.WORKER_HOSTNAME,
        PropertyKey.WORKER_BIND_HOST, PropertyKey.WORKER_RPC_PORT),

    /**
     * Worker data service (Netty).
     */
    WORKER_DATA("Alluxio Worker data service", PropertyKey.WORKER_DATA_HOSTNAME,
        PropertyKey.WORKER_DATA_BIND_HOST, PropertyKey.WORKER_DATA_PORT),

    /**
     * Worker web service (Jetty).
     */
    WORKER_WEB("Alluxio Worker Web service", PropertyKey.WORKER_WEB_HOSTNAME,
        PropertyKey.WORKER_WEB_BIND_HOST, PropertyKey.WORKER_WEB_PORT),

    /**
     * Proxy web service (Jetty).
     */
    PROXY_WEB("Alluxio Proxy Web service", PropertyKey.PROXY_WEB_HOSTNAME,
        PropertyKey.PROXY_WEB_BIND_HOST, PropertyKey.PROXY_WEB_PORT),
    // ALLUXIO CS ADD

    /**
     * Worker secure RPC service (Netty).
     */
    WORKER_SECURE_RPC("Alluxio Worker Secure RPC service", PropertyKey.WORKER_SECURE_RPC_HOSTNAME,
        PropertyKey.WORKER_SECURE_RPC_BIND_HOST, PropertyKey.WORKER_SECURE_RPC_PORT),
    // ALLUXIO CS END
    ;

    // service name
    private final String mServiceName;

    // the key of connect hostname
    private final PropertyKey mHostNameKey;

    // the key of bind hostname
    private final PropertyKey mBindHostKey;

    // the key of service port
    private final PropertyKey mPortKey;

    ServiceType(String serviceName, PropertyKey hostNameKey, PropertyKey bindHostKey,
        PropertyKey portKey) {
      mServiceName = serviceName;
      mHostNameKey = hostNameKey;
      mBindHostKey = bindHostKey;
      mPortKey = portKey;
    }

    /**
     * Gets service name.
     *
     * @return service name
     */
    public String getServiceName() {
      return mServiceName;
    }

    /**
     * Gets the key of connect hostname.
     *
     * @return key of connect hostname
     */
    public PropertyKey getHostNameKey() {
      return mHostNameKey;
    }

    /**
     * Gets the key of bind hostname.
     *
     * @return key of bind hostname
     */
    public PropertyKey getBindHostKey() {
      return mBindHostKey;
    }

    /**
     * Gets the key of service port.
     *
     * @return key of service port
     */
    public PropertyKey getPortKey() {
      return mPortKey;
    }

    /**
     * Gets the default port number on service.
     *
     * @return default port
     */
    public int getDefaultPort() {
      return Integer.parseInt(mPortKey.getDefaultValue());
    }
  }

  /**
   * Checks if the given port is valid.
   *
   * @param port the port to check
   */
  public static void assertValidPort(final int port) {
    Preconditions.checkArgument(port < 65536, "Port must be less than 65536");
    Preconditions.checkArgument(port >= 0, "Port must be non-negative");
  }

  /**
   * Checks if the given port in the address is valid.
   *
   * @param address the {@link InetSocketAddress} with the port to check
   */
  public static void assertValidPort(final InetSocketAddress address) {
    assertValidPort(address.getPort());
  }

  /**
   * Helper method to get the {@link InetSocketAddress} address for client to communicate with the
   * service.
   *
   * @param service the service name used to connect
   * @return the service address that a client (typically outside the service machine) uses to
   *         communicate with service.
   */
  public static InetSocketAddress getConnectAddress(ServiceType service) {
    return new InetSocketAddress(getConnectHost(service), getPort(service));
  }

  /**
   * Provides an externally resolvable hostname for client to communicate with the service. If the
   * hostname is not explicitly specified, Alluxio will try to use the bind host. If the bind host
   * is wildcard, Alluxio will automatically determine an appropriate hostname from local machine.
   * The various possibilities shown in the following table:
   * <table>
   * <caption>Hostname Scenarios</caption>
   * <thead>
   * <tr>
   * <th>Specified Hostname</th>
   * <th>Specified Bind Host</th>
   * <th>Returned Connect Host</th>
   * </tr>
   * </thead>
   * <tbody>
   * <tr>
   * <td>hostname</td>
   * <td>hostname</td>
   * <td>hostname</td>
   * </tr>
   * <tr>
   * <td>not defined</td>
   * <td>hostname</td>
   * <td>hostname</td>
   * </tr>
   * <tr>
   * <td>hostname</td>
   * <td>0.0.0.0 or not defined</td>
   * <td>hostname</td>
   * </tr>
   * <tr>
   * <td>not defined</td>
   * <td>0.0.0.0 or not defined</td>
   * <td>localhost</td>
   * </tr>
   * </tbody>
   * </table>
   *
   * @param service Service type used to connect
   * @return the externally resolvable hostname that the client can use to communicate with the
   *         service.
   */
  public static String getConnectHost(ServiceType service) {
    if (Configuration.containsKey(service.mHostNameKey)) {
      String connectHost = Configuration.get(service.mHostNameKey);
      if (!connectHost.isEmpty() && !connectHost.equals(WILDCARD_ADDRESS)) {
        return connectHost;
      }
    }
    if (Configuration.containsKey(service.mBindHostKey)) {
      String bindHost = Configuration.get(service.mBindHostKey);
      if (!bindHost.isEmpty() && !bindHost.equals(WILDCARD_ADDRESS)) {
        return bindHost;
      }
    }
    return getLocalHostName();
  }

  /**
   * Gets the port number on a given service type. If user defined port number is not explicitly
   * specified, Alluxio will use the default service port.
   *
   * @param service Service type used to connect
   * @return the service port number
   */
  public static int getPort(ServiceType service) {
    return Configuration.getInt(service.mPortKey);
  }

  /**
   * Helper method to get the bind hostname for a given service.
   *
   * @param service the service name
   * @return the InetSocketAddress the service will bind to
   */
  public static InetSocketAddress getBindAddress(ServiceType service) {
    int port = getPort(service);
    assertValidPort(port);
    return new InetSocketAddress(getBindHost(service), getPort(service));
  }

  /**
   * Helper method to get the {@link InetSocketAddress} bind address on a given service.
   * <p>
   * Host bind information searching order:
   * <ol>
   * <li>System properties or environment variables via alluxio-env.sh
   * <li>Default properties via alluxio-default.properties file
   * <li>A externally resolvable local hostname for the host this JVM is running on
   * </ol>
   *
   * @param service the service name
   * @return the bind hostname
   */
  public static String getBindHost(ServiceType service) {
    if (Configuration.containsKey(service.mBindHostKey) && !Configuration.get(service.mBindHostKey)
        .isEmpty()) {
      return Configuration.get(service.mBindHostKey);
    } else {
      return getLocalHostName();
    }
  }

  /**
   * Gets the local hostname to be used by the client. If this isn't configured, a non-loopback
   * local hostname will be looked up.
   *
   * @return the local hostname for the client
   */
  public static String getClientHostName() {
    if (Configuration.containsKey(PropertyKey.USER_HOSTNAME)) {
      return Configuration.get(PropertyKey.USER_HOSTNAME);
    }
    return getLocalHostName();
  }

  /**
   * Gets a local hostname for the host this JVM is running on.
   *
   * @return the local host name, which is not based on a loopback ip address
   */
  public static synchronized String getLocalHostName() {
    if (sLocalHost != null) {
      return sLocalHost;
    }
    int hostResolutionTimeout =
        (int) Configuration.getMs(PropertyKey.NETWORK_HOST_RESOLUTION_TIMEOUT_MS);
    return getLocalHostName(hostResolutionTimeout);
  }

  /**
   * Gets a local host name for the host this JVM is running on.
   *
   * @param timeoutMs Timeout in milliseconds to use for checking that a possible local host is
   *        reachable
   * @return the local host name, which is not based on a loopback ip address
   */
  public static synchronized String getLocalHostName(int timeoutMs) {
    if (sLocalHost != null) {
      return sLocalHost;
    }

    try {
      sLocalHost = InetAddress.getByName(getLocalIpAddress(timeoutMs)).getCanonicalHostName();
      return sLocalHost;
    } catch (UnknownHostException e) {
      throw Throwables.propagate(e);
    }
  }

  /**
   * Gets a local IP address for the host this JVM is running on.
   *
   * @return the local ip address, which is not a loopback address and is reachable
   */
  public static synchronized String getLocalIpAddress() {
    if (sLocalIP != null) {
      return sLocalIP;
    }
    int hostResolutionTimeout =
        (int) Configuration.getMs(PropertyKey.NETWORK_HOST_RESOLUTION_TIMEOUT_MS);
    return getLocalIpAddress(hostResolutionTimeout);
  }

  /**
   * Gets a local IP address for the host this JVM is running on.
   *
   * @param timeoutMs Timeout in milliseconds to use for checking that a possible local IP is
   *        reachable
   * @return the local ip address, which is not a loopback address and is reachable
   */
  public static synchronized String getLocalIpAddress(int timeoutMs) {
    if (sLocalIP != null) {
      return sLocalIP;
    }

    try {
      InetAddress address = InetAddress.getLocalHost();
      LOG.debug("address: {} isLoopbackAddress: {}, with host {} {}", address,
          address.isLoopbackAddress(), address.getHostAddress(), address.getHostName());

      // Make sure that the address is actually reachable since in some network configurations
      // it is possible for the InetAddress.getLocalHost() call to return a non-reachable
      // address e.g. a broadcast address
      if (!isValidAddress(address, timeoutMs)) {
        Enumeration<NetworkInterface> networkInterfaces = NetworkInterface.getNetworkInterfaces();

        // Make getNetworkInterfaces have the same order of network interfaces as listed on
        // unix-like systems. This optimization can help avoid to get some special addresses, such
        // as loopback address"127.0.0.1", virtual bridge address "192.168.122.1" as far as
        // possible.
        if (!WINDOWS) {
          List<NetworkInterface> netIFs = Collections.list(networkInterfaces);
          Collections.reverse(netIFs);
          networkInterfaces = Collections.enumeration(netIFs);
        }

        while (networkInterfaces.hasMoreElements()) {
          NetworkInterface ni = networkInterfaces.nextElement();
          Enumeration<InetAddress> addresses = ni.getInetAddresses();
          while (addresses.hasMoreElements()) {
            address = addresses.nextElement();

            // Address must not be link local or loopback. And it must be reachable
            if (isValidAddress(address, timeoutMs)) {
              sLocalIP = address.getHostAddress();
              return sLocalIP;
            }
          }
        }

        LOG.warn("Your hostname, {} resolves to a loopback/non-reachable address: {}, "
                  +  "but we couldn't find any external IP address!",
                  InetAddress.getLocalHost().getHostName(), address.getHostAddress());
      }

      sLocalIP = address.getHostAddress();
      return sLocalIP;
    } catch (IOException e) {
      throw Throwables.propagate(e);
    }
  }

  /**
   * @param host the host to try to connect to
   * @param port the port to try to connect on
   * @return whether a socket connection can be made to the given host on the given port
   */
  public static boolean isServing(String host, int port) {
    if (port < 0) {
      return false;
    }
    try {
      Socket socket = new Socket(host, port);
      socket.close();
      return true;
    } catch (IOException e) {
      return false;
    }
  }

  /**
   * Tests if the address is externally resolvable. Address must not be wildcard, link local,
   * loopback address, non-IPv4, or other unreachable addresses.
   *
   * @param address The testing address
   * @param timeoutMs Timeout in milliseconds to use for checking that a possible local IP is
   *        reachable
   * @return a {@code boolean} indicating if the given address is externally resolvable address
   */
  private static boolean isValidAddress(InetAddress address, int timeoutMs) throws IOException {
    return !address.isAnyLocalAddress() && !address.isLinkLocalAddress()
        && !address.isLoopbackAddress() && address.isReachable(timeoutMs)
        && (address instanceof Inet4Address);
  }

  /**
   * Replaces and resolves the hostname in a given address or path string.
   *
   * @param path an address or path string, e.g., "hdfs://host:port/dir", "file:///dir", "/dir"
   * @return an address or path string with hostname resolved, or the original path intact if no
   *         hostname is embedded, or null if the given path is null or empty.
   * @throws UnknownHostException if the hostname cannot be resolved
   */
  @Nullable
  public static AlluxioURI replaceHostName(AlluxioURI path) throws UnknownHostException {
    if (path == null) {
      return null;
    }

    if (path.hasAuthority()) {
      String authority = resolveHostName(path.getHost());
      if (path.getPort() != -1) {
        authority += ":" + path.getPort();
      }
      return new AlluxioURI(path.getScheme(), authority, path.getPath(), path.getQueryMap());
    }
    return path;
  }

  /**
   * Resolves a given hostname by a canonical hostname. When a hostname alias (e.g., those specified
   * in /etc/hosts) is given, the alias may not be resolvable on other hosts in a cluster unless the
   * same alias is defined there. In this situation, loadufs would break.
   *
   * @param hostname the input hostname, which could be an alias
   * @return the canonical form of the hostname, or null if it is null or empty
   * @throws UnknownHostException if the given hostname cannot be resolved
   */
  @Nullable
  public static String resolveHostName(String hostname) throws UnknownHostException {
    if (hostname == null || hostname.isEmpty()) {
      return null;
    }

    return InetAddress.getByName(hostname).getCanonicalHostName();
  }

  /**
   * Gets FQDN(Full Qualified Domain Name) from Java representations of network address, except
   * String representation which should be handled by {@link #resolveHostName(String)} which will
   * handle the situation where hostname is null.
   *
   * @param addr the input network address representation, can not be null
   * @return the resolved FQDN host name
   */
  public static String getFqdnHost(InetSocketAddress addr) {
    Preconditions.checkNotNull(addr.getAddress(), "the address of " + addr + " is invalid.");
    return addr.getAddress().getCanonicalHostName();
  }

  /**
   * Gets FQDN(Full Qualified Domain Name) from Alluxio representation of network address.
   *
   * @param addr the input network address representation
   * @return the resolved FQDN host name
   * @throws UnknownHostException if the host is not known
   */
  public static String getFqdnHost(WorkerNetAddress addr) throws UnknownHostException {
    return resolveHostName(addr.getHost());
  }

  /**
   * Gets the port for the underline socket. This function calls
   * {@link #getThriftSocket(org.apache.thrift.transport.TServerSocket)}, so reflection will be used
   * to get the port.
   *
   * @param thriftSocket the underline socket
   * @return the thrift port for the underline socket
   * @see #getThriftSocket(org.apache.thrift.transport.TServerSocket)
   */
  public static int getThriftPort(TServerSocket thriftSocket) {
    return getThriftSocket(thriftSocket).getLocalPort();
  }

  /**
   * Extracts the port from the thrift socket. As of thrift 0.9, the internal socket used is not
   * exposed in the API, so this function will use reflection to get access to it.
   *
   * @param thriftSocket the underline thrift socket
   * @return the server socket
   */
  public static ServerSocket getThriftSocket(final TServerSocket thriftSocket) {
    try {
      Field field = TServerSocket.class.getDeclaredField("serverSocket_");
      field.setAccessible(true);
      return (ServerSocket) field.get(thriftSocket);
    } catch (NoSuchFieldException | IllegalAccessException e) {
      throw Throwables.propagate(e);
    }
  }

  /**
   * Parses {@link InetSocketAddress} from a String.
   *
   * @param address socket address to parse
   * @return InetSocketAddress of the String
   */
  @Nullable
  public static InetSocketAddress parseInetSocketAddress(String address) throws IOException {
    if (address == null) {
      return null;
    }
    String[] strArr = address.split(":");
    if (strArr.length != 2) {
      throw new IOException("Invalid InetSocketAddress " + address);
    }
    return new InetSocketAddress(strArr[0], Integer.parseInt(strArr[1]));
  }

  /**
   * Extracts rpcPort InetSocketAddress from Alluxio representation of network address.
   *
   * @param netAddress the input network address representation
   * @return InetSocketAddress
   */
  public static InetSocketAddress getRpcPortSocketAddress(WorkerNetAddress netAddress) {
    String host = netAddress.getHost();
    int port = netAddress.getRpcPort();
    return new InetSocketAddress(host, port);
  }

  /**
   * Extracts dataPort socket address from Alluxio representation of network address.
   *
   * @param netAddress the input network address representation
   * @return the socket address
   */
  public static SocketAddress getDataPortSocketAddress(WorkerNetAddress netAddress) {
    SocketAddress address;
    if (NettyUtils.isDomainSocketSupported(netAddress)) {
      address = new DomainSocketAddress(netAddress.getDomainSocketPath());
    } else {
      String host = netAddress.getHost();
      int port = netAddress.getDataPort();
      address = new InetSocketAddress(host, port);
    }
    return address;
  }

  // ALLUXIO CS ADD
  /**
   * Extracts secureRpcPort InetSocketAddress from Alluxio representation of network address.
   *
   * @param netAddress the input network address representation
   * @return InetSocketAddress
   */
  public static InetSocketAddress getSecureRpcPortSocketAddress(WorkerNetAddress netAddress) {
    String host = netAddress.getHost();
    int port = netAddress.getSecureRpcPort();
    return new InetSocketAddress(host, port);
  }

  // ALLUXIO CS END
}<|MERGE_RESOLUTION|>--- conflicted
+++ resolved
@@ -67,15 +67,12 @@
   public enum ServiceType {
     // ALLUXIO CS ADD
     /**
-<<<<<<< HEAD
-=======
      * Job master Raft service (Netty).
      */
     JOB_MASTER_RAFT("Alluxio Job Master Raft service", PropertyKey.JOB_MASTER_HOSTNAME,
         PropertyKey.JOB_MASTER_BIND_HOST, PropertyKey.JOB_MASTER_EMBEDDED_JOURNAL_PORT),
 
     /**
->>>>>>> 0020c47b
      * Job master RPC service (Thrift).
      */
     JOB_MASTER_RPC("Alluxio Job Manager Master RPC service", PropertyKey.JOB_MASTER_HOSTNAME,
@@ -99,15 +96,12 @@
     JOB_WORKER_WEB("Alluxio Job Manager Worker Web service", PropertyKey.JOB_WORKER_WEB_HOSTNAME,
         PropertyKey.JOB_WORKER_WEB_BIND_HOST, PropertyKey.JOB_WORKER_WEB_PORT),
 
-<<<<<<< HEAD
-=======
     /**
      * Master Raft service (Netty).
      */
     MASTER_RAFT("Alluxio Master Raft service", PropertyKey.MASTER_HOSTNAME,
         PropertyKey.MASTER_BIND_HOST, PropertyKey.MASTER_EMBEDDED_JOURNAL_PORT),
 
->>>>>>> 0020c47b
     // ALLUXIO CS END
     /**
      * Master RPC service (Thrift).
