--- conflicted
+++ resolved
@@ -84,15 +84,12 @@
     JOB_WORKER_RPC("Alluxio Job Manager Worker RPC service", PropertyKey.JOB_WORKER_HOSTNAME,
         PropertyKey.JOB_WORKER_BIND_HOST, PropertyKey.JOB_WORKER_RPC_PORT),
 
-<<<<<<< HEAD
-=======
     /**
      * Job master web service (Jetty).
      */
     JOB_WORKER_WEB("Alluxio Job Manager Worker Web service", PropertyKey.JOB_WORKER_WEB_HOSTNAME,
         PropertyKey.JOB_WORKER_WEB_BIND_HOST, PropertyKey.JOB_WORKER_WEB_PORT),
 
->>>>>>> 012f7d89
     // ALLUXIO CS END
     /**
      * Master RPC service (Thrift).
