--- conflicted
+++ resolved
@@ -112,19 +112,6 @@
      * Worker web service (Jetty).
      */
     WORKER_WEB("Alluxio Worker Web service", PropertyKey.WORKER_WEB_HOSTNAME,
-<<<<<<< HEAD
-        PropertyKey.WORKER_WEB_BIND_HOST, PropertyKey.WORKER_WEB_PORT,
-        Constants.DEFAULT_WORKER_WEB_PORT),
-    // ALLUXIO CS ADD
-
-    /**
-     * Worker secret key service (Netty).
-     */
-    WORKER_SECRET_KEY("Alluxio Worker secret key service", PropertyKey.WORKER_SECRET_KEY_HOSTNAME,
-        PropertyKey.WORKER_SECRET_KEY_BIND_HOST, PropertyKey.WORKER_SECRET_KEY_PORT,
-        Constants.DEFAULT_WORKER_SECRET_KEY_PORT),
-    // ALLUXIO CS END
-=======
         PropertyKey.WORKER_WEB_BIND_HOST, PropertyKey.WORKER_WEB_PORT),
 
     /**
@@ -132,7 +119,14 @@
      */
     PROXY_WEB("Alluxio Proxy Web service", PropertyKey.PROXY_WEB_HOSTNAME,
         PropertyKey.PROXY_WEB_BIND_HOST, PropertyKey.PROXY_WEB_PORT),
->>>>>>> 6c451143
+    // ALLUXIO CS ADD
+
+    /**
+     * Worker secret key service (Netty).
+     */
+    WORKER_SECRET_KEY("Alluxio Worker secret key service", PropertyKey.WORKER_SECRET_KEY_HOSTNAME,
+        PropertyKey.WORKER_SECRET_KEY_BIND_HOST, PropertyKey.WORKER_SECRET_KEY_PORT),
+    // ALLUXIO CS END
     ;
 
     // service name
