/*
 * The Alluxio Open Foundation licenses this work under the Apache License, version 2.0
 * (the "License"). You may not use this work except in compliance with the License, which is
 * available at www.apache.org/licenses/LICENSE-2.0
 *
 * This software is distributed on an "AS IS" basis, WITHOUT WARRANTIES OR CONDITIONS OF ANY KIND,
 * either express or implied, as more fully set forth in the License.
 *
 * See the NOTICE file distributed with this work for information regarding copyright ownership.
 */

package alluxio.util.network;

import alluxio.Configuration;
import alluxio.PropertyKey;
import alluxio.network.ChannelType;
import alluxio.util.ThreadFactoryUtils;
import alluxio.util.io.FileUtils;
import alluxio.wire.WorkerNetAddress;

import com.google.common.base.Preconditions;
import io.netty.channel.Channel;
import io.netty.channel.EventLoopGroup;
import io.netty.channel.ServerChannel;
import io.netty.channel.epoll.Epoll;
import io.netty.channel.epoll.EpollChannelOption;
import io.netty.channel.epoll.EpollDomainSocketChannel;
import io.netty.channel.epoll.EpollEventLoopGroup;
import io.netty.channel.epoll.EpollServerDomainSocketChannel;
import io.netty.channel.epoll.EpollServerSocketChannel;
import io.netty.channel.epoll.EpollSocketChannel;
import io.netty.channel.nio.NioEventLoopGroup;
import io.netty.channel.socket.nio.NioServerSocketChannel;
import io.netty.channel.socket.nio.NioSocketChannel;
import org.slf4j.Logger;
import org.slf4j.LoggerFactory;

import java.util.concurrent.ThreadFactory;

import javax.annotation.concurrent.ThreadSafe;

/**
 * Utility methods for working with Netty.
 */
@ThreadSafe
public final class NettyUtils {
  private static final Logger LOG = LoggerFactory.getLogger(NettyUtils.class);

<<<<<<< HEAD
  public static final ChannelType USER_CHANNEL_TYPE;
  public static final ChannelType WORKER_CHANNEL_TYPE;
  // ALLUXIO CS ADD
  public static final ChannelType MASTER_CHANNEL_TYPE;
  // ALLUXIO CS END

  static {
    boolean epollAvailable = Epoll.isAvailable();
    if (!epollAvailable) {
      LOG.info("EPOLL is not available, will use NIO");
    } else {
      // check that epoll is available in netty
      try {
        EpollChannelOption.class.getField("EPOLL_MODE");
        LOG.info("EPOLL_MODE is available");
        epollAvailable = true;
      } catch (Throwable e) {
        LOG.warn("EPOLL_MODE is not supported in netty with version < 4.0.26.Final, will use NIO");
        epollAvailable = false;
      }
    }

    if (epollAvailable) {
      USER_CHANNEL_TYPE =
          Configuration.getEnum(PropertyKey.USER_NETWORK_NETTY_CHANNEL, ChannelType.class);
      WORKER_CHANNEL_TYPE =
          Configuration.getEnum(PropertyKey.WORKER_NETWORK_NETTY_CHANNEL, ChannelType.class);
      // ALLUXIO CS ADD
      MASTER_CHANNEL_TYPE =
          Configuration.getEnum(PropertyKey.MASTER_NETWORK_NETTY_CHANNEL, ChannelType.class);
      // ALLUXIO CS END
    } else {
      USER_CHANNEL_TYPE = ChannelType.NIO;
      WORKER_CHANNEL_TYPE = ChannelType.NIO;
      // ALLUXIO CS ADD
      MASTER_CHANNEL_TYPE = ChannelType.NIO;
      // ALLUXIO CS END
    }
  }
=======
  public static final ChannelType USER_CHANNEL_TYPE =
      getChannelType(PropertyKey.USER_NETWORK_NETTY_CHANNEL);
  public static final ChannelType WORKER_CHANNEL_TYPE =
      getChannelType(PropertyKey.WORKER_NETWORK_NETTY_CHANNEL);

  private static Boolean sNettyEpollAvailable = null;
>>>>>>> ecf49850

  private NettyUtils() {}

  /**
   * Creates a Netty {@link EventLoopGroup} based on {@link ChannelType}.
   *
   * @param type Selector for which form of low-level IO we should use
   * @param numThreads target number of threads
   * @param threadPrefix name pattern for each thread. should contain '%d' to distinguish between
   *        threads.
   * @param isDaemon if true, the {@link java.util.concurrent.ThreadFactory} will create daemon
   *        threads.
   * @return EventLoopGroup matching the ChannelType
   */
  public static EventLoopGroup createEventLoop(ChannelType type, int numThreads,
      String threadPrefix, boolean isDaemon) {
    ThreadFactory threadFactory = ThreadFactoryUtils.build(threadPrefix, isDaemon);

    switch (type) {
      case NIO:
        return new NioEventLoopGroup(numThreads, threadFactory);
      case EPOLL:
        return new EpollEventLoopGroup(numThreads, threadFactory);
      default:
        throw new IllegalArgumentException("Unknown io type: " + type);
    }
  }

  /**
   * Returns the correct {@link io.netty.channel.socket.ServerSocketChannel} class for use by the
   * worker.
   *
   * @param isDomainSocket whether this is a domain socket server
   * @return ServerSocketChannel matching the requirements
   */
  public static Class<? extends ServerChannel> getServerChannelClass(boolean isDomainSocket) {
    if (isDomainSocket) {
      Preconditions.checkState(WORKER_CHANNEL_TYPE == ChannelType.EPOLL,
          "Domain sockets are only supported with EPOLL channel type.");
      return EpollServerDomainSocketChannel.class;
    }
    switch (WORKER_CHANNEL_TYPE) {
      case NIO:
        return NioServerSocketChannel.class;
      case EPOLL:
        return EpollServerSocketChannel.class;
      default:
        throw new IllegalArgumentException("Unknown io type: " + WORKER_CHANNEL_TYPE);
    }
  }

  /**
   * Returns the correct {@link io.netty.channel.socket.SocketChannel} class for use by the client.
   *
   * @param isDomainSocket whether this is to connect to a domain socket server
   * @return Channel matching the requirements
   */
  public static Class<? extends Channel> getClientChannelClass(boolean isDomainSocket) {
    if (isDomainSocket) {
      Preconditions.checkState(USER_CHANNEL_TYPE == ChannelType.EPOLL,
          "Domain sockets are only supported with EPOLL channel type.");
      return EpollDomainSocketChannel.class;
    }
    switch (USER_CHANNEL_TYPE) {
      case NIO:
        return NioSocketChannel.class;
      case EPOLL:
        return EpollSocketChannel.class;
      default:
        throw new IllegalArgumentException("Unknown io type: " + USER_CHANNEL_TYPE);
    }
  }

  /**
   * Enables auto read for a netty channel.
   *
   * @param channel the netty channel
   */
  public static void enableAutoRead(Channel channel) {
    if (!channel.config().isAutoRead()) {
      channel.config().setAutoRead(true);
      channel.read();
    }
  }

  /**
   * Disables auto read for a netty channel.
   *
   * @param channel the netty channel
   */
  public static void disableAutoRead(Channel channel) {
    channel.config().setAutoRead(false);
  }

  /**
   * @param workerNetAddress the worker address
   * @return true if the domain socket is enabled on this client
   */
  public static boolean isDomainSocketSupported(WorkerNetAddress workerNetAddress) {
    if (workerNetAddress.getDomainSocketPath().isEmpty()
        || USER_CHANNEL_TYPE != ChannelType.EPOLL) {
      return false;
    }
    if (Configuration.getBoolean(PropertyKey.WORKER_DATA_SERVER_DOMAIN_SOCKET_AS_UUID)) {
      return FileUtils.exists(workerNetAddress.getDomainSocketPath());
    } else {
      return workerNetAddress.getHost().equals(NetworkAddressUtils.getClientHostName());
    }
  }
<<<<<<< HEAD
  // ALLUXIO CS ADD

  /**
   * Waits for channel to be ready. If Kerberos is enabled, waits until the channel
   * is authenticated.
   *
   * @param channel the input channel
   */
  public static void waitForClientChannelReady(Channel channel)
      throws alluxio.exception.status.AlluxioStatusException {
    if (Configuration.get(alluxio.PropertyKey.SECURITY_AUTHENTICATION_TYPE)
        .equals(alluxio.security.authentication.AuthType.KERBEROS.getAuthName())) {
      io.netty.channel.ChannelHandlerContext ctx =
          channel.pipeline().context(alluxio.network.netty.KerberosSaslClientHandler.class);
      if (ctx != null) {
        try {
          // Waits for the authentication result. Stop the process if authentication failed.
          if (!((alluxio.network.netty.KerberosSaslClientHandler) ctx.handler())
              .channelAuthenticated(ctx)) {
            throw new java.io.IOException("Sasl authentication is finished but failed.");
          }
        } catch (Exception e) {
          throw alluxio.exception.status.AlluxioStatusException.fromThrowable(e);
        }
      }
    }
  }
  // ALLUXIO CS END
=======

  /**
   * @return whether netty epoll is available to the system
   */
  public static synchronized boolean isNettyEpollAvailable() {
    if (sNettyEpollAvailable == null) {
      // Only call checkNettyEpollAvailable once ever so that we only log the result once.
      sNettyEpollAvailable = checkNettyEpollAvailable();
    }
    return sNettyEpollAvailable;
  }

  private static boolean checkNettyEpollAvailable() {
    if (!Epoll.isAvailable()) {
      LOG.info("EPOLL is not available, will use NIO");
      return false;
    }
    try {
      EpollChannelOption.class.getField("EPOLL_MODE");
      LOG.info("EPOLL_MODE is available");
      return true;
    } catch (Throwable e) {
      LOG.warn("EPOLL_MODE is not supported in netty with version < 4.0.26.Final, will use NIO");
      return false;
    }
  }

  /**
   * @param key the property key for looking up the configured channel type
   * @return the channel type to use
   */
  private static ChannelType getChannelType(PropertyKey key) {
    if (!isNettyEpollAvailable()) {
      return ChannelType.NIO;
    }
    return Configuration.getEnum(key, ChannelType.class);
  }
>>>>>>> ecf49850
}<|MERGE_RESOLUTION|>--- conflicted
+++ resolved
@@ -46,54 +46,16 @@
 public final class NettyUtils {
   private static final Logger LOG = LoggerFactory.getLogger(NettyUtils.class);
 
-<<<<<<< HEAD
-  public static final ChannelType USER_CHANNEL_TYPE;
-  public static final ChannelType WORKER_CHANNEL_TYPE;
   // ALLUXIO CS ADD
-  public static final ChannelType MASTER_CHANNEL_TYPE;
+  public static final ChannelType MASTER_CHANNEL_TYPE =
+      getChannelType(PropertyKey.MASTER_NETWORK_NETTY_CHANNEL);
   // ALLUXIO CS END
-
-  static {
-    boolean epollAvailable = Epoll.isAvailable();
-    if (!epollAvailable) {
-      LOG.info("EPOLL is not available, will use NIO");
-    } else {
-      // check that epoll is available in netty
-      try {
-        EpollChannelOption.class.getField("EPOLL_MODE");
-        LOG.info("EPOLL_MODE is available");
-        epollAvailable = true;
-      } catch (Throwable e) {
-        LOG.warn("EPOLL_MODE is not supported in netty with version < 4.0.26.Final, will use NIO");
-        epollAvailable = false;
-      }
-    }
-
-    if (epollAvailable) {
-      USER_CHANNEL_TYPE =
-          Configuration.getEnum(PropertyKey.USER_NETWORK_NETTY_CHANNEL, ChannelType.class);
-      WORKER_CHANNEL_TYPE =
-          Configuration.getEnum(PropertyKey.WORKER_NETWORK_NETTY_CHANNEL, ChannelType.class);
-      // ALLUXIO CS ADD
-      MASTER_CHANNEL_TYPE =
-          Configuration.getEnum(PropertyKey.MASTER_NETWORK_NETTY_CHANNEL, ChannelType.class);
-      // ALLUXIO CS END
-    } else {
-      USER_CHANNEL_TYPE = ChannelType.NIO;
-      WORKER_CHANNEL_TYPE = ChannelType.NIO;
-      // ALLUXIO CS ADD
-      MASTER_CHANNEL_TYPE = ChannelType.NIO;
-      // ALLUXIO CS END
-    }
-  }
-=======
   public static final ChannelType USER_CHANNEL_TYPE =
       getChannelType(PropertyKey.USER_NETWORK_NETTY_CHANNEL);
   public static final ChannelType WORKER_CHANNEL_TYPE =
       getChannelType(PropertyKey.WORKER_NETWORK_NETTY_CHANNEL);
 
   private static Boolean sNettyEpollAvailable = null;
->>>>>>> ecf49850
 
   private NettyUtils() {}
 
@@ -203,7 +165,6 @@
       return workerNetAddress.getHost().equals(NetworkAddressUtils.getClientHostName());
     }
   }
-<<<<<<< HEAD
   // ALLUXIO CS ADD
 
   /**
@@ -232,7 +193,6 @@
     }
   }
   // ALLUXIO CS END
-=======
 
   /**
    * @return whether netty epoll is available to the system
@@ -270,5 +230,4 @@
     }
     return Configuration.getEnum(key, ChannelType.class);
   }
->>>>>>> ecf49850
 }