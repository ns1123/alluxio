--- conflicted
+++ resolved
@@ -329,12 +329,8 @@
       LOG.error("Failed to get the main class name of current stack trace...");
       return false;
     }
-<<<<<<< HEAD
-    return mainClass.contains("AlluxioMaster") || mainClass.contains("AlluxioWorker");
-=======
     return mainClass.contains("AlluxioMaster") || mainClass.contains("AlluxioWorker")
         || mainClass.contains("AlluxioJobMaster") || mainClass.contains("AlluxioJobWorker");
->>>>>>> 212dc9c2
   }
 
   // ALLUXIO CS END
