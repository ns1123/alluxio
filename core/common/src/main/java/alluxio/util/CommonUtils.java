--- conflicted
+++ resolved
@@ -271,7 +271,6 @@
     return key;
   }
 
-<<<<<<< HEAD
   // ENTERPRISE ADD
   /**
    * Util method to tell whether the current JVM is running Alluxio server (i.e. AlluxioMaster,
@@ -304,7 +303,7 @@
   }
 
   // ENTERPRISE END
-=======
+
   /**
    * Returns whether the given ufs address indicates a object storage ufs.
    * @param ufsAddress the ufs address
@@ -337,6 +336,5 @@
     return m.get(key);
   }
 
->>>>>>> e8675b6e
   private CommonUtils() {} // prevent instantiation
 }