--- conflicted
+++ resolved
@@ -252,11 +252,7 @@
   /**
    * Waits for a condition to be satisfied.
    *
-<<<<<<< HEAD
-   * @param description a description of what causes condition to evaluate to true
-=======
    * @param description a description of what causes condition to evaluation to true
->>>>>>> c27f8152
    * @param condition the condition to wait on
    */
   public static void waitFor(String description, Function<Void, Boolean> condition) {
