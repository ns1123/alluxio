--- conflicted
+++ resolved
@@ -260,40 +260,10 @@
    * @param condition the condition to wait on
    * @throws TimeoutException if the function times out while waiting for the condition to be true
    */
-<<<<<<< HEAD
-  public static boolean waitFor(String description, Supplier<Boolean> condition) {
-    return waitFor(description, condition, WaitForOptions.defaults());
-  }
-
-  /**
-   * Waits for a condition to be satisfied.
-   *
-   * @param description a description of what causes condition to evaluate to true
-   * @param condition the condition to wait on
-   * @param options the options to use
-   * @return whether the condition returned true; returns false e.g. if the thread was interrupted
-   *         or hit the timeout with options.isThrowOnTimeout() = false
-   */
-  public static boolean waitFor(String description, Supplier<Boolean> condition,
-      WaitForOptions options) {
-    return waitFor(description, input -> condition.get(), options);
-  }
-
-  /**
-   * Waits for a condition to be satisfied.
-   *
-   * @param description a description of what causes condition to evaluate to true
-   * @param condition the condition to wait on
-   * @return whether the condition returned true; returns false e.g. if the thread was interrupted
-   *         or hit the timeout with options.isThrowOnTimeout() = false
-   */
-  public static boolean waitFor(String description, Function<Void, Boolean> condition) {
-    return waitFor(description, condition, WaitForOptions.defaults());
-=======
+
   public static void waitFor(String description, Supplier<Boolean> condition)
       throws InterruptedException, TimeoutException {
     waitFor(description, condition, WaitForOptions.defaults());
->>>>>>> 5580f0cf
   }
 
   /**
