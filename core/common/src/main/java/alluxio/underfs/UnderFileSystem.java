--- conflicted
+++ resolved
@@ -12,6 +12,7 @@
 package alluxio.underfs;
 
 import alluxio.AlluxioURI;
+import alluxio.Constants;
 import alluxio.underfs.options.CreateOptions;
 import alluxio.underfs.options.DeleteOptions;
 import alluxio.underfs.options.FileLocationOptions;
@@ -21,6 +22,8 @@
 
 import com.google.common.base.Objects;
 import com.google.common.base.Preconditions;
+import org.slf4j.Logger;
+import org.slf4j.LoggerFactory;
 
 import java.io.IOException;
 import java.io.InputStream;
@@ -36,31 +39,15 @@
  * can be a valid under layer file system
  */
 @ThreadSafe
-<<<<<<< HEAD
-public abstract class UnderFileSystem {
-  private static final Logger LOG = LoggerFactory.getLogger(Constants.LOGGER_TYPE);
-
-  /** The UFS {@link AlluxioURI} used to create this {@link UnderFileSystem}. */
-  protected final AlluxioURI mUri;
-
-  // ALLUXIO CS ADD
-  /** The user to access this {@link UnderFileSystem}. */
-  protected final String mUser;
-  /** The group to access this {@link UnderFileSystem}. */
-  protected final String mGroup;
-
-  // ALLUXIO CS END
-  /** A map of property names to values. */
-  protected HashMap<String, String> mProperties = new HashMap<>();
-=======
 // TODO(adit); API calls should use a URI instead of a String wherever appropriate
 public interface UnderFileSystem {
->>>>>>> 5303dec1
 
   /**
    * The factory for the {@link UnderFileSystem}.
    */
   class Factory {
+    private static final Logger LOG = LoggerFactory.getLogger(Constants.LOGGER_TYPE);
+
     private static final Cache UFS_CACHE = new Cache();
 
     private Factory() {} // prevent instantiation
@@ -87,7 +74,24 @@
        * @return the UFS instance
        */
       UnderFileSystem get(String path, Object ufsConf) {
-        Key key = new Key(new AlluxioURI(path));
+        // ALLUXIO CS ADD
+        alluxio.security.authorization.Permission perm =
+            alluxio.security.authorization.Permission.defaults();
+        try {
+          if (alluxio.util.CommonUtils.isAlluxioServer()) {
+            perm.setOwnerFromThriftClient();
+          } else {
+            perm.setOwnerFromLoginModule();
+          }
+        } catch (IOException e) {
+          LOG.warn("Failed to set user from login module or thrift client: ", e);
+        }
+        // ALLUXIO CS END
+        // ALLUXIO CS REPLACE
+        // Key key = new Key(new AlluxioURI(path));
+        // ALLUXIO CS WITH
+        Key key = new Key(new AlluxioURI(path), perm.getOwner(), perm.getGroup());
+        // ALLUXIO CS END
         UnderFileSystem cachedFs = mUnderFileSystemMap.get(key);
         if (cachedFs != null) {
           return cachedFs;
@@ -116,10 +120,22 @@
     private static class Key {
       private final String mScheme;
       private final String mAuthority;
-
-      Key(AlluxioURI uri) {
+      // ALLUXIO CS ADD
+      private final String mUser;
+      private final String mGroup;
+      // ALLUXIO CS END
+
+      // ALLUXIO CS REPLACE
+      // Key(AlluxioURI uri) {
+      // ALLUXIO CS WITH
+      Key(AlluxioURI uri, String user, String group) {
+        // ALLUXIO CS END
         mScheme = uri.getScheme() == null ? "" : uri.getScheme().toLowerCase();
         mAuthority = uri.getAuthority() == null ? "" : uri.getAuthority().toLowerCase();
+        // ALLUXIO CS ADD
+        mUser = user;
+        mGroup = group;
+        // ALLUXIO CS END
       }
 
       @Override
@@ -138,13 +154,24 @@
         }
 
         Key that = (Key) object;
+        // ALLUXIO CS REPLACE
+        // return Objects.equal(mScheme, that.mScheme)
+        //     && Objects.equal(mAuthority, that.mAuthority);
+        // ALLUXIO CS WITH
         return Objects.equal(mScheme, that.mScheme)
-            && Objects.equal(mAuthority, that.mAuthority);
+            && Objects.equal(mAuthority, that.mAuthority)
+            && Objects.equal(mUser, that.mUser)
+            && Objects.equal(mGroup, that.mGroup);
+        // ALLUXIO CS END
       }
 
       @Override
       public String toString() {
-        return mScheme + "://" + mAuthority;
+        // ALLUXIO CS REPLACE
+        // return mScheme + "://" + mAuthority;
+        // ALLUXIO CS WITH
+        return mScheme + "://" + mAuthority + ":user=" + mUser + ":group=" + mGroup;
+        // ALLUXIO CS END
       }
     }
 
@@ -215,213 +242,12 @@
     }
   }
 
-  /**
-<<<<<<< HEAD
-   * A class used to cache UnderFileSystems.
-   */
-  @ThreadSafe
-  private static class Cache {
-    /**
-     * Maps from {@link Key} to {@link UnderFileSystem} instances.
-     */
-    private final ConcurrentHashMap<Key, UnderFileSystem> mUnderFileSystemMap =
-        new ConcurrentHashMap<>();
-
-    Cache() {}
-
-    /**
-     * Gets a UFS instance from the cache if exists. Otherwise, creates a new instance and adds
-     * that to the cache.
-     *
-     * @param path the ufs path
-     * @param ufsConf the ufs configuration
-     * @return the UFS instance
-     */
-    UnderFileSystem get(String path, Object ufsConf) {
-      // ALLUXIO CS ADD
-      alluxio.security.authorization.Permission perm =
-          alluxio.security.authorization.Permission.defaults();
-      try {
-        if (alluxio.util.CommonUtils.isAlluxioServer()) {
-          perm.setOwnerFromThriftClient();
-        } else {
-          perm.setOwnerFromLoginModule();
-        }
-      } catch (IOException e) {
-        LOG.warn("Failed to set user from login module or thrift client: ", e);
-      }
-      // ALLUXIO CS END
-      // ALLUXIO CS REPLACE
-      // Key key = new Key(new AlluxioURI(path));
-      // ALLUXIO CS WITH
-      Key key = new Key(new AlluxioURI(path), perm.getOwner(), perm.getGroup());
-      // ALLUXIO CS END
-      UnderFileSystem cachedFs = mUnderFileSystemMap.get(key);
-      if (cachedFs != null) {
-        return cachedFs;
-      }
-      UnderFileSystem fs = UnderFileSystemRegistry.create(path, ufsConf);
-      cachedFs = mUnderFileSystemMap.putIfAbsent(key, fs);
-      if (cachedFs == null) {
-        return fs;
-      }
-      try {
-        fs.close();
-      } catch (IOException e) {
-        throw new RuntimeException(e);
-      }
-      return cachedFs;
-    }
-
-    void clear() {
-      mUnderFileSystemMap.clear();
-    }
-  }
-
-  /**
-   * The key of the UFS cache.
-   */
-  private static class Key {
-    private final String mScheme;
-    private final String mAuthority;
-    // ALLUXIO CS ADD
-    private final String mUser;
-    private final String mGroup;
-    // ALLUXIO CS END
-
-    // ALLUXIO CS REPLACE
-    // Key(AlluxioURI uri) {
-    // ALLUXIO CS WITH
-    Key(AlluxioURI uri, String user, String group) {
-    // ALLUXIO CS END
-      mScheme = uri.getScheme() == null ? "" : uri.getScheme().toLowerCase();
-      mAuthority = uri.getAuthority() == null ? "" : uri.getAuthority().toLowerCase();
-      // ALLUXIO CS ADD
-      mUser = user;
-      mGroup = group;
-      // ALLUXIO CS END
-    }
-
-    @Override
-    public int hashCode() {
-      // ALLUXIO CS REPLACE
-      // return Objects.hashCode(mScheme, mAuthority);
-      // ALLUXIO CS WITH
-      return Objects.hashCode(mScheme, mAuthority, mUser, mGroup);
-      // ALLUXIO CS END
-    }
-
-    @Override
-    public boolean equals(Object object) {
-      if (object == this) {
-        return true;
-      }
-
-      if (!(object instanceof Key)) {
-        return false;
-      }
-
-      Key that = (Key) object;
-      // ALLUXIO CS REPLACE
-      // return Objects.equal(mScheme, that.mScheme)
-      //     && Objects.equal(mAuthority, that.mAuthority);
-      // ALLUXIO CS WITH
-      return Objects.equal(mScheme, that.mScheme)
-          && Objects.equal(mAuthority, that.mAuthority)
-          && Objects.equal(mUser, that.mUser)
-          && Objects.equal(mGroup, that.mGroup);
-      // ALLUXIO CS END
-    }
-
-    @Override
-    public String toString() {
-      // ALLUXIO CS REPLACE
-      // return mScheme + "://" + mAuthority;
-      // ALLUXIO CS WITH
-      return mScheme + "://" + mAuthority + ":user=" + mUser + ":group=" + mGroup;
-      // ALLUXIO CS END
-    }
-  }
-
-  /**
-   * Gets the UnderFileSystem instance according to its schema.
-   *
-   * @param path the file path storing over the ufs
-   * @return instance of the under layer file system
-   */
-  public static UnderFileSystem get(String path) {
-    return get(path, null);
-  }
-
-  /**
-   * Gets the UnderFileSystem instance according to its scheme and configuration.
-   *
-   * @param path the file path storing over the ufs
-   * @param ufsConf the configuration object for ufs only
-   * @return instance of the under layer file system
-   */
-  public static UnderFileSystem get(String path, Object ufsConf) {
-    Preconditions.checkArgument(path != null, "path may not be null");
-
-    return UFS_CACHE.get(path, ufsConf);
-  }
-
-  /**
-   * Clears the under file system cache.
-   */
-  public static void clearCache() {
-    UFS_CACHE.clear();
-  }
-
-  /**
-   * Returns the name of the under filesystem implementation.
-   *
-   * The name should be lowercase and not include any spaces, e.g. "hdfs", "s3".
-   *
-   * @return name of the under filesystem implementation
-   */
-  public abstract String getUnderFSType();
-
-  /**
-   * Checks whether the underFS provides storage.
-   *
-   * @return true if the under filesystem provides storage, false otherwise
-   */
-  public boolean providesStorage() {
-    return mProvidesStorage;
-  }
-
-  /**
-   * Constructs an {@link UnderFileSystem}.
-=======
+  /*
    * Closes this under file system.
->>>>>>> 5303dec1
-   *
-   * @throws IOException if a non-Alluxio error occurs
-   */
-<<<<<<< HEAD
-  protected UnderFileSystem(AlluxioURI uri) {
-    Preconditions.checkNotNull(uri);
-    mUri = uri;
-    // ALLUXIO CS ADD
-    alluxio.security.authorization.Permission perm =
-        alluxio.security.authorization.Permission.defaults();
-    try {
-      if (alluxio.util.CommonUtils.isAlluxioServer()) {
-        perm.setOwnerFromThriftClient();
-      } else {
-        perm.setOwnerFromLoginModule();
-      }
-    } catch (IOException e) {
-      LOG.warn("Failed to set user from login module or thrift client: ", e);
-    }
-    mUser = perm.getOwner();
-    mGroup = perm.getGroup();
-    // ALLUXIO CS END
-  }
-=======
+   *
+   * @throws IOException if a non-Alluxio error occurs
+   */
   void close() throws IOException;
->>>>>>> 5303dec1
 
   /**
    * Configures and updates the properties. For instance, this method can add new properties or
