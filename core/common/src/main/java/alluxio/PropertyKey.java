--- conflicted
+++ resolved
@@ -996,11 +996,8 @@
               + "could be a URI like hdfs://namenode:port/alluxio/journal. When using the embedded "
               + "journal this must be a local path")
           // ALLUXIO CS END
-<<<<<<< HEAD
-          .setConsistencyCheckLevel(ConsistencyCheckLevel.ENFORCE)
-          .setScope(Scope.MASTER)
-=======
->>>>>>> c8c7e328
+          .setConsistencyCheckLevel(ConsistencyCheckLevel.ENFORCE)
+          .setScope(Scope.MASTER)
           .build();
   public static final PropertyKey MASTER_JOURNAL_TYPE =
       new Builder(Name.MASTER_JOURNAL_TYPE)
@@ -1013,11 +1010,8 @@
               + "UFS), EMBEDDED (use a journal embedded in the masters), and NOOP (do not use a "
               + "journal)")
           // ALLUXIO CS END
-<<<<<<< HEAD
-          .setConsistencyCheckLevel(ConsistencyCheckLevel.ENFORCE)
-          .setScope(Scope.MASTER)
-=======
->>>>>>> c8c7e328
+          .setConsistencyCheckLevel(ConsistencyCheckLevel.ENFORCE)
+          .setScope(Scope.MASTER)
           .build();
   /**
    * @deprecated since 1.5.0 and will be removed in 2.0.
@@ -2882,7 +2876,6 @@
                   + "zone offset.")
           .setDefaultValue("09:00:00+00:00")
           .build();
-<<<<<<< HEAD
   public static final PropertyKey MASTER_EMBEDDED_JOURNAL_SNAPSHOT_FREQUENCY =
       new Builder(Name.MASTER_EMBEDDED_JOURNAL_SNAPSHOT_FREQUENCY)
           .setDescription(String.format("The number of times to snapshot the journal each day. The "
@@ -2891,8 +2884,6 @@
           .setIsHidden(true)
           .setDefaultValue(1)
           .build();
-=======
->>>>>>> c8c7e328
   public static final PropertyKey MASTER_EMBEDDED_JOURNAL_STORAGE_LEVEL =
       new Builder(Name.MASTER_EMBEDDED_JOURNAL_STORAGE_LEVEL)
           .setDescription("The storage level for storing embedded journal logs. Use DISK for "
@@ -3380,11 +3371,8 @@
         "alluxio.master.embedded.journal.port";
     public static final String MASTER_EMBEDDED_JOURNAL_SNAPSHOT_TIME =
         "alluxio.master.embedded.journal.snapshot.time";
-<<<<<<< HEAD
     public static final String MASTER_EMBEDDED_JOURNAL_SNAPSHOT_FREQUENCY =
         "alluxio.master.embedded.journal.snapshot.frequency";
-=======
->>>>>>> c8c7e328
     public static final String MASTER_EMBEDDED_JOURNAL_STORAGE_LEVEL =
         "alluxio.master.embedded.journal.storage.level";
     // ALLUXIO CS END
@@ -3411,13 +3399,10 @@
     public static final String MASTER_PERSISTENCE_SCHEDULER_INTERVAL_MS =
         "alluxio.master.persistence.scheduler.interval.ms";
     // ALLUXIO CS END
-<<<<<<< HEAD
-=======
     public static final String MASTER_PERIODIC_BLOCK_INTEGRITY_CHECK_REPAIR =
         "alluxio.master.periodic.block.integrity.check.repair";
     public static final String MASTER_PERIODIC_BLOCK_INTEGRITY_CHECK_INTERVAL =
         "alluxio.master.periodic.block.integrity.check.interval";
->>>>>>> c8c7e328
     public static final String MASTER_PRINCIPAL = "alluxio.master.principal";
     // ALLUXIO CS ADD
     public static final String MASTER_REPLICATION_CHECK_INTERVAL_MS =
