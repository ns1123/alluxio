--- conflicted
+++ resolved
@@ -277,10 +277,7 @@
   // ALLUXIO CS ADD
   USER_FILE_REPLICATION_MAX(Name.USER_FILE_REPLICATION_MAX, -1 /* negative value means infinity */),
   USER_FILE_REPLICATION_MIN(Name.USER_FILE_REPLICATION_MIN, 0),
-<<<<<<< HEAD
-=======
   USER_FILE_REPLICATION_DURABLE(Name.USER_FILE_REPLICATION_DURABLE, 3),
->>>>>>> 012f7d89
   // ALLUXIO CS END
   USER_FILE_SEEK_BUFFER_SIZE_BYTES(Name.USER_FILE_SEEK_BUFFER_SIZE_BYTES, "1MB"),
   USER_FILE_WAITCOMPLETED_POLL_MS(Name.USER_FILE_WAITCOMPLETED_POLL_MS, 1000),
@@ -390,11 +387,8 @@
   JOB_WORKER_HOSTNAME(Name.JOB_WORKER_HOSTNAME, null),
   JOB_WORKER_RPC_PORT(Name.JOB_WORKER_RPC_PORT, 30001),
   JOB_WORKER_SECURE_RPC_PORT(Name.JOB_WORKER_SECURE_RPC_PORT, 30004),
-<<<<<<< HEAD
-=======
   JOB_WORKER_WEB_BIND_HOST(Name.JOB_WORKER_WEB_BIND_HOST, "0.0.0.0"),
   JOB_WORKER_WEB_HOSTNAME(Name.JOB_WORKER_WEB_HOSTNAME, "${alluxio.job.worker.hostname}"),
->>>>>>> 012f7d89
   JOB_WORKER_WEB_PORT(Name.JOB_WORKER_WEB_PORT, 30003),
 
   ZOOKEEPER_JOB_ELECTION_PATH(Name.ZOOKEEPER_JOB_ELECTION_PATH, "/job_election"),
@@ -451,10 +445,7 @@
     IMMUTABLE_KEYS.add(Name.MASTER_LINEAGE_RECOMPUTE_LOG_PATH);
     IMMUTABLE_KEYS.add(Name.USER_LINEAGE_ENABLED);
     IMMUTABLE_KEYS.add(Name.USER_LINEAGE_MASTER_CLIENT_THREADS);
-<<<<<<< HEAD
-=======
     IMMUTABLE_KEYS.add(Name.USER_PACKET_STREAMING_ENABLED);
->>>>>>> 012f7d89
   }
 
   // ALLUXIO CS END
@@ -810,11 +801,8 @@
     // ALLUXIO CS ADD
     public static final String USER_FILE_REPLICATION_MAX = "alluxio.user.file.replication.max";
     public static final String USER_FILE_REPLICATION_MIN = "alluxio.user.file.replication.min";
-<<<<<<< HEAD
-=======
     public static final String USER_FILE_REPLICATION_DURABLE =
         "alluxio.user.file.replication.durable";
->>>>>>> 012f7d89
     // ALLUXIO CS END
     public static final String USER_FILE_SEEK_BUFFER_SIZE_BYTES =
         "alluxio.user.file.seek.buffer.size.bytes";
@@ -943,11 +931,8 @@
     public static final String JOB_WORKER_HOSTNAME = "alluxio.job.worker.hostname";
     public static final String JOB_WORKER_RPC_PORT = "alluxio.job.worker.rpc.port";
     public static final String JOB_WORKER_SECURE_RPC_PORT = "alluxio.job.worker.secure.rpc.port";
-<<<<<<< HEAD
-=======
     public static final String JOB_WORKER_WEB_BIND_HOST = "alluxio.job.worker.web.bind.host";
     public static final String JOB_WORKER_WEB_HOSTNAME = "alluxio.job.worker.web.hostname";
->>>>>>> 012f7d89
     public static final String JOB_WORKER_WEB_PORT = "alluxio.job.worker.web.port";
 
     public static final String ZOOKEEPER_JOB_ELECTION_PATH = "alluxio.zookeeper.job.election.path";
