--- conflicted
+++ resolved
@@ -251,8 +251,6 @@
   // ALLUXIO CS ADD
   public static final PropertyKey MASTER_PERSISTENCE_CHECKER_INTERVAL_MS =
       create(Name.MASTER_PERSISTENCE_CHECKER_INTERVAL_MS, 1000);
-<<<<<<< HEAD
-=======
   public static final PropertyKey MASTER_PERSISTENCE_INITIAL_INTERVAL_MS =
       create(Name.MASTER_PERSISTENCE_INITIAL_INTERVAL_MS, Constants.SECOND_MS);
   public static final PropertyKey MASTER_PERSISTENCE_INITIAL_WAIT_TIME_MS =
@@ -261,7 +259,6 @@
       create(Name.MASTER_PERSISTENCE_MAX_INTERVAL_MS, Constants.HOUR_MS);
   public static final PropertyKey MASTER_PERSISTENCE_MAX_TOTAL_WAIT_TIME_MS =
       create(Name.MASTER_PERSISTENCE_MAX_TOTAL_WAIT_TIME_MS, Constants.DAY_MS);
->>>>>>> 25e10077
   public static final PropertyKey MASTER_PERSISTENCE_SCHEDULER_INTERVAL_MS =
       create(Name.MASTER_PERSISTENCE_SCHEDULER_INTERVAL_MS, 1000);
   // ALLUXIO CS END
@@ -744,11 +741,8 @@
       create(Name.SECURITY_KERBEROS_CLIENT_PRINCIPAL, "");
   public static final PropertyKey SECURITY_KERBEROS_CLIENT_KEYTAB_FILE =
       create(Name.SECURITY_KERBEROS_CLIENT_KEYTAB_FILE, "");
-<<<<<<< HEAD
-=======
   public static final PropertyKey SECURITY_KERBEROS_UNIFIED_INSTANCE_NAME =
       create(Name.SECURITY_KERBEROS_UNIFIED_INSTANCE_NAME, "");
->>>>>>> 25e10077
   public static final PropertyKey SECURITY_AUTHORIZATION_CAPABILITY_ENABLED =
       create(Name.SECURITY_AUTHORIZATION_CAPABILITY_ENABLED, false);
   public static final PropertyKey SECURITY_AUTHORIZATION_CAPABILITY_LIFETIME_MS =
@@ -757,8 +751,6 @@
       create(Name.SECURITY_AUTHORIZATION_CAPABILITY_KEY_LIFETIME_MS, Constants.DAY_MS);
   public static final PropertyKey SECURITY_PRIVILEGES_ENABLED =
       create(Name.SECURITY_PRIVILEGES_ENABLED, false);
-<<<<<<< HEAD
-=======
   // TODO(chaomin): switch to per mount point encryption knob
   public static final PropertyKey SECURITY_ENCRYPTION_ENABLED =
       create(Name.SECURITY_ENCRYPTION_ENABLED, false);
@@ -774,7 +766,6 @@
   //
   public static final PropertyKey NATIVE_LIBRARY_PATH =
       create(Name.NATIVE_LIBRARY_PATH, String.format("${%s}/lib/native", Name.HOME));
->>>>>>> 25e10077
 
   //
   // Job service
@@ -1080,8 +1071,6 @@
     // ALLUXIO CS ADD
     public static final String MASTER_PERSISTENCE_CHECKER_INTERVAL_MS =
         "alluxio.master.persistence.checker.interval.ms";
-<<<<<<< HEAD
-=======
     public static final String MASTER_PERSISTENCE_INITIAL_INTERVAL_MS =
         "alluxio.master.persistence.initial.interval.ms";
     public static final String MASTER_PERSISTENCE_INITIAL_WAIT_TIME_MS =
@@ -1090,7 +1079,6 @@
         "alluxio.master.persistence.max.total.wait.time.ms";
     public static final String MASTER_PERSISTENCE_MAX_INTERVAL_MS =
         "alluxio.master.persistence.max.interval.ms";
->>>>>>> 25e10077
     public static final String MASTER_PERSISTENCE_SCHEDULER_INTERVAL_MS =
         "alluxio.master.persistence.scheduler.interval.ms";
     // ALLUXIO CS END
@@ -1441,12 +1429,9 @@
         "alluxio.security.kerberos.client.principal";
     public static final String SECURITY_KERBEROS_CLIENT_KEYTAB_FILE =
         "alluxio.security.kerberos.client.keytab.file";
-<<<<<<< HEAD
-=======
     public static final String SECURITY_KERBEROS_UNIFIED_INSTANCE_NAME =
         "alluxio.security.kerberos.unified.instance.name";
 
->>>>>>> 25e10077
     public static final String SECURITY_AUTHORIZATION_CAPABILITY_ENABLED =
         "alluxio.security.authorization.capability.enabled";
     public static final String SECURITY_AUTHORIZATION_CAPABILITY_LIFETIME_MS =
@@ -1454,8 +1439,6 @@
     public static final String SECURITY_AUTHORIZATION_CAPABILITY_KEY_LIFETIME_MS =
         "alluxio.security.authorization.capability.key.lifetime.ms";
     public static final String SECURITY_PRIVILEGES_ENABLED = "alluxio.security.privileges.enabled";
-<<<<<<< HEAD
-=======
     // TODO(chaomin): replace this with per mount encryption knob
     public static final String SECURITY_ENCRYPTION_ENABLED = "alluxio.security.encryption.enabled";
     public static final String SECURITY_ENCRYPTION_OPENSSL_ENABLED =
@@ -1467,7 +1450,6 @@
     // Native library
     //
     public static final String NATIVE_LIBRARY_PATH = "alluxio.native.library.path";
->>>>>>> 25e10077
 
     //
     // Job service
