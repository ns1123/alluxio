--- conflicted
+++ resolved
@@ -1906,8 +1906,6 @@
   //
   // Master related CS properties
   //
-<<<<<<< HEAD
-=======
   public static final PropertyKey MASTER_EMBEDDED_JOURNAL_ADDRESSES =
       new Builder(Name.MASTER_EMBEDDED_JOURNAL_ADDRESSES)
           .setDescription("A comma-separated list of journal addresses for all masters in the "
@@ -1915,7 +1913,6 @@
               + "the embedded journal")
           .setDefaultValue(String.format("localhost:${%s}", Name.MASTER_EMBEDDED_JOURNAL_PORT))
           .build();
->>>>>>> 0020c47b
   public static final PropertyKey MASTER_PERSISTENCE_CHECKER_INTERVAL_MS =
       new Builder(Name.MASTER_PERSISTENCE_CHECKER_INTERVAL_MS)
           .setDefaultValue(1000)
@@ -1940,8 +1937,6 @@
       new Builder(Name.MASTER_PERSISTENCE_SCHEDULER_INTERVAL_MS)
           .setDefaultValue(1000)
           .build();
-<<<<<<< HEAD
-=======
   public static final PropertyKey MASTER_EMBEDDED_JOURNAL_ELECTION_TIMEOUT =
       new Builder(Name.MASTER_EMBEDDED_JOURNAL_ELECTION_TIMEOUT)
           .setDescription(
@@ -1978,13 +1973,10 @@
               + "state persistence across cluster restarts.")
           .setDefaultValue("DISK")
           .build();
->>>>>>> 0020c47b
   public static final PropertyKey MASTER_REPLICATION_CHECK_INTERVAL_MS =
       new Builder(Name.MASTER_REPLICATION_CHECK_INTERVAL_MS)
           .setDefaultValue(60000)
           .build();
-<<<<<<< HEAD
-=======
   public static final PropertyKey MASTER_RPC_ADDRESSES =
       new Builder(Name.MASTER_RPC_ADDRESSES).setDescription(
           "A list of comma-separated host:port RPC addresses where the client should look for "
@@ -1992,7 +1984,6 @@
               + "used when Zookeeper is enabled, since Zookeeper already stores the master "
               + "addresses.")
           .build();
->>>>>>> 0020c47b
 
   //
   // Worker related CS properties
@@ -2027,15 +2018,12 @@
       new Builder(Name.USER_FILE_REPLICATION_MIN).setDefaultValue(0).build();
   public static final PropertyKey USER_FILE_REPLICATION_DURABLE =
       new Builder(Name.USER_FILE_REPLICATION_DURABLE).setDefaultValue(1).build();
-<<<<<<< HEAD
-=======
   public static final PropertyKey USER_FILE_UFS_TIER_ENABLED =
       new Builder(Name.USER_FILE_UFS_TIER_ENABLED)
           .setDescription("When workers run out of available memory, whether the client can skip "
               + "writing data to Alluxio but fallback to write to UFS without stopping the "
               + "application. This property only works when the write type is ASYNC_THROUGH.")
           .setDefaultValue(false).build();
->>>>>>> 0020c47b
 
   //
   // Security related CS properties
@@ -2094,11 +2082,8 @@
       new Builder(Name.SECURITY_KERBEROS_CLIENT_PRINCIPAL).setDefaultValue("").build();
   public static final PropertyKey SECURITY_KERBEROS_CLIENT_KEYTAB_FILE =
       new Builder(Name.SECURITY_KERBEROS_CLIENT_KEYTAB_FILE).setDefaultValue("").build();
-<<<<<<< HEAD
-=======
   public static final PropertyKey SECURITY_UNDERFS_HDFS_IMPERSONATION_ENABLED =
       new Builder(Name.SECURITY_UNDERFS_HDFS_IMPERSONATION_ENABLED).setDefaultValue(true).build();
->>>>>>> 0020c47b
   public static final PropertyKey SECURITY_UNDERFS_HDFS_KERBEROS_CLIENT_PRINCIPAL =
       new Builder(Name.SECURITY_UNDERFS_HDFS_KERBEROS_CLIENT_PRINCIPAL).setDefaultValue("").build();
   public static final PropertyKey SECURITY_UNDERFS_HDFS_KERBEROS_CLIENT_KEYTAB_FILE =
@@ -2127,11 +2112,8 @@
   public static final PropertyKey SECURITY_KMS_PROVIDER =
       new Builder(Name.SECURITY_KMS_PROVIDER)
           .setDefaultValue(Constants.KMS_DUMMY_PROVIDER_NAME).build();
-<<<<<<< HEAD
   public static final PropertyKey SECURITY_KMS_KERBEROS_ENABLED =
       new Builder(Name.SECURITY_KMS_KERBEROS_ENABLED).setDefaultValue(false).build();
-=======
->>>>>>> 0020c47b
 
   //
   // Native library
@@ -2161,8 +2143,6 @@
       new Builder(Name.JOB_MASTER_LOST_WORKER_INTERVAL_MS).setDefaultValue(1000).build();
   public static final PropertyKey JOB_MASTER_RPC_PORT =
       new Builder(Name.JOB_MASTER_RPC_PORT).setDefaultValue(20001).build();
-<<<<<<< HEAD
-=======
   public static final PropertyKey JOB_MASTER_RPC_ADDRESSES =
       new Builder(Name.JOB_MASTER_RPC_ADDRESSES).build();
   public static final PropertyKey JOB_MASTER_EMBEDDED_JOURNAL_ADDRESSES =
@@ -2177,7 +2157,6 @@
           .setDescription(
               "The port to use for embedded journal communication with other job masters.")
           .setDefaultValue(20003).build();
->>>>>>> 0020c47b
   public static final PropertyKey JOB_MASTER_WEB_BIND_HOST =
       new Builder(Name.JOB_MASTER_WEB_BIND_HOST).setDefaultValue("0.0.0.0").build();
   public static final PropertyKey JOB_MASTER_WEB_HOSTNAME =
@@ -2655,10 +2634,7 @@
     public static final String USER_FILE_REPLICATION_MIN = "alluxio.user.file.replication.min";
     public static final String USER_FILE_REPLICATION_DURABLE =
         "alluxio.user.file.replication.durable";
-<<<<<<< HEAD
-=======
     public static final String USER_FILE_UFS_TIER_ENABLED = "alluxio.user.file.ufs.tier.enabled";
->>>>>>> 0020c47b
     // ALLUXIO CS END
     public static final String USER_FILE_SEEK_BUFFER_SIZE_BYTES =
         "alluxio.user.file.seek.buffer.size.bytes";
@@ -2807,11 +2783,8 @@
         "alluxio.security.kerberos.client.principal";
     public static final String SECURITY_KERBEROS_CLIENT_KEYTAB_FILE =
         "alluxio.security.kerberos.client.keytab.file";
-<<<<<<< HEAD
-=======
     public static final String SECURITY_UNDERFS_HDFS_IMPERSONATION_ENABLED =
         "alluxio.security.underfs.hdfs.impersonation.enabled";
->>>>>>> 0020c47b
     public static final String SECURITY_UNDERFS_HDFS_KERBEROS_CLIENT_PRINCIPAL =
         "alluxio.security.underfs.hdfs.kerberos.client.principal";
     public static final String SECURITY_UNDERFS_HDFS_KERBEROS_CLIENT_KEYTAB_FILE =
@@ -2832,11 +2805,8 @@
         "alluxio.security.encryption.openssl.enabled";
     public static final String SECURITY_KMS_ENDPOINT = "alluxio.security.kms.endpoint";
     public static final String SECURITY_KMS_PROVIDER = "alluxio.security.kms.provider";
-<<<<<<< HEAD
     public static final String SECURITY_KMS_KERBEROS_ENABLED =
         "alluxio.security.kms.kerberos.enabled";
-=======
->>>>>>> 0020c47b
 
     //
     // Native library
@@ -2861,14 +2831,11 @@
     public static final String JOB_MASTER_LOST_WORKER_INTERVAL_MS =
         "alluxio.job.master.lost.worker.interval.ms";
     public static final String JOB_MASTER_RPC_PORT = "alluxio.job.master.rpc.port";
-<<<<<<< HEAD
-=======
     public static final String JOB_MASTER_RPC_ADDRESSES = "alluxio.job.master.rpc.addresses";
     public static final String JOB_MASTER_EMBEDDED_JOURNAL_ADDRESSES =
         "alluxio.job.master.embedded.journal.addresses";
     public static final String JOB_MASTER_EMBEDDED_JOURNAL_PORT =
         "alluxio.job.master.embedded.journal.port";
->>>>>>> 0020c47b
     public static final String JOB_MASTER_WEB_BIND_HOST = "alluxio.job.master.web.bind.host";
     public static final String JOB_MASTER_WEB_HOSTNAME = "alluxio.job.master.web.hostname";
     public static final String JOB_MASTER_WEB_PORT = "alluxio.job.master.web.port";
