--- conflicted
+++ resolved
@@ -328,12 +328,9 @@
   JOB_WORKER_RPC_PORT(Name.JOB_WORKER_RPC_PORT, 30001),
   JOB_WORKER_WEB_PORT(Name.JOB_WORKER_WEB_PORT, 30003),
 
-<<<<<<< HEAD
-=======
   ZOOKEEPER_JOB_ELECTION_PATH(Name.ZOOKEEPER_JOB_ELECTION_PATH, "/job_election"),
   ZOOKEEPER_JOB_LEADER_PATH(Name.ZOOKEEPER_JOB_LEADER_PATH, "/job_leader"),
 
->>>>>>> fe723fc0
   //
   // License file
   //
@@ -803,12 +800,9 @@
     public static final String JOB_WORKER_RPC_PORT = "alluxio.job.worker.rpc.port";
     public static final String JOB_WORKER_WEB_PORT = "alluxio.job.worker.web.port";
 
-<<<<<<< HEAD
-=======
     public static final String ZOOKEEPER_JOB_ELECTION_PATH = "alluxio.zookeeper.job.election.path";
     public static final String ZOOKEEPER_JOB_LEADER_PATH = "alluxio.zookeeper.job.leader.path";
 
->>>>>>> fe723fc0
     //
     // License checking
     //
