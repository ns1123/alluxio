--- conflicted
+++ resolved
@@ -3157,51 +3157,6 @@
           .setConsistencyCheckLevel(ConsistencyCheckLevel.WARN)
           .setScope(Scope.NONE)
           .build();
-
-  //
-<<<<<<< HEAD
-  // Master related CS properties
-  //
-  public static final PropertyKey MASTER_PERSISTENCE_CHECKER_INTERVAL_MS =
-      new Builder(Name.MASTER_PERSISTENCE_CHECKER_INTERVAL_MS)
-          .setDefaultValue(1000)
-          .build();
-  public static final PropertyKey MASTER_PERSISTENCE_INITIAL_INTERVAL_MS =
-      new Builder(Name.MASTER_PERSISTENCE_INITIAL_INTERVAL_MS)
-          .setDefaultValue(Constants.SECOND_MS)
-          .build();
-  public static final PropertyKey MASTER_PERSISTENCE_INITIAL_WAIT_TIME_MS =
-      new Builder(Name.MASTER_PERSISTENCE_INITIAL_WAIT_TIME_MS)
-          .setDefaultValue(0)
-          .build();
-  public static final PropertyKey MASTER_PERSISTENCE_MAX_INTERVAL_MS =
-      new Builder(Name.MASTER_PERSISTENCE_MAX_INTERVAL_MS)
-          .setDefaultValue(Constants.HOUR_MS)
-          .build();
-  public static final PropertyKey MASTER_PERSISTENCE_MAX_TOTAL_WAIT_TIME_MS =
-      new Builder(Name.MASTER_PERSISTENCE_MAX_TOTAL_WAIT_TIME_MS)
-          .setDefaultValue(Constants.DAY_MS)
-          .build();
-  public static final PropertyKey MASTER_PERSISTENCE_SCHEDULER_INTERVAL_MS =
-      new Builder(Name.MASTER_PERSISTENCE_SCHEDULER_INTERVAL_MS)
-          .setDefaultValue(1000)
-          .build();
-  public static final PropertyKey MASTER_REPLICATION_CHECK_INTERVAL_MS =
-      new Builder(Name.MASTER_REPLICATION_CHECK_INTERVAL_MS)
-          .setDefaultValue(60000)
-          .build();
-
-  //
-  // User related CS properties
-  //
-  public static final PropertyKey USER_FILE_REPLICATION_MAX =
-      new Builder(Name.USER_FILE_REPLICATION_MAX)
-          .setDefaultValue(-1 /* negative value means infinity */)
-          .build();
-  public static final PropertyKey USER_FILE_REPLICATION_MIN =
-      new Builder(Name.USER_FILE_REPLICATION_MIN).setDefaultValue(0).build();
-  public static final PropertyKey USER_FILE_REPLICATION_DURABLE =
-      new Builder(Name.USER_FILE_REPLICATION_DURABLE).setDefaultValue(1).build();
   // ALLUXIO CS ADD
 
   public static final PropertyKey LIB_DIR =
@@ -3571,8 +3526,6 @@
   // ALLUXIO CS END
 
   //
-=======
->>>>>>> 89f6eba4
   // Job service
   //
   public static final PropertyKey JOB_MASTER_CLIENT_THREADS =
@@ -4178,12 +4131,9 @@
     public static final String USER_FILE_REPLICATION_MIN = "alluxio.user.file.replication.min";
     public static final String USER_FILE_REPLICATION_DURABLE =
         "alluxio.user.file.replication.durable";
-<<<<<<< HEAD
     // ALLUXIO CS ADD
     public static final String USER_FILE_UFS_TIER_ENABLED = "alluxio.user.file.ufs.tier.enabled";
     // ALLUXIO CS END
-=======
->>>>>>> 89f6eba4
     public static final String USER_FILE_SEEK_BUFFER_SIZE_BYTES =
         "alluxio.user.file.seek.buffer.size.bytes";
     public static final String USER_FILE_WAITCOMPLETED_POLL_MS =
@@ -4453,37 +4403,6 @@
     public static final String ZOOKEEPER_JOB_LEADER_PATH = "alluxio.zookeeper.job.leader.path";
 
     //
-    // Job service
-    //
-    public static final String JOB_MASTER_CLIENT_THREADS =
-        "alluxio.job.master.client.threads";
-    public static final String JOB_MASTER_FINISHED_JOB_RETENTION_MS =
-        "alluxio.job.master.finished.job.retention.ms";
-    public static final String JOB_MASTER_JOB_CAPACITY = "alluxio.job.master.job.capacity";
-    public static final String JOB_MASTER_WORKER_HEARTBEAT_INTERVAL_MS =
-        "alluxio.job.master.worker.heartbeat.interval.ms";
-    public static final String JOB_MASTER_WORKER_TIMEOUT_MS =
-        "alluxio.job.master.worker.timeout.ms";
-
-    public static final String JOB_MASTER_BIND_HOST = "alluxio.job.master.bind.host";
-    public static final String JOB_MASTER_HOSTNAME = "alluxio.job.master.hostname";
-    public static final String JOB_MASTER_LOST_WORKER_INTERVAL_MS =
-        "alluxio.job.master.lost.worker.interval.ms";
-    public static final String JOB_MASTER_RPC_PORT = "alluxio.job.master.rpc.port";
-    public static final String JOB_MASTER_WEB_BIND_HOST = "alluxio.job.master.web.bind.host";
-    public static final String JOB_MASTER_WEB_HOSTNAME = "alluxio.job.master.web.hostname";
-    public static final String JOB_MASTER_WEB_PORT = "alluxio.job.master.web.port";
-
-    public static final String JOB_WORKER_BIND_HOST = "alluxio.job.worker.bind.host";
-    public static final String JOB_WORKER_DATA_PORT = "alluxio.job.worker.data.port";
-    public static final String JOB_WORKER_RPC_PORT = "alluxio.job.worker.rpc.port";
-    public static final String JOB_WORKER_WEB_BIND_HOST = "alluxio.job.worker.web.bind.host";
-    public static final String JOB_WORKER_WEB_PORT = "alluxio.job.worker.web.port";
-
-    public static final String ZOOKEEPER_JOB_ELECTION_PATH = "alluxio.zookeeper.job.election.path";
-    public static final String ZOOKEEPER_JOB_LEADER_PATH = "alluxio.zookeeper.job.leader.path";
-
-    //
     // JVM Monitor related properties
     //
     public static final String JVM_MONITOR_WARN_THRESHOLD_MS =
