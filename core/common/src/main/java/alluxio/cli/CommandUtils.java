--- conflicted
+++ resolved
@@ -46,7 +46,6 @@
     Map<String, Command> commandsMap = new HashMap<>();
     Reflections reflections = new Reflections(Command.class.getPackage().getName());
     for (Class<? extends Command> cls : reflections.getSubTypesOf(Command.class)) {
-<<<<<<< HEAD
       // ALLUXIO CS ADD
       if (cls.getSimpleName().equals("CreateLineageCommand")
           || cls.getSimpleName().equals("DeleteLineageCommand")
@@ -55,8 +54,6 @@
         continue;
       }
       // ALLUXIO CS END
-=======
->>>>>>> bf4d3061
       // Add commands from <pkgName>.command.*
       if (cls.getPackage().getName().equals(pkgName + ".command")
           && !Modifier.isAbstract(cls.getModifiers())) {
