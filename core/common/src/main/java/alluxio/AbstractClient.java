--- conflicted
+++ resolved
@@ -317,10 +317,6 @@
       } catch (TException e) {
         ex = e;
       }
-<<<<<<< HEAD
-
-=======
->>>>>>> 32f9a985
       disconnect();
       if (retryPolicy.attemptRetry()) {
         LOG.warn("RPC failed with {}. Retrying.", ex.toString());
