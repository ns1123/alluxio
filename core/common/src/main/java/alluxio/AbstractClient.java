/*
 * The Alluxio Open Foundation licenses this work under the Apache License, version 2.0
 * (the "License"). You may not use this work except in compliance with the License, which is
 * available at www.apache.org/licenses/LICENSE-2.0
 *
 * This software is distributed on an "AS IS" basis, WITHOUT WARRANTIES OR CONDITIONS OF ANY KIND,
 * either express or implied, as more fully set forth in the License.
 *
 * See the NOTICE file distributed with this work for information regarding copyright ownership.
 */

package alluxio;

import alluxio.exception.ExceptionMessage;
import alluxio.exception.PreconditionMessage;
import alluxio.exception.status.AlluxioStatusException;
import alluxio.exception.status.FailedPreconditionException;
import alluxio.exception.status.Status;
import alluxio.exception.status.UnavailableException;
import alluxio.exception.status.UnimplementedException;
import alluxio.retry.RetryPolicy;
import alluxio.retry.ExponentialTimeBoundedRetry;
import alluxio.security.authentication.TProtocols;
import alluxio.security.authentication.TransportProvider;
import alluxio.thrift.AlluxioService;
import alluxio.thrift.AlluxioTException;
import alluxio.thrift.GetServiceVersionTOptions;

import com.google.common.base.Preconditions;
import org.apache.thrift.TException;
<<<<<<< HEAD
import org.apache.thrift.protocol.TBinaryProtocol;
// ALLUXIO CS REMOVE
// import org.apache.thrift.protocol.TMultiplexedProtocol;
// ALLUXIO CS END
=======
>>>>>>> 7b6a0959
import org.apache.thrift.protocol.TProtocol;
import org.apache.thrift.transport.TTransportException;
import org.slf4j.Logger;
import org.slf4j.LoggerFactory;

import java.io.IOException;
import java.net.InetSocketAddress;
import java.time.Duration;
import java.util.regex.Pattern;

import javax.annotation.concurrent.ThreadSafe;
import javax.security.auth.Subject;

/**
 * The base class for clients.
 */
// TODO(peis): Consolidate this to ThriftClientPool.
@ThreadSafe
public abstract class AbstractClient implements Client {
  private static final Logger LOG = LoggerFactory.getLogger(AbstractClient.class);

  /** The pattern of exception message when client and server transport frame sizes do not match. */
  private static final Pattern FRAME_SIZE_EXCEPTION_PATTERN =
      Pattern.compile("Frame size \\((\\d+)\\) larger than max length");

  private static final Duration MAX_RETRY_DURATION =
      Configuration.getDuration(PropertyKey.USER_RPC_RETRY_MAX_DURATION);
  private static final Duration BASE_SLEEP_MS =
      Configuration.getDuration(PropertyKey.USER_RPC_RETRY_BASE_SLEEP_MS);
  private static final Duration MAX_SLEEP_MS =
      Configuration.getDuration(PropertyKey.USER_RPC_RETRY_MAX_SLEEP_MS);

  /** The number of times to retry a particular RPC. */
  protected static final int RPC_MAX_NUM_RETRY =
      Configuration.getInt(PropertyKey.USER_RPC_RETRY_MAX_NUM_RETRY);

  protected InetSocketAddress mAddress = null;
  // ALLUXIO CS REPLACE
  // protected TProtocol mProtocol = null;
  // ALLUXIO CS WITH
  protected alluxio.security.authentication.AuthenticatedThriftProtocol mProtocol = null;
  // ALLUXIO CS END

  /** Is true if this client is currently connected. */
  protected boolean mConnected = false;

  /**
   * Is true if this client was closed by the user. No further actions are possible after the client
   * is closed.
   */
  protected volatile boolean mClosed = false;

  /**
   * Stores the service version; used for detecting incompatible client-server pairs.
   */
  protected long mServiceVersion;

  /** Handler to the transport provider according to the authentication type. */
  protected final TransportProvider mTransportProvider;

  private final Subject mParentSubject;

  /**
   * Creates a new client base.
   *
   * @param subject the parent subject, set to null if not present
   * @param address the address
   */
  public AbstractClient(Subject subject, InetSocketAddress address) {
    mAddress = address;
    mServiceVersion = Constants.UNKNOWN_SERVICE_VERSION;
    mTransportProvider = TransportProvider.Factory.create();
    mParentSubject = subject;
  }

  /**
   * @return a Thrift service client
   */
  protected abstract AlluxioService.Client getClient();

  /**
   * @return a string representing the specific service
   */
  protected abstract String getServiceName();

  /**
   * @return the client service version
   */
  protected abstract long getServiceVersion();

  /**
   * Checks that the service version is compatible with the client.
   *
   * @param client the service client
   * @param version the client version
   */
  protected void checkVersion(AlluxioService.Client client, long version) throws IOException {
    if (mServiceVersion == Constants.UNKNOWN_SERVICE_VERSION) {
      try {
        mServiceVersion = client.getServiceVersion(new GetServiceVersionTOptions()).getVersion();
      } catch (TException e) {
        throw new IOException(e);
      }
      if (mServiceVersion != version) {
        throw new IOException(ExceptionMessage.INCOMPATIBLE_VERSION.getMessage(getServiceName(),
            version, mServiceVersion));
      }
    }
  }

  /**
   * This method is called after the connection is made to the remote. Implementations should create
   * internal state to finish the connection process.
   */
  protected void afterConnect() throws IOException {
    // Empty implementation.
  }

  /**
   * This method is called after the connection is disconnected. Implementations should clean up any
   * additional state created for the connection.
   */
  protected void afterDisconnect() {
    // Empty implementation.
  }

  /**
   * This method is called before the connection is disconnected. Implementations should add any
   * additional operations before the connection is disconnected.
   */
  protected void beforeDisconnect() {
    // Empty implementation.
  }

  /**
   * Connects with the remote.
   */
  public synchronized void connect() throws AlluxioStatusException {
    if (mConnected) {
      return;
    }
    disconnect();
    Preconditions.checkState(!mClosed, "Client is closed, will not try to connect.");

    RetryPolicy retryPolicy =
        ExponentialTimeBoundedRetry.builder().withMaxDuration(MAX_RETRY_DURATION)
            .withInitialSleep(BASE_SLEEP_MS).withMaxSleep(MAX_SLEEP_MS).build();
    while (retryPolicy.attempt()) {
      if (mClosed) {
        throw new FailedPreconditionException("Failed to connect: client has been closed");
      }
      // Re-query the address in each loop iteration in case it has changed (e.g. master
      // failover).
      try {
        mAddress = getAddress();
      } catch (UnavailableException e) {
        LOG.warn("Failed to determine master RPC address ({}), retrying: {}",
            retryPolicy.getAttemptCount(), e.toString());
        continue;
      }
      LOG.info("Alluxio client (version {}) is trying to connect with {} @ {}",
          RuntimeConstants.VERSION, getServiceName(), mAddress);

<<<<<<< HEAD
      TProtocol binaryProtocol =
          new TBinaryProtocol(mTransportProvider.getClientTransport(mParentSubject, mAddress));
      // ALLUXIO CS REPLACE
      // mProtocol = new TMultiplexedProtocol(binaryProtocol, getServiceName());
      // ALLUXIO CS WITH
      mProtocol = new alluxio.security.authentication.AuthenticatedThriftProtocol(binaryProtocol,
          getServiceName());
      // ALLUXIO CS END
=======
      mProtocol = TProtocols.createProtocol(
          mTransportProvider.getClientTransport(mParentSubject, mAddress), getServiceName());
>>>>>>> 7b6a0959
      try {
        // ALLUXIO CS REPLACE
        // mProtocol.getTransport().open();
        // ALLUXIO CS WITH
        mProtocol.openTransport();
        // ALLUXIO CS END
        LOG.info("Client registered with {} @ {}", getServiceName(), mAddress);
        mConnected = true;
        afterConnect();
        checkVersion(getClient(), getServiceVersion());
        return;
      } catch (IOException e) {
        if (e.getMessage() != null && FRAME_SIZE_EXCEPTION_PATTERN.matcher(e.getMessage()).find()) {
          // See an error like "Frame size (67108864) larger than max length (16777216)!",
          // pointing to the helper page.
          String message = String.format("Failed to connect with %s @ %s: %s. "
              + "This exception may be caused by incorrect network configuration. "
              + "Please consult %s for common solutions to address this problem.",
              getServiceName(), mAddress, e.getMessage(), RuntimeConstants.ALLUXIO_DEBUG_DOCS_URL);
          throw new UnimplementedException(message, e);
        }
      } catch (TTransportException e) {
        LOG.warn("Failed to connect ({}) with {} @ {}: {}", retryPolicy.getAttemptCount(),
            getServiceName(), mAddress, e.getMessage());
        if (e.getCause() instanceof java.net.SocketTimeoutException) {
          // Do not retry if socket timeout.
          String message = "Thrift transport open times out. Please check whether the "
              + "authentication types match between client and server. Note that NOSASL client "
              + "is not able to connect to servers with SIMPLE security mode.";
          throw new UnavailableException(message, e);
        }
        // ALLUXIO CS ADD
        // If there has been a failure in opening TSaslTransport, it's possible because
        // the authentication credential has expired. Relogin. This is a no-op for
        // authTypes other than KERBEROS.
        alluxio.security.LoginUser.relogin();
        // ALLUXIO CS END
      }
      // TODO(peis): Consider closing the connection here as well.
    }
    // Reaching here indicates that we did not successfully connect.
    throw new UnavailableException(String.format("Failed to connect to %s @ %s after %s attempts",
        getServiceName(), mAddress, retryPolicy.getAttemptCount()));
  }

  /**
   * Closes the connection with the Alluxio remote and does the necessary cleanup. It should be used
   * if the client has not connected with the remote for a while, for example.
   */
  public synchronized void disconnect() {
    if (mConnected) {
      Preconditions.checkNotNull(mProtocol, PreconditionMessage.PROTOCOL_NULL_WHEN_CONNECTED);
      LOG.debug("Disconnecting from the {} @ {}", getServiceName(), mAddress);
      beforeDisconnect();
      // ALLUXIO CS REPLACE
      // mProtocol.getTransport().close();
      // ALLUXIO CS WITH
      mProtocol.closeTransport();
      // ALLUXIO CS END
      mConnected = false;
      afterDisconnect();
    }
  }

  /**
   * @return true if this client is connected to the remote
   */
  public synchronized boolean isConnected() {
    return mConnected;
  }

  /**
   * Closes the connection with the remote permanently. This instance should be not be reused after
   * closing.
   */
  @Override
  public synchronized void close() {
    disconnect();
    mClosed = true;
  }

  @Override
  public synchronized InetSocketAddress getAddress() throws UnavailableException {
    return mAddress;
  }

  /**
   * The RPC to be executed in {@link #retryRPC(RpcCallable)}.
   *
   * @param <V> the return value of {@link #call()}
   */
  protected interface RpcCallable<V> {
    /**
     * The task where RPC happens.
     *
     * @return RPC result
     * @throws TException when any exception defined in thrift happens
     */
    V call() throws TException;
  }

  /**
   * Tries to execute an RPC defined as a {@link RpcCallable}.
   *
   * If a {@link UnavailableException} occurs, a reconnection will be tried through
   * {@link #connect()} and the action will be re-executed.
   *
   * @param rpc the RPC call to be executed
   * @param <V> type of return value of the RPC call
   * @return the return value of the RPC call
   */
  protected synchronized <V> V retryRPC(RpcCallable<V> rpc) throws AlluxioStatusException {
    RetryPolicy retryPolicy =
        ExponentialTimeBoundedRetry.builder().withMaxDuration(MAX_RETRY_DURATION)
            .withInitialSleep(BASE_SLEEP_MS).withMaxSleep(MAX_SLEEP_MS).build();
    Exception ex = null;
    while (retryPolicy.attempt()) {
      if (mClosed) {
        throw new FailedPreconditionException("Client is closed");
      }
      connect();
      try {
        return rpc.call();
      } catch (AlluxioTException e) {
        AlluxioStatusException se = AlluxioStatusException.fromThrift(e);
        if (se.getStatus() == Status.UNAVAILABLE) {
          ex = se;
        } else {
          throw se;
        }
      } catch (TException e) {
        ex = e;
      }
      disconnect();
    }
    throw new UnavailableException("Failed after " + retryPolicy.getAttemptCount()
            + " attempts: " + ex.toString(), ex);
  }
}<|MERGE_RESOLUTION|>--- conflicted
+++ resolved
@@ -28,13 +28,6 @@
 
 import com.google.common.base.Preconditions;
 import org.apache.thrift.TException;
-<<<<<<< HEAD
-import org.apache.thrift.protocol.TBinaryProtocol;
-// ALLUXIO CS REMOVE
-// import org.apache.thrift.protocol.TMultiplexedProtocol;
-// ALLUXIO CS END
-=======
->>>>>>> 7b6a0959
 import org.apache.thrift.protocol.TProtocol;
 import org.apache.thrift.transport.TTransportException;
 import org.slf4j.Logger;
@@ -72,11 +65,7 @@
       Configuration.getInt(PropertyKey.USER_RPC_RETRY_MAX_NUM_RETRY);
 
   protected InetSocketAddress mAddress = null;
-  // ALLUXIO CS REPLACE
-  // protected TProtocol mProtocol = null;
-  // ALLUXIO CS WITH
-  protected alluxio.security.authentication.AuthenticatedThriftProtocol mProtocol = null;
-  // ALLUXIO CS END
+  protected TProtocol mProtocol = null;
 
   /** Is true if this client is currently connected. */
   protected boolean mConnected = false;
@@ -198,25 +187,10 @@
       LOG.info("Alluxio client (version {}) is trying to connect with {} @ {}",
           RuntimeConstants.VERSION, getServiceName(), mAddress);
 
-<<<<<<< HEAD
-      TProtocol binaryProtocol =
-          new TBinaryProtocol(mTransportProvider.getClientTransport(mParentSubject, mAddress));
-      // ALLUXIO CS REPLACE
-      // mProtocol = new TMultiplexedProtocol(binaryProtocol, getServiceName());
-      // ALLUXIO CS WITH
-      mProtocol = new alluxio.security.authentication.AuthenticatedThriftProtocol(binaryProtocol,
-          getServiceName());
-      // ALLUXIO CS END
-=======
       mProtocol = TProtocols.createProtocol(
           mTransportProvider.getClientTransport(mParentSubject, mAddress), getServiceName());
->>>>>>> 7b6a0959
       try {
-        // ALLUXIO CS REPLACE
-        // mProtocol.getTransport().open();
-        // ALLUXIO CS WITH
-        mProtocol.openTransport();
-        // ALLUXIO CS END
+        mProtocol.getTransport().open();
         LOG.info("Client registered with {} @ {}", getServiceName(), mAddress);
         mConnected = true;
         afterConnect();
@@ -265,11 +239,7 @@
       Preconditions.checkNotNull(mProtocol, PreconditionMessage.PROTOCOL_NULL_WHEN_CONNECTED);
       LOG.debug("Disconnecting from the {} @ {}", getServiceName(), mAddress);
       beforeDisconnect();
-      // ALLUXIO CS REPLACE
-      // mProtocol.getTransport().close();
-      // ALLUXIO CS WITH
-      mProtocol.closeTransport();
-      // ALLUXIO CS END
+      mProtocol.getTransport().close();
       mConnected = false;
       afterDisconnect();
     }
