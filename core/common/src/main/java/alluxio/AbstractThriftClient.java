/*
 * The Alluxio Open Foundation licenses this work under the Apache License, version 2.0
 * (the "License"). You may not use this work except in compliance with the License, which is
 * available at www.apache.org/licenses/LICENSE-2.0
 *
 * This software is distributed on an "AS IS" basis, WITHOUT WARRANTIES OR CONDITIONS OF ANY KIND,
 * either express or implied, as more fully set forth in the License.
 *
 * See the NOTICE file distributed with this work for information regarding copyright ownership.
 */

package alluxio;

import alluxio.exception.AlluxioException;
import alluxio.network.connection.ThriftClientPool;
import alluxio.retry.ExponentialBackoffRetry;
import alluxio.retry.RetryPolicy;
import alluxio.thrift.AlluxioService;
import alluxio.thrift.AlluxioTException;
import alluxio.thrift.ThriftIOException;

import com.google.common.base.Preconditions;
import org.apache.thrift.TException;
import org.slf4j.Logger;
import org.slf4j.LoggerFactory;

import java.io.IOException;

/**
 * The base class for clients that use {@link alluxio.network.connection.ThriftClientPool}.
 *
 * @param <C> the Alluxio service type
 */
public abstract class AbstractThriftClient<C extends AlluxioService.Client> {
  private static final Logger LOG = LoggerFactory.getLogger(AbstractThriftClient.class);

<<<<<<< HEAD
  private static final int BASE_SLEEP_MS =
      Configuration.getInt(PropertyKey.USER_RPC_RETRY_BASE_SLEEP_MS);
  private static final int MAX_SLEEP_MS =
      Configuration.getInt(PropertyKey.USER_RPC_RETRY_MAX_SLEEP_MS);
  private static final int RPC_MAX_NUM_RETRY =
=======
  protected static final int BASE_SLEEP_MS =
      Configuration.getInt(PropertyKey.USER_RPC_RETRY_BASE_SLEEP_MS);
  protected static final int MAX_SLEEP_MS =
      Configuration.getInt(PropertyKey.USER_RPC_RETRY_MAX_SLEEP_MS);
  protected static final int RPC_MAX_NUM_RETRY =
>>>>>>> a46f9510
      Configuration.getInt(PropertyKey.USER_RPC_RETRY_MAX_NUM_RETRY);

  /**
   * If the implementation of this function guarantees that the client returned will not
   * be returned to any other caller. Then this whole class is threadsafe.
   *
   * @return a Thrift service client
   */
  protected abstract C acquireClient() throws IOException;

  /**
   * @param client the client to release
   */
  protected abstract void releaseClient(C client);

  /**
   * The RPC to be executed in {@link #retryRPC(RpcCallable)}.
   *
   * @param <V> the return value of {@link #call(AlluxioService.Client)}
   * @param <C> the Alluxio service type
   */
  protected interface RpcCallable<V, C extends AlluxioService.Client> {
    /**
     * The task where RPC happens.
     *
     * @return RPC result
     * @throws TException when any exception defined in thrift happens
     */
    V call(C client) throws TException;
  }

  /**
   * Same with {@link RpcCallable} except that this RPC call throws {@link AlluxioTException} and
   * is to be executed in {@link #retryRPC(RpcCallableThrowsAlluxioTException)}.
   *
   * @param <V> the return value of {@link #call(AlluxioService.Client)}
   * @param <C> the Alluxio service type
   */
  protected interface RpcCallableThrowsAlluxioTException<V, C extends AlluxioService.Client> {
    /**
     * The task where RPC happens.
     *
     * @return RPC result
     * @throws AlluxioTException when any {@link AlluxioException} happens during RPC and is wrapped
     *         into {@link AlluxioTException}
     * @throws TException when any exception defined in thrift happens
     */
    V call(C client) throws AlluxioTException, TException;
  }

  /**
   * Tries to execute an RPC defined as a {@link RpcCallable}.
   *
   * @param rpc the RPC call to be executed
   * @param <V> type of return value of the RPC call
   * @return the return value of the RPC call
   * @throws IOException when retries exceeds {@link #RPC_MAX_NUM_RETRY} or some server
   *         side IOException occurred.
   */
  protected <V> V retryRPC(RpcCallable<V, C> rpc) throws IOException {
<<<<<<< HEAD
    TException exception = null;
=======
    TException exception;
>>>>>>> a46f9510
    RetryPolicy retryPolicy =
        new ExponentialBackoffRetry(BASE_SLEEP_MS, MAX_SLEEP_MS, RPC_MAX_NUM_RETRY);
    do {
      C client = acquireClient();
      try {
        return rpc.call(client);
      } catch (ThriftIOException e) {
        throw new IOException(e);
      } catch (AlluxioTException e) {
        AlluxioException ae = AlluxioException.fromThrift(e);
        try {
          processException(client, ae);
        } catch (AlluxioException ee) {
          throw new IOException(ee);
        }
        exception = new TException(ae);
      } catch (TException e) {
        LOG.warn(e.getMessage());
        closeClient(client);
        exception = e;
      } finally {
        releaseClient(client);
      }
    } while (retryPolicy.attemptRetry());
    LOG.error("Failed after " + retryPolicy.getRetryCount() + " retries.");
    Preconditions.checkNotNull(exception);
    throw new IOException(exception);
  }

  /**
   * Similar to {@link #retryRPC(RpcCallable)} except that the RPC call may throw
   * {@link AlluxioTException} and once it is thrown, it will be transformed into
   * {@link AlluxioException} and be thrown.
   *
   * @param rpc the RPC call to be executed
   * @param <V> type of return value of the RPC call
   * @return the return value of the RPC call
   * @throws AlluxioException when {@link AlluxioTException} is thrown by the RPC call
   * @throws IOException when retries exceeds {@link #RPC_MAX_NUM_RETRY} or some server
   *         side IOException occurred.
   */
  protected <V> V retryRPC(RpcCallableThrowsAlluxioTException<V, C> rpc)
      throws AlluxioException, IOException {
    TException exception = null;
    RetryPolicy retryPolicy =
        new ExponentialBackoffRetry(BASE_SLEEP_MS, MAX_SLEEP_MS, RPC_MAX_NUM_RETRY);
    do {
      C client = acquireClient();
      try {
        return rpc.call(client);
      } catch (AlluxioTException e) {
        AlluxioException ae = AlluxioException.fromThrift(e);
        processException(client, ae);
        exception = new TException(ae);
      } catch (ThriftIOException e) {
        throw new IOException(e);
      } catch (TException e) {
        LOG.error(e.getMessage(), e);
        closeClient(client);
        exception = e;
      } finally {
        releaseClient(client);
      }
    } while (retryPolicy.attemptRetry());

    LOG.error("Failed after " + retryPolicy.getRetryCount() + " retries.");
    Preconditions.checkNotNull(exception);
    throw new IOException(exception);
  }

  /**
   * Do some processing based on the exception.
   *
   * @param client the client
   * @param e the exception
   * @throws E if the exception is not suppressed
   */
  protected <E extends Exception> void processException(C client, E e) throws E {
    throw e;
  }

  /**
   * Close the given client.
   *
   * @param client the client to close
   */
  private void closeClient(C client) {
    ThriftClientPool.closeThriftClient(client);
  }
}<|MERGE_RESOLUTION|>--- conflicted
+++ resolved
@@ -34,19 +34,11 @@
 public abstract class AbstractThriftClient<C extends AlluxioService.Client> {
   private static final Logger LOG = LoggerFactory.getLogger(AbstractThriftClient.class);
 
-<<<<<<< HEAD
-  private static final int BASE_SLEEP_MS =
-      Configuration.getInt(PropertyKey.USER_RPC_RETRY_BASE_SLEEP_MS);
-  private static final int MAX_SLEEP_MS =
-      Configuration.getInt(PropertyKey.USER_RPC_RETRY_MAX_SLEEP_MS);
-  private static final int RPC_MAX_NUM_RETRY =
-=======
   protected static final int BASE_SLEEP_MS =
       Configuration.getInt(PropertyKey.USER_RPC_RETRY_BASE_SLEEP_MS);
   protected static final int MAX_SLEEP_MS =
       Configuration.getInt(PropertyKey.USER_RPC_RETRY_MAX_SLEEP_MS);
   protected static final int RPC_MAX_NUM_RETRY =
->>>>>>> a46f9510
       Configuration.getInt(PropertyKey.USER_RPC_RETRY_MAX_NUM_RETRY);
 
   /**
@@ -107,11 +99,7 @@
    *         side IOException occurred.
    */
   protected <V> V retryRPC(RpcCallable<V, C> rpc) throws IOException {
-<<<<<<< HEAD
-    TException exception = null;
-=======
     TException exception;
->>>>>>> a46f9510
     RetryPolicy retryPolicy =
         new ExponentialBackoffRetry(BASE_SLEEP_MS, MAX_SLEEP_MS, RPC_MAX_NUM_RETRY);
     do {
