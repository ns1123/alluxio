/*
 * The Alluxio Open Foundation licenses this work under the Apache License, version 2.0
 * (the "License"). You may not use this work except in compliance with the License, which is
 * available at www.apache.org/licenses/LICENSE-2.0
 *
 * This software is distributed on an "AS IS" basis, WITHOUT WARRANTIES OR CONDITIONS OF ANY KIND,
 * either express or implied, as more fully set forth in the License.
 *
 * See the NOTICE file distributed with this work for information regarding copyright ownership.
 */

package alluxio.master;

import alluxio.Configuration;
import alluxio.PropertyKey;
import alluxio.exception.status.UnavailableException;
import alluxio.util.network.NetworkAddressUtils;
import alluxio.util.network.NetworkAddressUtils.ServiceType;

import java.net.InetSocketAddress;
import java.util.List;

import javax.annotation.concurrent.ThreadSafe;

/**
 * Client for determining the primary master.
 */
@ThreadSafe
public interface MasterInquireClient {
  /**
   * @return the rpc address of the primary master. The implementation should perform retries if
   *         appropriate
   * @throws UnavailableException if the primary rpc address cannot be determined
   */
  InetSocketAddress getPrimaryRpcAddress() throws UnavailableException;

  /**
   * @return a list of all masters' RPC addresses
   * @throws UnavailableException if the master rpc addresses cannot be determined
   */
  List<InetSocketAddress> getMasterRpcAddresses() throws UnavailableException;

  /**
   * Factory for getting a master inquire client.
   */
  class Factory {
    /**
     * Creates an instance of {@link MasterInquireClient} based on the current configuration. The
     * returned instance may be shared, so it should not be closed by callers of this method.
     *
     * @return a master inquire client
     */
    public static MasterInquireClient create() {
<<<<<<< HEAD
      if (Configuration.getBoolean(PropertyKey.ZOOKEEPER_ENABLED)) {
        return ZkMasterInquireClient.getClient(Configuration.get(PropertyKey.ZOOKEEPER_ADDRESS),
            Configuration.get(PropertyKey.ZOOKEEPER_ELECTION_PATH),
            Configuration.get(PropertyKey.ZOOKEEPER_LEADER_PATH));
        // ALLUXIO CS ADD
      } else if (alluxio.util.ConfigurationUtils.getMasterRpcAddresses().size() > 1) {
        return new PollingMasterInquireClient(
            alluxio.util.ConfigurationUtils.getMasterRpcAddresses());
        // ALLUXIO CS END
=======
      return create(Config.defaults());
    }

    /**
     * @param config configuration for creating the master inquire client
     * @return a master inquire client
     */
    public static MasterInquireClient create(Config config) {
      if (config.isZookeeperEnabled()) {
        return ZkMasterInquireClient.getClient(config.getZookeeperAddress(),
            config.getElectionPath(), config.getLeaderPath());
>>>>>>> 5b143d63
      } else {
        return new SingleMasterInquireClient(
            new InetSocketAddress(config.getConnectHost(), config.getConnectPort()));
      }
    }

    // ALLUXIO CS ADD
    public static MasterInquireClient createForJobMaster() {
      if (Configuration.getBoolean(PropertyKey.ZOOKEEPER_ENABLED)) {
        return ZkMasterInquireClient.getClient(Configuration.get(PropertyKey.ZOOKEEPER_ADDRESS),
            Configuration.get(PropertyKey.ZOOKEEPER_JOB_ELECTION_PATH),
            Configuration.get(PropertyKey.ZOOKEEPER_JOB_LEADER_PATH));
      } else if (alluxio.util.ConfigurationUtils.getJobMasterRpcAddresses().size() > 1) {
        return new PollingMasterInquireClient(
            alluxio.util.ConfigurationUtils.getJobMasterRpcAddresses());
      } else {
        return new SingleMasterInquireClient(
            NetworkAddressUtils.getConnectAddress(ServiceType.JOB_MASTER_RPC));
      }
    }

    // ALLUXIO CS END
    private Factory() {} // Not intended for instantiation.

    /**
     * Configuration for building a {@link MasterInquireClient} from a
     * {@link MasterInquireClient.Factory}.
     */
    public static final class Config {
      // HA connect with Zookeeper.
      private boolean mZookeeperEnabled;
      private String mZookeeperAddress;
      private String mElectionPath;
      private String mLeaderPath;

      // Non-HA connect.
      private String mConnectHost;
      private int mConnectPort;

      // Use Config.defaults() instead.
      private Config() {}

      /**
       * @return the default master inquire configuration based on {@link Configuration}
       */
      public static Config defaults() {
        String zkAddress = Configuration.containsKey(PropertyKey.ZOOKEEPER_ADDRESS)
            ? Configuration.get(PropertyKey.ZOOKEEPER_ADDRESS)
            : null;
        return new Config()
            .setZookeeperEnabled(Configuration.getBoolean(PropertyKey.ZOOKEEPER_ENABLED))
            .setZookeeperAddress(zkAddress)
            .setElectionPath(Configuration.get(PropertyKey.ZOOKEEPER_ELECTION_PATH))
            .setLeaderPath(Configuration.get(PropertyKey.ZOOKEEPER_LEADER_PATH))
            .setConnectHost(
                NetworkAddressUtils.getConnectAddress(ServiceType.MASTER_RPC).getHostName())
            .setConnectPort(
                NetworkAddressUtils.getConnectAddress(ServiceType.MASTER_RPC).getPort());
      }

      /**
       * @param zookeeperEnabled whether zookeeper is enabled
       * @return this
       */
      public Config setZookeeperEnabled(boolean zookeeperEnabled) {
        mZookeeperEnabled = zookeeperEnabled;
        return this;
      }

      /**
       * @param zookeeperAddress zookeeper address
       * @return this
       */
      public Config setZookeeperAddress(String zookeeperAddress) {
        mZookeeperAddress = zookeeperAddress;
        return this;
      }

      /**
       * @param electionPath election path
       * @return this
       */
      public Config setElectionPath(String electionPath) {
        mElectionPath = electionPath;
        return this;
      }

      /**
       * @param leaderPath leader path
       * @return this
       */
      public Config setLeaderPath(String leaderPath) {
        mLeaderPath = leaderPath;
        return this;
      }

      /**
       * @param host master connect host
       * @return this
       */
      public Config setConnectHost(String host) {
        mConnectHost = host;
        return this;
      }

      /**
       * @param port master connect port
       * @return this
       */
      public Config setConnectPort(int port) {
        mConnectPort = port;
        return this;
      }

      /**
       * @return whether zookeeper is enabled
       */
      public boolean isZookeeperEnabled() {
        return mZookeeperEnabled;
      }

      /**
       * @return the zookeeper address
       */
      public String getZookeeperAddress() {
        return mZookeeperAddress;
      }

      /**
       * @return the election path
       */
      public String getElectionPath() {
        return mElectionPath;
      }

      /**
       * @return the leader path
       */
      public String getLeaderPath() {
        return mLeaderPath;
      }

      /**
       * @return the connect host
       */
      public String getConnectHost() {
        return mConnectHost;
      }

      /**
       * @return the connect port
       */
      public int getConnectPort() {
        return mConnectPort;
      }
    }
  }
}<|MERGE_RESOLUTION|>--- conflicted
+++ resolved
@@ -51,7 +51,14 @@
      * @return a master inquire client
      */
     public static MasterInquireClient create() {
-<<<<<<< HEAD
+      return create(Config.defaults());
+    }
+
+    /**
+     * @param config configuration for creating the master inquire client
+     * @return a master inquire client
+     */
+    public static MasterInquireClient create(Config config) {
       if (Configuration.getBoolean(PropertyKey.ZOOKEEPER_ENABLED)) {
         return ZkMasterInquireClient.getClient(Configuration.get(PropertyKey.ZOOKEEPER_ADDRESS),
             Configuration.get(PropertyKey.ZOOKEEPER_ELECTION_PATH),
@@ -61,19 +68,6 @@
         return new PollingMasterInquireClient(
             alluxio.util.ConfigurationUtils.getMasterRpcAddresses());
         // ALLUXIO CS END
-=======
-      return create(Config.defaults());
-    }
-
-    /**
-     * @param config configuration for creating the master inquire client
-     * @return a master inquire client
-     */
-    public static MasterInquireClient create(Config config) {
-      if (config.isZookeeperEnabled()) {
-        return ZkMasterInquireClient.getClient(config.getZookeeperAddress(),
-            config.getElectionPath(), config.getLeaderPath());
->>>>>>> 5b143d63
       } else {
         return new SingleMasterInquireClient(
             new InetSocketAddress(config.getConnectHost(), config.getConnectPort()));
