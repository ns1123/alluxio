/*
 * The Alluxio Open Foundation licenses this work under the Apache License, version 2.0
 * (the "License"). You may not use this work except in compliance with the License, which is
 * available at www.apache.org/licenses/LICENSE-2.0
 *
 * This software is distributed on an "AS IS" basis, WITHOUT WARRANTIES OR CONDITIONS OF ANY KIND,
 * either express or implied, as more fully set forth in the License.
 *
 * See the NOTICE file distributed with this work for information regarding copyright ownership.
 */

package alluxio.master;

import alluxio.Configuration;
import alluxio.PropertyKey;
import alluxio.exception.status.UnavailableException;
import alluxio.util.network.NetworkAddressUtils;
import alluxio.util.network.NetworkAddressUtils.ServiceType;

import java.net.InetSocketAddress;
import java.util.List;

import javax.annotation.concurrent.ThreadSafe;

/**
 * Client for determining the primary master.
 */
@ThreadSafe
public interface MasterInquireClient extends AutoCloseable {
  /**
   * @return the rpc address of the primary master. The implementation should perform retries if
   *         appropriate
   * @throws UnavailableException if the primary rpc address cannot be determined
   */
  InetSocketAddress getPrimaryRpcAddress() throws UnavailableException;

  /**
   * @return a list of all masters' RPC addresses
   * @throws UnavailableException if the master rpc addresses cannot be determined
   */
  List<InetSocketAddress> getMasterRpcAddresses() throws UnavailableException;

  /**
   * Factory for getting a master inquire client.
   */
  class Factory {
    /**
     * Creates an instance of {@link MasterInquireClient} based on the current configuration. The
     * returned instance may be shared, so it should not be closed by callers of this method.
     *
     * @return a master inquire client
     */
    public static MasterInquireClient create() {
      if (Configuration.getBoolean(PropertyKey.ZOOKEEPER_ENABLED)) {
        return ZkMasterInquireClient.getClient(Configuration.get(PropertyKey.ZOOKEEPER_ADDRESS),
            Configuration.get(PropertyKey.ZOOKEEPER_ELECTION_PATH),
            Configuration.get(PropertyKey.ZOOKEEPER_LEADER_PATH));
        // ALLUXIO CS ADD
      } else if (alluxio.util.ConfigurationUtils.getMasterRpcAddresses().size() > 1) {
        return new PollingMasterInquireClient(
            alluxio.util.ConfigurationUtils.getMasterRpcAddresses());
        // ALLUXIO CS END
      } else {
        return new SingleMasterInquireClient(
            NetworkAddressUtils.getConnectAddress(ServiceType.MASTER_RPC));
      }
    }

    // ALLUXIO CS ADD
    public static MasterInquireClient createForJobMaster() {
      if (Configuration.getBoolean(PropertyKey.ZOOKEEPER_ENABLED)) {
        return ZkMasterInquireClient.getClient(Configuration.get(PropertyKey.ZOOKEEPER_ADDRESS),
            Configuration.get(PropertyKey.ZOOKEEPER_JOB_ELECTION_PATH),
            Configuration.get(PropertyKey.ZOOKEEPER_JOB_LEADER_PATH));
<<<<<<< HEAD
=======
      } else if (alluxio.util.ConfigurationUtils.getJobMasterRpcAddresses().size() > 1) {
        return new PollingMasterInquireClient(
            alluxio.util.ConfigurationUtils.getJobMasterRpcAddresses());
>>>>>>> 0020c47b
      } else {
        return new SingleMasterInquireClient(
            NetworkAddressUtils.getConnectAddress(ServiceType.JOB_MASTER_RPC));
      }
    }
<<<<<<< HEAD
=======

>>>>>>> 0020c47b
    // ALLUXIO CS END
    private Factory() {} // Not intended for instantiation.
  }
}<|MERGE_RESOLUTION|>--- conflicted
+++ resolved
@@ -72,21 +72,15 @@
         return ZkMasterInquireClient.getClient(Configuration.get(PropertyKey.ZOOKEEPER_ADDRESS),
             Configuration.get(PropertyKey.ZOOKEEPER_JOB_ELECTION_PATH),
             Configuration.get(PropertyKey.ZOOKEEPER_JOB_LEADER_PATH));
-<<<<<<< HEAD
-=======
       } else if (alluxio.util.ConfigurationUtils.getJobMasterRpcAddresses().size() > 1) {
         return new PollingMasterInquireClient(
             alluxio.util.ConfigurationUtils.getJobMasterRpcAddresses());
->>>>>>> 0020c47b
       } else {
         return new SingleMasterInquireClient(
             NetworkAddressUtils.getConnectAddress(ServiceType.JOB_MASTER_RPC));
       }
     }
-<<<<<<< HEAD
-=======
 
->>>>>>> 0020c47b
     // ALLUXIO CS END
     private Factory() {} // Not intended for instantiation.
   }
