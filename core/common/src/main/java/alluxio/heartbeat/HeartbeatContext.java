/*
 * The Alluxio Open Foundation licenses this work under the Apache License, version 2.0
 * (the "License"). You may not use this work except in compliance with the License, which is
 * available at www.apache.org/licenses/LICENSE-2.0
 *
 * This software is distributed on an "AS IS" basis, WITHOUT WARRANTIES OR CONDITIONS OF ANY KIND,
 * either express or implied, as more fully set forth in the License.
 *
 * See the NOTICE file distributed with this work for information regarding copyright ownership.
 */

package alluxio.heartbeat;

import java.util.Collections;
import java.util.HashMap;
import java.util.Map;

import javax.annotation.concurrent.ThreadSafe;

/**
 * This is a static class for storing and retrieving heartbeat related information.
 */
@ThreadSafe
public final class HeartbeatContext {
  private static Map<String, Class<? extends HeartbeatTimer>> sTimerClasses;

  // Names of different heartbeat timer classes.
  public static final Class<? extends HeartbeatTimer> SCHEDULED_TIMER_CLASS = ScheduledTimer.class;
  public static final Class<? extends HeartbeatTimer> SLEEPING_TIMER_CLASS = SleepingTimer.class;

  // Names of different heartbeat executors.
  // ALLUXIO CS ADD
  public static final String JOB_MASTER_LOST_WORKER_DETECTION = "Job Master Lost Worker Detection";
  public static final String JOB_WORKER_COMMAND_HANDLING =
      "Job Worker Command Handling";
<<<<<<< HEAD
  public static final String MASTER_LICENSE_CHECK = "Master license check";
  public static final String MASTER_REPLICATION_CHECK = "Master replication check";
=======
  public static final String MASTER_LICENSE_CHECK = "Master License Check";
  public static final String MASTER_PERSISTENCE_CHECKER = "Master Persistence Checker";
  public static final String MASTER_PERSISTENCE_SCHEDULER = "Master Persistence Scheduler";
  public static final String MASTER_REPLICATION_CHECK = "Master Replication Check";
>>>>>>> 012f7d89
  // ALLUXIO CS END
  public static final String MASTER_CHECKPOINT_SCHEDULING = "Master Checkpoint Scheduling";
  public static final String MASTER_FILE_RECOMPUTATION = "Master File Recomputation";
  public static final String MASTER_LOST_FILES_DETECTION = "Master Lost Files Detection";
  public static final String MASTER_LOST_WORKER_DETECTION = "Master Lost Worker Detection";
  public static final String MASTER_TTL_CHECK = "Master TTL Check";
  public static final String WORKER_BLOCK_SYNC = "Worker Block Sync";
  public static final String WORKER_CLIENT = "Worker Client";
  public static final String WORKER_FILESYSTEM_MASTER_SYNC = "Worker FileSystemMaster Sync";
  public static final String WORKER_PIN_LIST_SYNC = "Worker Pin List Sync";
  public static final String WORKER_SPACE_RESERVER = "Worker Space Reserver";

  static {
    sTimerClasses = new HashMap<>();
    // ALLUXIO CS ADD
    sTimerClasses.put(JOB_MASTER_LOST_WORKER_DETECTION, SLEEPING_TIMER_CLASS);
    sTimerClasses.put(JOB_WORKER_COMMAND_HANDLING, SLEEPING_TIMER_CLASS);
    sTimerClasses.put(MASTER_LICENSE_CHECK, SLEEPING_TIMER_CLASS);
<<<<<<< HEAD
=======
    sTimerClasses.put(MASTER_PERSISTENCE_CHECKER, SLEEPING_TIMER_CLASS);
    sTimerClasses.put(MASTER_PERSISTENCE_SCHEDULER, SLEEPING_TIMER_CLASS);
>>>>>>> 012f7d89
    sTimerClasses.put(MASTER_REPLICATION_CHECK, SLEEPING_TIMER_CLASS);
    // ALLUXIO CS END
    sTimerClasses.put(MASTER_CHECKPOINT_SCHEDULING, SLEEPING_TIMER_CLASS);
    sTimerClasses.put(MASTER_FILE_RECOMPUTATION, SLEEPING_TIMER_CLASS);
    sTimerClasses.put(MASTER_LOST_FILES_DETECTION, SLEEPING_TIMER_CLASS);
    sTimerClasses.put(MASTER_LOST_WORKER_DETECTION, SLEEPING_TIMER_CLASS);
    sTimerClasses.put(MASTER_TTL_CHECK, SLEEPING_TIMER_CLASS);
    sTimerClasses.put(WORKER_FILESYSTEM_MASTER_SYNC, SLEEPING_TIMER_CLASS);
    sTimerClasses.put(WORKER_BLOCK_SYNC, SLEEPING_TIMER_CLASS);
    sTimerClasses.put(WORKER_CLIENT, SLEEPING_TIMER_CLASS);
    sTimerClasses.put(WORKER_PIN_LIST_SYNC, SLEEPING_TIMER_CLASS);
    sTimerClasses.put(WORKER_SPACE_RESERVER, SLEEPING_TIMER_CLASS);
  }

  private HeartbeatContext() {} // to prevent initialization

  /**
   * @return the mapping from executor thread names to timer classes
   */
  public static synchronized Map<String, Class<? extends HeartbeatTimer>> getTimerClasses() {
    return Collections.unmodifiableMap(sTimerClasses);
  }

  /**
   * @param name a name of a heartbeat executor thread
   * @return the timer class to use for the executor thread
   */
  public static synchronized Class<? extends HeartbeatTimer> getTimerClass(String name) {
    return sTimerClasses.get(name);
  }

  /**
   * Sets the timer class to use for the specified executor thread.
   *
   * This method should only be used by tests.
   *
   * @param name a name of a heartbeat executor thread
   * @param timerClass the timer class to use for the executor thread
   */
  @SuppressWarnings("unused")
  private static synchronized void setTimerClass(String name,
      Class<? extends HeartbeatTimer> timerClass) {
    if (timerClass == null) {
      sTimerClasses.remove(name);
    } else {
      sTimerClasses.put(name, timerClass);
    }
  }
}<|MERGE_RESOLUTION|>--- conflicted
+++ resolved
@@ -33,15 +33,10 @@
   public static final String JOB_MASTER_LOST_WORKER_DETECTION = "Job Master Lost Worker Detection";
   public static final String JOB_WORKER_COMMAND_HANDLING =
       "Job Worker Command Handling";
-<<<<<<< HEAD
-  public static final String MASTER_LICENSE_CHECK = "Master license check";
-  public static final String MASTER_REPLICATION_CHECK = "Master replication check";
-=======
   public static final String MASTER_LICENSE_CHECK = "Master License Check";
   public static final String MASTER_PERSISTENCE_CHECKER = "Master Persistence Checker";
   public static final String MASTER_PERSISTENCE_SCHEDULER = "Master Persistence Scheduler";
   public static final String MASTER_REPLICATION_CHECK = "Master Replication Check";
->>>>>>> 012f7d89
   // ALLUXIO CS END
   public static final String MASTER_CHECKPOINT_SCHEDULING = "Master Checkpoint Scheduling";
   public static final String MASTER_FILE_RECOMPUTATION = "Master File Recomputation";
@@ -60,11 +55,8 @@
     sTimerClasses.put(JOB_MASTER_LOST_WORKER_DETECTION, SLEEPING_TIMER_CLASS);
     sTimerClasses.put(JOB_WORKER_COMMAND_HANDLING, SLEEPING_TIMER_CLASS);
     sTimerClasses.put(MASTER_LICENSE_CHECK, SLEEPING_TIMER_CLASS);
-<<<<<<< HEAD
-=======
     sTimerClasses.put(MASTER_PERSISTENCE_CHECKER, SLEEPING_TIMER_CLASS);
     sTimerClasses.put(MASTER_PERSISTENCE_SCHEDULER, SLEEPING_TIMER_CLASS);
->>>>>>> 012f7d89
     sTimerClasses.put(MASTER_REPLICATION_CHECK, SLEEPING_TIMER_CLASS);
     // ALLUXIO CS END
     sTimerClasses.put(MASTER_CHECKPOINT_SCHEDULING, SLEEPING_TIMER_CLASS);
