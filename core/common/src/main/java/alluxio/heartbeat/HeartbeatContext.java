/*
 * The Alluxio Open Foundation licenses this work under the Apache License, version 2.0
 * (the "License"). You may not use this work except in compliance with the License, which is
 * available at www.apache.org/licenses/LICENSE-2.0
 *
 * This software is distributed on an "AS IS" basis, WITHOUT WARRANTIES OR CONDITIONS OF ANY KIND,
 * either express or implied, as more fully set forth in the License.
 *
 * See the NOTICE file distributed with this work for information regarding copyright ownership.
 */

package alluxio.heartbeat;

import java.util.Collections;
import java.util.HashMap;
import java.util.Map;

import javax.annotation.concurrent.ThreadSafe;

/**
 * This is a static class for storing and retrieving heartbeat related information.
 */
@ThreadSafe
public final class HeartbeatContext {
  private static Map<String, Class<? extends HeartbeatTimer>> sTimerClasses;

  // Names of different heartbeat timer classes.
  public static final Class<? extends HeartbeatTimer> SCHEDULED_TIMER_CLASS = ScheduledTimer.class;
  public static final Class<? extends HeartbeatTimer> SLEEPING_TIMER_CLASS = SleepingTimer.class;

  // Names of different heartbeat executors.
  public static final String MASTER_CHECKPOINT_SCHEDULING = "Master Checkpoint Scheduling";
  public static final String MASTER_FILE_RECOMPUTATION = "Master File Recomputation";
  public static final String MASTER_LOST_FILES_DETECTION = "Master Lost Files Detection";
  public static final String MASTER_LOST_WORKER_DETECTION = "Master Lost Worker Detection";
  public static final String MASTER_TTL_CHECK = "Master TTL Check";
  // ENTERPRISE ADD
  public static final String MASTER_LICENSE_CHECK = "Master license check";
<<<<<<< HEAD
  public static final String WORKER_LICENSE_CHECK = "Worker license check";
=======
>>>>>>> 22f84152
  // ENTERPRISE END
  public static final String WORKER_BLOCK_SYNC = "Worker Block Sync";
  public static final String WORKER_CLIENT = "Worker Client";
  public static final String WORKER_FILESYSTEM_MASTER_SYNC = "Worker FileSystemMaster Sync";
  public static final String WORKER_PIN_LIST_SYNC = "Worker Pin List Sync";
  // ENTERPRISE ADD
  public static final String JOB_WORKER_COMMAND_HANDLING =
      "Job Worker Command Handling";
  // ENTERPRISE END
<<<<<<< HEAD
  public static final String WORKER_SPACE_RESERVER = "Worker Space Reserver";
=======
>>>>>>> 22f84152

  static {
    sTimerClasses = new HashMap<>();
    sTimerClasses.put(MASTER_CHECKPOINT_SCHEDULING, SLEEPING_TIMER_CLASS);
    sTimerClasses.put(MASTER_FILE_RECOMPUTATION, SLEEPING_TIMER_CLASS);
    sTimerClasses.put(MASTER_LOST_FILES_DETECTION, SLEEPING_TIMER_CLASS);
    sTimerClasses.put(MASTER_LOST_WORKER_DETECTION, SLEEPING_TIMER_CLASS);
    sTimerClasses.put(MASTER_TTL_CHECK, SLEEPING_TIMER_CLASS);
    // ENTERPRISE ADD
    sTimerClasses.put(MASTER_LICENSE_CHECK, SLEEPING_TIMER_CLASS);
<<<<<<< HEAD
    sTimerClasses.put(WORKER_LICENSE_CHECK, SLEEPING_TIMER_CLASS);
=======
>>>>>>> 22f84152
    // ENTERPRISE END
    sTimerClasses.put(WORKER_FILESYSTEM_MASTER_SYNC, SLEEPING_TIMER_CLASS);
    sTimerClasses.put(WORKER_BLOCK_SYNC, SLEEPING_TIMER_CLASS);
    sTimerClasses.put(WORKER_CLIENT, SLEEPING_TIMER_CLASS);
    sTimerClasses.put(WORKER_PIN_LIST_SYNC, SLEEPING_TIMER_CLASS);
    // ENTERPRISE ADD
    sTimerClasses.put(JOB_WORKER_COMMAND_HANDLING, SLEEPING_TIMER_CLASS);
    // ENTERPRISE END
<<<<<<< HEAD
    sTimerClasses.put(WORKER_SPACE_RESERVER, SLEEPING_TIMER_CLASS);
=======
>>>>>>> 22f84152
  }

  private HeartbeatContext() {} // to prevent initialization

  /**
   * @return the mapping from executor thread names to timer classes
   */
  public static synchronized Map<String, Class<? extends HeartbeatTimer>> getTimerClasses() {
    return Collections.unmodifiableMap(sTimerClasses);
  }

  /**
   * @param name a name of a heartbeat executor thread
   * @return the timer class to use for the executor thread
   */
  public static synchronized Class<? extends HeartbeatTimer> getTimerClass(String name) {
    return sTimerClasses.get(name);
  }

  /**
   * Sets the timer class to use for the specified executor thread.
   *
   * This method should only be used by tests.
   *
   * @param name a name of a heartbeat executor thread
   * @param timerClass the timer class to use for the executor thread
   */
  @SuppressWarnings("unused")
  private static synchronized void setTimerClass(String name,
      Class<? extends HeartbeatTimer> timerClass) {
    if (timerClass == null) {
      sTimerClasses.remove(name);
    } else {
      sTimerClasses.put(name, timerClass);
    }
  }
}<|MERGE_RESOLUTION|>--- conflicted
+++ resolved
@@ -36,10 +36,6 @@
   public static final String MASTER_TTL_CHECK = "Master TTL Check";
   // ENTERPRISE ADD
   public static final String MASTER_LICENSE_CHECK = "Master license check";
-<<<<<<< HEAD
-  public static final String WORKER_LICENSE_CHECK = "Worker license check";
-=======
->>>>>>> 22f84152
   // ENTERPRISE END
   public static final String WORKER_BLOCK_SYNC = "Worker Block Sync";
   public static final String WORKER_CLIENT = "Worker Client";
@@ -49,10 +45,7 @@
   public static final String JOB_WORKER_COMMAND_HANDLING =
       "Job Worker Command Handling";
   // ENTERPRISE END
-<<<<<<< HEAD
   public static final String WORKER_SPACE_RESERVER = "Worker Space Reserver";
-=======
->>>>>>> 22f84152
 
   static {
     sTimerClasses = new HashMap<>();
@@ -63,10 +56,6 @@
     sTimerClasses.put(MASTER_TTL_CHECK, SLEEPING_TIMER_CLASS);
     // ENTERPRISE ADD
     sTimerClasses.put(MASTER_LICENSE_CHECK, SLEEPING_TIMER_CLASS);
-<<<<<<< HEAD
-    sTimerClasses.put(WORKER_LICENSE_CHECK, SLEEPING_TIMER_CLASS);
-=======
->>>>>>> 22f84152
     // ENTERPRISE END
     sTimerClasses.put(WORKER_FILESYSTEM_MASTER_SYNC, SLEEPING_TIMER_CLASS);
     sTimerClasses.put(WORKER_BLOCK_SYNC, SLEEPING_TIMER_CLASS);
@@ -75,10 +64,7 @@
     // ENTERPRISE ADD
     sTimerClasses.put(JOB_WORKER_COMMAND_HANDLING, SLEEPING_TIMER_CLASS);
     // ENTERPRISE END
-<<<<<<< HEAD
     sTimerClasses.put(WORKER_SPACE_RESERVER, SLEEPING_TIMER_CLASS);
-=======
->>>>>>> 22f84152
   }
 
   private HeartbeatContext() {} // to prevent initialization
