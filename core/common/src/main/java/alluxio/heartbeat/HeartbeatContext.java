--- conflicted
+++ resolved
@@ -34,10 +34,7 @@
   public static final String JOB_WORKER_COMMAND_HANDLING =
       "Job Worker Command Handling";
   public static final String MASTER_LICENSE_CHECK = "Master license check";
-<<<<<<< HEAD
-=======
   public static final String MASTER_REPLICATION_CHECK = "Master replication check";
->>>>>>> fe723fc0
   // ALLUXIO CS END
   public static final String MASTER_CHECKPOINT_SCHEDULING = "Master Checkpoint Scheduling";
   public static final String MASTER_FILE_RECOMPUTATION = "Master File Recomputation";
@@ -56,10 +53,7 @@
     sTimerClasses.put(JOB_MASTER_LOST_WORKER_DETECTION, SLEEPING_TIMER_CLASS);
     sTimerClasses.put(JOB_WORKER_COMMAND_HANDLING, SLEEPING_TIMER_CLASS);
     sTimerClasses.put(MASTER_LICENSE_CHECK, SLEEPING_TIMER_CLASS);
-<<<<<<< HEAD
-=======
     sTimerClasses.put(MASTER_REPLICATION_CHECK, SLEEPING_TIMER_CLASS);
->>>>>>> fe723fc0
     // ALLUXIO CS END
     sTimerClasses.put(MASTER_CHECKPOINT_SCHEDULING, SLEEPING_TIMER_CLASS);
     sTimerClasses.put(MASTER_FILE_RECOMPUTATION, SLEEPING_TIMER_CLASS);
