--- conflicted
+++ resolved
@@ -125,30 +125,6 @@
     }
 
     // ALLUXIO CS ADD
-<<<<<<< HEAD
-
-    // Default job master hostname to Alluxio master hostname.
-    if (containsKey(PropertyKey.MASTER_HOSTNAME) && !containsKey(PropertyKey.JOB_MASTER_HOSTNAME)) {
-      set(PropertyKey.JOB_MASTER_HOSTNAME, get(PropertyKey.MASTER_HOSTNAME));
-    }
-    // ALLUXIO CS END
-    validate();
-  }
-
-  /**
-   * @return default properties
-   */
-  private static Properties createDefaultProps() {
-    Properties defaultProps = new Properties();
-    // Load compile-time default
-    for (PropertyKey key : PropertyKey.defaultKeys()) {
-      String value = key.getDefaultValue();
-      if (value != null) {
-        defaultProps.setProperty(key.toString(), value);
-      }
-    }
-=======
->>>>>>> 7b6a0959
 
     // Default job master hostname to Alluxio master hostname.
     if (containsKey(PropertyKey.MASTER_HOSTNAME) && !containsKey(PropertyKey.JOB_MASTER_HOSTNAME)) {
@@ -459,11 +435,7 @@
     // ALLUXIO CS REPLACE
     // return Collections.unmodifiableMap(PROPERTIES);
     // ALLUXIO CS WITH
-<<<<<<< HEAD
-    Map<String, String> result = new HashMap<>();
-=======
     Map<String, String> result = new java.util.HashMap<>();
->>>>>>> 7b6a0959
     for (Map.Entry<String, String> entry : PROPERTIES.entrySet()) {
       if (!PropertyKey.IMMUTABLE_KEYS.contains(entry.getKey())) {
         result.put(entry.getKey(), entry.getValue());
