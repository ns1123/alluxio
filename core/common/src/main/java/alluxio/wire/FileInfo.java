--- conflicted
+++ resolved
@@ -555,13 +555,8 @@
         // ALLUXIO CS REPLACE
         // mPersistenceState, mMountPoint, fileBlockInfos, ThriftUtils.toThrift(mTtlAction));
         // ALLUXIO CS WITH
-<<<<<<< HEAD
-        mPersistenceState, mMountPoint, fileBlockInfos,
-            mReplicationMax, mReplicationMin, ThriftUtils.toThrift(mTtlAction));
-=======
         mPersistenceState, mMountPoint, fileBlockInfos, mReplicationMax, mReplicationMin,
         ThriftUtils.toThrift(mTtlAction));
->>>>>>> 012f7d89
     if (mCapability != null) {
       info.setCapability(mCapability.toThrift());
     }
@@ -617,10 +612,7 @@
         .add("persistenceState", mPersistenceState).add("mountPoint", mMountPoint)
         // ALLUXIO CS ADD
         .add("replicationMax", mReplicationMax).add("replicationMin", mReplicationMin)
-<<<<<<< HEAD
-=======
         .add("capability", mCapability)
->>>>>>> 012f7d89
         // ALLUXIO CS END
         .add("fileBlockInfos", mFileBlockInfos).toString();
   }
