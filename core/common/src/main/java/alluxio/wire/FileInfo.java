--- conflicted
+++ resolved
@@ -52,16 +52,13 @@
   private boolean mMountPoint;
   private ArrayList<FileBlockInfo> mFileBlockInfos = new ArrayList<>();
   private long mMountId;
-<<<<<<< HEAD
   // ALLUXIO CS ADD
   private int mReplicationMax;
   private int mReplicationMin;
   private alluxio.security.capability.Capability mCapability;
   private boolean mEncrypted;
   // ALLUXIO CS END
-=======
   private int mInAlluxioPercentage;
->>>>>>> 13f87726
 
   /**
    * Creates a new instance of {@link FileInfo}.
@@ -103,7 +100,6 @@
       }
     }
     mMountId = fileInfo.getMountId();
-<<<<<<< HEAD
     // ALLUXIO CS ADD
     mReplicationMax = fileInfo.getReplicationMax();
     mReplicationMin = fileInfo.getReplicationMin();
@@ -119,9 +115,7 @@
     }
     mEncrypted = fileInfo.isEncrypted();
     // ALLUXIO CS END
-=======
     mInAlluxioPercentage = fileInfo.getInAlluxioPercentage();
->>>>>>> 13f87726
   }
 
   /**
@@ -612,20 +606,16 @@
         new alluxio.thrift.FileInfo(mFileId, mName, mPath, mUfsPath, mLength, mBlockSizeBytes,
         mCreationTimeMs, mCompleted, mFolder, mPinned, mCacheable, mPersisted, mBlockIds,
         mInMemoryPercentage, mLastModificationTimeMs, mTtl, mOwner, mGroup, mMode,
-<<<<<<< HEAD
         // ALLUXIO CS REPLACE
-        // mPersistenceState, mMountPoint, fileBlockInfos, ThriftUtils.toThrift(mTtlAction), mMountId);
+        // mPersistenceState, mMountPoint, fileBlockInfos, ThriftUtils.toThrift(mTtlAction), mMountId,
+        // mInAlluxioPercentage);
         // ALLUXIO CS WITH
         mPersistenceState, mMountPoint, fileBlockInfos, mReplicationMax, mReplicationMin,
-        mEncrypted, ThriftUtils.toThrift(mTtlAction), mMountId);
+        mEncrypted, ThriftUtils.toThrift(mTtlAction), mMountId, mInAlluxioPercentage);
     if (mCapability != null) {
       info.setCapability(mCapability.toThrift());
     }
     // ALLUXIO CS END
-=======
-        mPersistenceState, mMountPoint, fileBlockInfos, ThriftUtils.toThrift(mTtlAction), mMountId,
-        mInAlluxioPercentage);
->>>>>>> 13f87726
     return info;
   }
 
@@ -661,14 +651,10 @@
     return Objects.hashCode(mFileId, mName, mPath, mUfsPath, mLength, mBlockSizeBytes,
         mCreationTimeMs, mCompleted, mFolder, mPinned, mCacheable, mPersisted, mBlockIds,
         mInMemoryPercentage, mLastModificationTimeMs, mTtl, mOwner, mGroup, mMode,
-<<<<<<< HEAD
         // ALLUXIO CS ADD
         mReplicationMax, mReplicationMin, mCapability, mEncrypted,
         // ALLUXIO CS END
-        mPersistenceState, mMountPoint, mFileBlockInfos, mTtlAction);
-=======
         mPersistenceState, mMountPoint, mFileBlockInfos, mTtlAction, mInAlluxioPercentage);
->>>>>>> 13f87726
   }
 
   @Override
