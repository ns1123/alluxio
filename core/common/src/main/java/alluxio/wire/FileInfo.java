--- conflicted
+++ resolved
@@ -524,15 +524,12 @@
     return new alluxio.thrift.FileInfo(mFileId, mName, mPath, mUfsPath, mLength, mBlockSizeBytes,
         mCreationTimeMs, mCompleted, mFolder, mPinned, mCacheable, mPersisted, mBlockIds,
         mInMemoryPercentage, mLastModificationTimeMs, mTtl, mOwner, mGroup, mMode,
-<<<<<<< HEAD
         // ALLUXIO CS REPLACE
-        // mPersistenceState, mMountPoint, fileBlockInfos);
+        // mPersistenceState, mMountPoint, fileBlockInfos, ThriftUtils.toThrift(mTtlAction));
         // ALLUXIO CS WITH
-        mPersistenceState, mMountPoint, fileBlockInfos, mReplicationMax, mReplicationMin);
+        mPersistenceState, mMountPoint, fileBlockInfos, ThriftUtils.toThrift(mTtlAction),
+            mReplicationMax, mReplicationMin);
         // ALLUXIO CS END
-=======
-        mPersistenceState, mMountPoint, fileBlockInfos, ThriftUtils.toThrift(mTtlAction));
->>>>>>> 06baa753
   }
 
   @Override
@@ -553,33 +550,21 @@
         && mLastModificationTimeMs == that.mLastModificationTimeMs && mTtl == that.mTtl
         && mOwner.equals(that.mOwner) && mGroup.equals(that.mGroup) && mMode == that.mMode
         && mPersistenceState.equals(that.mPersistenceState) && mMountPoint == that.mMountPoint
-<<<<<<< HEAD
         // ALLUXIO CS ADD
         && mReplicationMax == that.mReplicationMax && mReplicationMin == that.mReplicationMin
         // ALLUXIO CS END
-        && mFileBlockInfos.equals(that.mFileBlockInfos);
-=======
         && mFileBlockInfos.equals(that.mFileBlockInfos) && mTtlAction == that.mTtlAction;
->>>>>>> 06baa753
   }
 
   @Override
   public int hashCode() {
-<<<<<<< HEAD
-    return Objects
-        .hashCode(mFileId, mName, mPath, mUfsPath, mLength, mBlockSizeBytes, mCreationTimeMs,
-            mCompleted, mFolder, mPinned, mCacheable, mPersisted, mBlockIds, mInMemoryPercentage,
-            mLastModificationTimeMs, mTtl, mOwner, mGroup, mMode, mPersistenceState, mMountPoint,
-            // ALLUXIO CS ADD
-            mReplicationMax, mReplicationMin,
-            // ALLUXIO CS END
-            mFileBlockInfos);
-=======
     return Objects.hashCode(mFileId, mName, mPath, mUfsPath, mLength, mBlockSizeBytes,
         mCreationTimeMs, mCompleted, mFolder, mPinned, mCacheable, mPersisted, mBlockIds,
         mInMemoryPercentage, mLastModificationTimeMs, mTtl, mOwner, mGroup, mMode,
+        // ALLUXIO CS ADD
+        mReplicationMax, mReplicationMin,
+        // ALLUXIO CS END
         mPersistenceState, mMountPoint, mFileBlockInfos, mTtlAction);
->>>>>>> 06baa753
   }
 
   @Override
