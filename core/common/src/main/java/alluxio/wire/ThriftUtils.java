--- conflicted
+++ resolved
@@ -46,7 +46,66 @@
   /**
    * Converts a thrift type to a wire type.
    *
-<<<<<<< HEAD
+   * @param blockLocation the thrift representation of a block location
+   * @return wire representation of the block location
+   */
+  public static BlockLocation fromThrift(alluxio.thrift.BlockLocation blockLocation) {
+    return new BlockLocation(blockLocation);
+  }
+
+  /**
+   * Converts a thrift type to a wire type.
+   *
+   * @param jobInfo the thrift representation of a command-line job information
+   * @return wire representation of the command-line job information
+   */
+  public static CommandLineJobInfo fromThrift(alluxio.thrift.CommandLineJobInfo jobInfo) {
+    return new CommandLineJobInfo(jobInfo);
+  }
+
+  /**
+   * Converts a thrift type to a wire type.
+   *
+   * @param fileBlockInfo the thrift representation of a file block information
+   * @return wire representation of the file block information
+   */
+  public static FileBlockInfo fromThrift(alluxio.thrift.FileBlockInfo fileBlockInfo) {
+    return new FileBlockInfo(fileBlockInfo);
+  }
+
+  /**
+   * Converts a thrift type to a wire type.
+   *
+   * @param fileInfo the thrift representation of a file information
+   * @return wire representation of the file information
+   */
+  public static FileInfo fromThrift(alluxio.thrift.FileInfo fileInfo) {
+    return new FileInfo(fileInfo);
+  }
+
+  /**
+   * Converts a thrift type to a wire type.
+   *
+   * @param conf the thrift representation of a command-line job configuration
+   * @return wire representation of the command-line job configuration
+   */
+  public static JobConfInfo fromThrift(alluxio.thrift.JobConfInfo conf) {
+    return new JobConfInfo(conf);
+  }
+
+  /**
+   * Converts a thrift type to a wire type.
+   *
+   * @param lineageInfo the thrift representation of a lineage information
+   * @return wire representation of the lineage information
+   */
+  public static LineageInfo fromThrift(alluxio.thrift.LineageInfo lineageInfo) {
+    return new LineageInfo(lineageInfo);
+  }
+
+  /**
+   * Converts a thrift type to a wire type.
+   *
    * @param masterInfo the thrift representation of the Alluxio master information
    * @return wire representation of the Alluxio master information
    */
@@ -57,78 +116,6 @@
   /**
    * Converts a thrift type to a wire type.
    *
-=======
->>>>>>> bf4d3061
-   * @param blockLocation the thrift representation of a block location
-   * @return wire representation of the block location
-   */
-  public static BlockLocation fromThrift(alluxio.thrift.BlockLocation blockLocation) {
-    return new BlockLocation(blockLocation);
-  }
-
-  /**
-   * Converts a thrift type to a wire type.
-   *
-   * @param jobInfo the thrift representation of a command-line job information
-   * @return wire representation of the command-line job information
-   */
-  public static CommandLineJobInfo fromThrift(alluxio.thrift.CommandLineJobInfo jobInfo) {
-    return new CommandLineJobInfo(jobInfo);
-  }
-
-  /**
-   * Converts a thrift type to a wire type.
-   *
-   * @param fileBlockInfo the thrift representation of a file block information
-   * @return wire representation of the file block information
-   */
-  public static FileBlockInfo fromThrift(alluxio.thrift.FileBlockInfo fileBlockInfo) {
-    return new FileBlockInfo(fileBlockInfo);
-  }
-
-  /**
-   * Converts a thrift type to a wire type.
-   *
-   * @param fileInfo the thrift representation of a file information
-   * @return wire representation of the file information
-   */
-  public static FileInfo fromThrift(alluxio.thrift.FileInfo fileInfo) {
-    return new FileInfo(fileInfo);
-  }
-
-  /**
-   * Converts a thrift type to a wire type.
-   *
-   * @param conf the thrift representation of a command-line job configuration
-   * @return wire representation of the command-line job configuration
-   */
-  public static JobConfInfo fromThrift(alluxio.thrift.JobConfInfo conf) {
-    return new JobConfInfo(conf);
-  }
-
-  /**
-   * Converts a thrift type to a wire type.
-   *
-   * @param lineageInfo the thrift representation of a lineage information
-   * @return wire representation of the lineage information
-   */
-  public static LineageInfo fromThrift(alluxio.thrift.LineageInfo lineageInfo) {
-    return new LineageInfo(lineageInfo);
-  }
-
-  /**
-   * Converts a thrift type to a wire type.
-   *
-   * @param masterInfo the thrift representation of the Alluxio master information
-   * @return wire representation of the Alluxio master information
-   */
-  public static MasterInfo fromThrift(alluxio.thrift.MasterInfo masterInfo) {
-    return new MasterInfo(masterInfo);
-  }
-
-  /**
-   * Converts a thrift type to a wire type.
-   *
    * @param mountPointInfo the thrift representation of a lineage information
    * @return wire representation of the lineage information
    */
@@ -199,7 +186,56 @@
   /**
    * Converts a wire type to a thrift type.
    *
-<<<<<<< HEAD
+   * @param jobInfo the wire representation of a command-line job information
+   * @return thrift representation of the command-line job information
+   */
+  public static alluxio.thrift.CommandLineJobInfo toThrift(CommandLineJobInfo jobInfo) {
+    return jobInfo.toThrift();
+  }
+
+  /**
+   * Converts a wire type to a thrift type.
+   *
+   * @param fileBlockInfo the wire representation of a file block information
+   * @return thrift representation of the command-line job information
+   */
+  public static alluxio.thrift.FileBlockInfo toThrift(FileBlockInfo fileBlockInfo) {
+    return fileBlockInfo.toThrift();
+  }
+
+  /**
+   * Converts a wire type to a thrift type.
+   *
+   * @param fileInfo the wire representation of a file information
+   * @return thrift representation of the file information
+   */
+  public static alluxio.thrift.FileInfo toThrift(FileInfo fileInfo) {
+    return fileInfo.toThrift();
+  }
+
+  /**
+   * Converts a wire type to a thrift type.
+   *
+   * @param conf the wire representation of a command-line job configuration
+   * @return thrift representation of the command-line job configuration
+   */
+  public static alluxio.thrift.JobConfInfo toThrift(JobConfInfo conf) {
+    return conf.toThrift();
+  }
+
+  /**
+   * Converts a wire type to a thrift type.
+   *
+   * @param lineageInfo the wire representation of a lineage information
+   * @return thrift representation of the lineage information
+   */
+  public static alluxio.thrift.LineageInfo toThrift(LineageInfo lineageInfo) {
+    return lineageInfo.toThrift();
+  }
+
+  /**
+   * Converts a wire type to a thrift type.
+   *
    * @param masterInfo the wire representation of the master information
    * @return thrift representation of the master information
    */
@@ -210,68 +246,6 @@
   /**
    * Converts a wire type to a thrift type.
    *
-=======
->>>>>>> bf4d3061
-   * @param jobInfo the wire representation of a command-line job information
-   * @return thrift representation of the command-line job information
-   */
-  public static alluxio.thrift.CommandLineJobInfo toThrift(CommandLineJobInfo jobInfo) {
-    return jobInfo.toThrift();
-  }
-
-  /**
-   * Converts a wire type to a thrift type.
-   *
-   * @param fileBlockInfo the wire representation of a file block information
-   * @return thrift representation of the command-line job information
-   */
-  public static alluxio.thrift.FileBlockInfo toThrift(FileBlockInfo fileBlockInfo) {
-    return fileBlockInfo.toThrift();
-  }
-
-  /**
-   * Converts a wire type to a thrift type.
-   *
-   * @param fileInfo the wire representation of a file information
-   * @return thrift representation of the file information
-   */
-  public static alluxio.thrift.FileInfo toThrift(FileInfo fileInfo) {
-    return fileInfo.toThrift();
-  }
-
-  /**
-   * Converts a wire type to a thrift type.
-   *
-   * @param conf the wire representation of a command-line job configuration
-   * @return thrift representation of the command-line job configuration
-   */
-  public static alluxio.thrift.JobConfInfo toThrift(JobConfInfo conf) {
-    return conf.toThrift();
-  }
-
-  /**
-   * Converts a wire type to a thrift type.
-   *
-   * @param lineageInfo the wire representation of a lineage information
-   * @return thrift representation of the lineage information
-   */
-  public static alluxio.thrift.LineageInfo toThrift(LineageInfo lineageInfo) {
-    return lineageInfo.toThrift();
-  }
-
-  /**
-   * Converts a wire type to a thrift type.
-   *
-   * @param masterInfo the wire representation of the master information
-   * @return thrift representation of the master information
-   */
-  public static alluxio.thrift.MasterInfo toThrift(MasterInfo masterInfo) {
-    return masterInfo.toThrift();
-  }
-
-  /**
-   * Converts a wire type to a thrift type.
-   *
    * @param mountPointInfo the wire representation of a mount point information
    * @return thrift representation of the mount point information
    */
