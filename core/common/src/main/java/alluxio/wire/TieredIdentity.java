--- conflicted
+++ resolved
@@ -136,10 +136,6 @@
       if (alluxio.Configuration.containsKey(strictKey)
           && alluxio.Configuration.getBoolean(strictKey)) {
         for (LocalityTier tier : other.getTiers()) {
-<<<<<<< HEAD
-          if (tier.getTierName().equals(t.getTierName()) && !tier.getValue().equals(t.getValue())) {
-            return false;
-=======
           if (Objects.equal(tier.getTierName(), t.getTierName())) {
             // unspecified locality != unspecified locality
             if (tier.getValue() == null
@@ -147,7 +143,6 @@
                 || !Objects.equal(tier.getValue(), t.getValue())) {
               return false;
             }
->>>>>>> c8c7e328
           }
         }
       }
