/*
 * The Alluxio Open Foundation licenses this work under the Apache License, version 2.0
 * (the "License"). You may not use this work except in compliance with the License, which is
 * available at www.apache.org/licenses/LICENSE-2.0
 *
 * This software is distributed on an "AS IS" basis, WITHOUT WARRANTIES OR CONDITIONS OF ANY KIND,
 * either express or implied, as more fully set forth in the License.
 *
 * See the NOTICE file distributed with this work for information regarding copyright ownership.
 */

package alluxio.exception;

import alluxio.PropertyKey;

import javax.annotation.concurrent.ThreadSafe;

/**
 * Precondition messages used across Alluxio.
 *
 * Note: To minimize merge conflicts, please sort alphabetically in this section.
 */
@ThreadSafe
public enum PreconditionMessage {
  ASYNC_JOURNAL_WRITER_NULL("AsyncJournalWriter cannot be null"),
  COMMAND_LINE_LINEAGE_ONLY("Only command line jobs are supported by createLineage"),
  EMPTY_FILE_INFO_LIST_FOR_PERMISSION_CHECK(
      "The passed-in file info list can not be empty when checking permission"),
  ERR_BLOCK_INDEX("Current block index exceeds max index"),
  ERR_BLOCK_REMAINING("The current block still has space left, no need to get new block"),
  ERR_BUFFER_STATE("Buffer length: %s, offset: %s, len: %s"),
  ERR_CLOSED_BLOCK_IN_STREAM("Cannot do operations on a closed BlockInStream"),
  ERR_CLOSED_BLOCK_OUT_STREAM("Cannot do operations on a closed BlockOutStream"),
  ERR_CLOSED_UNDER_FILE_SYSTEM_FILE_OUT_STREAM(
      "Cannot do operations on a closed UnderFileSystemFileOutStream"),
  ERR_END_OF_BLOCK("Cannot write past end of block"),
  ERR_READ_BUFFER_NULL("Read buffer cannot be null"),
  ERR_PUT_EMPTY_KEY("Cannot put an empty buffer as a key"),
  ERR_PUT_EMPTY_VALUE("Cannot put an empty buffer as a value"),
  ERR_PUT_NULL_KEY("Cannot put a null key"),
  ERR_PUT_NULL_VALUE("Cannot put a null value"),
  ERR_SEEK_NEGATIVE("Seek position is negative: %s"),
  ERR_SEEK_PAST_END_OF_BLOCK("Seek position past end of block: %s"),
  ERR_SEEK_PAST_END_OF_FILE("Seek position past end of file: %s"),
  ERR_SEEK_PAST_END_OF_REGION("Seek position past the end of the read region (block or file)."),
  ERR_SET_STATE_UNPERSIST("Cannot set the state of a file to not-persisted"),
  ERR_TIER_QUOTA_BLANK("Tier capacity configuration should not be blank"),
  ERR_UFS_MANAGER_OPERATION_INVALID_SESSION("Attempted to %s ufs file with invalid session id."),
  ERR_UFS_MANAGER_FAILED_TO_REMOVE_AGENT(
      "Failed to remove agent %d from ufs manager's internal state."),
  ERR_UNEXPECTED_EOF("Reached EOF unexpectedly."),
  ERR_WRITE_BUFFER_NULL("Cannot write a null input buffer"),
  ERR_ZK_ADDRESS_NOT_SET("Cannot get leader address from zookeeper; %s is not set"),
  FILE_TO_PERSIST_MUST_BE_COMPLETE("File being persisted must be complete"),
  FILE_WRITE_LOCATION_POLICY_UNSPECIFIED("The location policy is not specified"),
  GCS_BUCKET_MUST_BE_SET("The %s system property must be set to use the GCSUnderStorageCluster"),
  INODE_TREE_UNINITIALIZED_IS_ROOT_ID("Cannot call isRootId() before initializeRoot()"),
  // ALLUXIO CS ADD
  INVALID_REPLICATION_MAX_VALUE("Max replication must be -1 (infinity) or a non-negative integer"),
  INVALID_REPLICATION_MIN_VALUE("Min replication must be a non-negative integer"),
  INVALID_REPLICATION_MAX_MIN_VALUE_NULL("Both min and max replication are null"),
  INVALID_REPLICATION_MAX_SMALLER_THAN_MIN("Cannot set min and max replication to be %s and %s: "
      + "min replication must be smaller or equal than max replication"),
<<<<<<< HEAD
  ERR_USER_NOT_SET("User (%s) is not set set."),
=======
  ERR_USER_NOT_SET("User (%s) is not set."),
>>>>>>> cbd4d0b5
  // ALLUXIO CS END
  INVALID_USER_FILE_BUFFER_BYTES("Invalid \"" + PropertyKey.USER_FILE_BUFFER_BYTES + "\": %d"),
  PERMISSION_GROUP_IS_NULL("Group cannot be null when constructing Permission"),
  PERMISSION_MODE_IS_NULL("Mode cannot be null when constructing Permission"),
  PERMISSION_OWNER_IS_NULL("Owner cannot be null when constructing Permission"),
  PERSIST_ONLY_FOR_FILE("Only files can be persisted"),
  PROTOCOL_NULL_WHEN_CONNECTED(
      "The client protocol should never be null when the client is connected"),
  REMOTE_CLIENT_BUT_LOCAL_HOSTNAME(
      "Acquire Remote Worker Client cannot not be called with local hostname"),
  S3_BUCKET_MUST_BE_SET("The %s system property must be set to use the S3UnderStorageCluster"),
  URI_HOST_NULL("URI hostname must not be null"),
  URI_PORT_NULL("URI port must not be null"),
  URI_KEY_VALUE_STORE_NULL("URI of key-value store must not be null"),

  // SEMICOLON! minimize merge conflicts by putting it on its own line
  ;

  private final String mMessage;

  PreconditionMessage(String message) {
    mMessage = message;
  }

  @Override
  public String toString() {
    return mMessage;
  }
}<|MERGE_RESOLUTION|>--- conflicted
+++ resolved
@@ -61,11 +61,7 @@
   INVALID_REPLICATION_MAX_MIN_VALUE_NULL("Both min and max replication are null"),
   INVALID_REPLICATION_MAX_SMALLER_THAN_MIN("Cannot set min and max replication to be %s and %s: "
       + "min replication must be smaller or equal than max replication"),
-<<<<<<< HEAD
-  ERR_USER_NOT_SET("User (%s) is not set set."),
-=======
   ERR_USER_NOT_SET("User (%s) is not set."),
->>>>>>> cbd4d0b5
   // ALLUXIO CS END
   INVALID_USER_FILE_BUFFER_BYTES("Invalid \"" + PropertyKey.USER_FILE_BUFFER_BYTES + "\": %d"),
   PERMISSION_GROUP_IS_NULL("Group cannot be null when constructing Permission"),
