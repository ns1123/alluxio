/*
 * The Alluxio Open Foundation licenses this work under the Apache License, version 2.0
 * (the “License”). You may not use this work except in compliance with the License, which is
 * available at www.apache.org/licenses/LICENSE-2.0
 *
 * This software is distributed on an "AS IS" basis, WITHOUT WARRANTIES OR CONDITIONS OF ANY KIND,
 * either express or implied, as more fully set forth in the License.
 *
 * See the NOTICE file distributed with this work for information regarding copyright ownership.
 */

package alluxio.exception;

import alluxio.AlluxioURI;

import javax.annotation.concurrent.ThreadSafe;

/**
 * The exception thrown when a file already exists in Alluxio.
 */
@ThreadSafe
public class FileAlreadyExistsException extends AlluxioException {
  private static final long serialVersionUID = -621175311680977828L;

  /**
   * Constructs a new exception with the specified detail message.
   *
   * @param message the detail message
   */
  public FileAlreadyExistsException(String message) {
    super(message);
  }

  /**
   * Constructs a new exception with the specified detail message and cause.
   *
   * @param message the detail message
   * @param cause the cause
   */
  public FileAlreadyExistsException(String message, Throwable cause) {
    super(message, cause);
  }

  /**
   * Constructs a new exception with the specified exception message and multiple parameters.
   *
   * @param message the exception message
   * @param params the parameters
   */
  public FileAlreadyExistsException(ExceptionMessage message, Object... params) {
    this(message.getMessage(params));
  }

  /**
   * Constructs a new exception with the specified exception message, the cause and multiple
   * parameters.
   *
   * @param message the exception message
   * @param cause the cause
   * @param params the parameters
   */
  public FileAlreadyExistsException(ExceptionMessage message, Throwable cause, Object... params) {
    this(message.getMessage(params), cause);
  }

  /**
<<<<<<< HEAD
   * Constructs a new exception reporting that the given file already exists.
   *
   * @param file the file which already exists
   */
  public FileAlreadyExistsException(AlluxioURI file) {
    this(ExceptionMessage.FILE_ALREADY_EXISTS.getMessage(file));
=======
   * Constructs a new exception reporting that the given path already exists.
   *
   * @param path the path which already exists
   */
  public FileAlreadyExistsException(AlluxioURI path) {
    this(ExceptionMessage.FILE_ALREADY_EXISTS.getMessage(path));
>>>>>>> 94d18758
  }
}<|MERGE_RESOLUTION|>--- conflicted
+++ resolved
@@ -64,20 +64,11 @@
   }
 
   /**
-<<<<<<< HEAD
-   * Constructs a new exception reporting that the given file already exists.
-   *
-   * @param file the file which already exists
-   */
-  public FileAlreadyExistsException(AlluxioURI file) {
-    this(ExceptionMessage.FILE_ALREADY_EXISTS.getMessage(file));
-=======
    * Constructs a new exception reporting that the given path already exists.
    *
    * @param path the path which already exists
    */
   public FileAlreadyExistsException(AlluxioURI path) {
     this(ExceptionMessage.FILE_ALREADY_EXISTS.getMessage(path));
->>>>>>> 94d18758
   }
 }