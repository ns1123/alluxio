/*
 * The Alluxio Open Foundation licenses this work under the Apache License, version 2.0
 * (the "License"). You may not use this work except in compliance with the License, which is
 * available at www.apache.org/licenses/LICENSE-2.0
 *
 * This software is distributed on an "AS IS" basis, WITHOUT WARRANTIES OR CONDITIONS OF ANY KIND,
 * either express or implied, as more fully set forth in the License.
 *
 * See the NOTICE file distributed with this work for information regarding copyright ownership.
 */

package alluxio.exception;

import com.google.common.base.Preconditions;

import java.text.MessageFormat;

import javax.annotation.concurrent.ThreadSafe;

/**
 * Exception messages used across Alluxio.
 *
 * Note: To minimize merge conflicts, please sort alphabetically in this section.
 */
@ThreadSafe
public enum ExceptionMessage {
  // general
  INVALID_PREFIX("Parent path {0} is not a prefix of child {1}"),
  NOT_SUPPORTED("This method is not supported"),
  PATH_DOES_NOT_EXIST("Path {0} does not exist"),
  PATH_MUST_BE_FILE("Path {0} must be a file"),
  PATH_MUST_BE_DIRECTORY("Path {0} must be a directory"),
  PATH_INVALID("Path {0} is invalid"),

  // general block
  CANNOT_REQUEST_SPACE("Not enough space left on worker {0} to store blockId {1,number,#}."),
  NO_LOCAL_WORKER("Local address {0} requested but there is no local worker"),
  NO_SPACE_FOR_BLOCK_ON_WORKER("There is no worker with enough space for a new block of size {0}"),
  NO_WORKER_AVAILABLE_ON_ADDRESS("No Alluxio worker available for address {0}"),
  NO_WORKER_AVAILABLE("No available Alluxio worker found"),

  // block lock manager
  LOCK_ID_FOR_DIFFERENT_BLOCK("lockId {0,number,#} is for blockId {1,number,#}, not {2,number,#}"),
  LOCK_ID_FOR_DIFFERENT_SESSION(
      "lockId {0,number,#} is owned by sessionId {1,number,#} not {2,number,#}"),
  LOCK_RECORD_NOT_FOUND_FOR_BLOCK_AND_SESSION(
      "no lock is found for blockId {0,number,#} for sessionId {1,number,#}"),
  LOCK_RECORD_NOT_FOUND_FOR_LOCK_ID("lockId {0,number,#} has no lock record"),
  LOCK_NOT_RELEASED("lockId {0,number,#} is not released."),
  SESSION_NOT_CLOSED("session {0,number,#} is not closed."),

  // block metadata manager and view
  BLOCK_META_NOT_FOUND("BlockMeta not found for blockId {0,number,#}"),
  GET_DIR_FROM_NON_SPECIFIC_LOCATION("Cannot get path from non-specific dir {0}"),
  TEMP_BLOCK_META_NOT_FOUND("TempBlockMeta not found for blockId {0,number,#}"),
  TIER_ALIAS_NOT_FOUND("Tier with alias {0} not found"),
  TIER_VIEW_ALIAS_NOT_FOUND("Tier view with alias {0} not found"),

  // instream/outstream
  FAILED_CACHE("Failed to cache: {0}"),
  FAILED_CREATE("Failed to create {0}"),
  FAILED_SEEK("Failed to seek to {0}"),
  FAILED_SKIP("Failed to skip {0}"),
  INSTREAM_CANNOT_SKIP("The underlying BlockInStream could not skip {0}"),
  READ_CLOSED_STREAM("Cannot read from a closed stream"),

  // netty
  BLOCK_WRITE_ERROR(
      "Error writing blockId: {0,number,#}, sessionId: {1,number,#}, address: {2}, message: {3}"),
  NO_RPC_HANDLER("No handler implementation for rpc message type: {0}"),
  UNDER_FILE_WRITE_ERROR(
          "Error writing to under file system fileId: {0,number,#}, addr: {1}, msg: {2}"),
  UNEXPECTED_RPC_RESPONSE("Unexpected response message type: {0} (expected: {1})"),
  WRITER_ALREADY_OPEN(
      "This writer is already open for address: {0}, blockId: {1,number,#}, "
          + "sessionId: {2,number,#}"),

  // storageDir
  ADD_EXISTING_BLOCK("blockId {0,number,#} exists in {1}"),
  BLOCK_NOT_FOUND_FOR_SESSION("blockId {0,number,#} in {1} not found for session {2,number,#}"),
  NO_SPACE_FOR_BLOCK_META(
      "blockId {0,number,#} is {1,number,#} bytes, but only {2,number,#} bytes available in {3}"),

  // tieredBlockStore
  BLOCK_ID_FOR_DIFFERENT_SESSION(
      "blockId {0,number,#} is owned by sessionId {1,number,#} not {2,number,#}"),
  BLOCK_NOT_FOUND_AT_LOCATION("blockId {0,number,#} not found at location: {1}"),
  MOVE_UNCOMMITTED_BLOCK("Cannot move uncommitted blockId {0,number,#}"),
  NO_BLOCK_ID_FOUND("blockId {0,number,#} not found"),
  NO_EVICTION_PLAN_TO_FREE_SPACE("No eviction plan by evictor to free space"),
  NO_SPACE_FOR_BLOCK_ALLOCATION(
      "Failed to allocate {0,number,#} bytes after {1} retries for blockId {2,number,#}"),
  NO_SPACE_FOR_BLOCK_MOVE(
      "Failed to find space in {0} to move blockId {1,number,#} after {2} retries"),
  REMOVE_UNCOMMITTED_BLOCK("Cannot remove uncommitted blockId {0,number,#}"),
  TEMP_BLOCK_ID_COMMITTED(
      "Temp blockId {0,number,#} is not available, because it is already committed"),
  TEMP_BLOCK_ID_EXISTS("Temp blockId {0,number,#} is not available, because it already exists"),

  // ufsBlockStore
  UFS_BLOCK_ALREADY_EXISTS_FOR_SESSION(
      "UFS block {0,number,#} from UFS file {1} exists for session {2,number,#}"),
  UFS_BLOCK_ACCESS_TOKEN_UNAVAILABLE(
      "Failed to acquire an access token for the UFS block {0,number,#} (filename: {1})."),
  UFS_BLOCK_DOES_NOT_EXIST_FOR_SESSION(
      "UFS block {0,number,#} does not exist for session {1,number,#}"),

  // journal
  JOURNAL_WRITE_AFTER_CLOSE("Cannot write entry after closing the stream"),
  JOURNAL_WRITE_FAILURE("Failed to write to journal file ({0}): {1}"),
  JOURNAL_FLUSH_FAILURE("Failed to flush journal file ({0}): {1}"),
  UNEXPECTED_JOURNAL_ENTRY("Unexpected entry in journal: {0}"),

  // file
  CANNOT_READ_DIRECTORY("Cannot read from {0} because it is a directory"),
  DELETE_FAILED_UFS("Failed to delete {0} from the under file system"),
  DELETE_FAILED_DIRECTORY_NOT_IN_SYNC(
      "Cannot delete {0} because the UFS has contents not loaded into Alluxio. Sync Alluxio with "
          + "UFS or run delete with unchecked flag to forcibly delete"),
  DELETE_NONEMPTY_DIRECTORY_NONRECURSIVE(
      "Cannot delete non-empty directory {0} because recursive is set to false"),
  DELETE_ROOT_DIRECTORY("Cannot delete the root directory"),
  FILE_ALREADY_EXISTS("{0} already exists"),
  FILE_CREATE_IS_DIRECTORY("{0} already exists. Directories cannot be overwritten with create"),
  PARENT_CREATION_FAILED("Unable to create parent directories for path {0}"),

  // file system master
  CANNOT_FREE_NON_EMPTY_DIR("Cannot free directory {0} which is not empty. Please set "
      + "the \"recursive\" flag of free operation to true"),
  CANNOT_FREE_NON_PERSISTED_FILE("Cannot free file {0} which is not persisted"),
  CANNOT_FREE_PINNED_FILE("Cannot free file {0} which is pinned. Please unpin it first or"
      + " set the \"forced\" flag of free operation to true"),
  INODE_DOES_NOT_EXIST("inodeId {0,number,#} does not exist"),
  INODE_DOES_NOT_EXIST_RETRIES("inodeId {0,number,#} does not exist; too many retries"),
  NOT_MUTABLE_INODE_PATH("Not a MutableLockedInodePath: {0}"),
  PATH_COMPONENTS_INVALID("Parameter pathComponents is {0}"),
  PATH_COMPONENTS_INVALID_START("Path starts with {0}"),
  PATH_INVALID_CONCURRENT_RENAME("Path is no longer valid, possibly due to a concurrent rename."),
  PATH_INVALID_CONCURRENT_DELETE("Path is no longer valid, possibly due to a concurrent delete."),
  PATH_MUST_HAVE_VALID_PARENT("{0} does not have a valid parent"),
  RENAME_CANNOT_BE_ACROSS_MOUNTS("Renaming {0} to {1} is a cross mount operation"),
  RENAME_CANNOT_BE_ONTO_MOUNT_POINT("{0} is a mount point and cannot be renamed onto"),
  RENAME_CANNOT_BE_TO_ROOT("Cannot rename a path to the root directory"),
  RENAME_CANNOT_BE_TO_SUBDIRECTORY("Cannot rename because {0} is a prefix of {1}"),
  ROOT_CANNOT_BE_RENAMED("The root directory cannot be renamed"),
  JOURNAL_ENTRY_MISSING(
      "Journal entries are missing between sequence number {0} (inclusive) and {1} (exclusive)."),
  JOURNAL_ENTRY_TRUNCATED_UNEXPECTEDLY(
      "Journal entry [sequence number {0}] is truncated unexpectedly."),

  // block master
  NO_WORKER_FOUND("No worker with workerId {0,number,#} is found"),

  // file system master ufs
  FAILED_UFS_CREATE("Failed to create {0} in the under file system"),
  FAILED_UFS_RENAME("Failed to rename {0} to {1} in the under file system"),

  // file system worker
  BAD_WORKER_FILE_ID(
      "Worker fileId {0,number,#} is invalid. The worker may have crashed or cleaned up "
          + "the client state due to a timeout."),

  // cli
  INVALID_ARGS_GENERIC("Invalid args for command {0}"),
  INVALID_ARGS_NULL("Null args for command {0}"),
  INVALID_ARGS_NUM("Command {0} takes {1} arguments, not {2}"),
  INVALID_ARGS_NUM_INSUFFICIENT("Command {0} requires at least {1} arguments ({2} provided)"),

  // extension shell
  INVALID_EXTENSION_NOT_JAR("File {0} does not have the extension JAR"),

  // fs shell
  DESTINATION_CANNOT_BE_FILE(
      "The destination cannot be an existing file when the source is a directory or a list of "
          + "files."),
  INVALID_TIME("{0} is not valid time"),

  // lineage
  DELETE_LINEAGE_WITH_CHILDREN("The lineage {0} to delete has child lineages"),
  LINEAGE_DOES_NOT_EXIST("The lineage {0} does not exist"),
  LINEAGE_INPUT_FILE_NOT_EXIST("The lineage input file {0} does not exist"),
  LINEAGE_OUTPUT_FILE_NOT_EXIST("No lineage has output file {0}"),
  MISSING_REINITIALIZE_FILE("Cannot reinitialize file {0} because its lineage does not exist"),
  UNKNOWN_LINEAGE_FILE_STATE("Unknown LineageFileState: {0}"),

  // client
  DIFFERENT_MASTER_ADDRESS("Master address {0} is different from that in file system context {1}"),
  INCOMPATIBLE_VERSION("{0} client version {1} is not compatible with server version {2}"),

  // configuration
  DEFAULT_PROPERTIES_FILE_DOES_NOT_EXIST("The default Alluxio properties file does not exist"),
  INVALID_CONFIGURATION_KEY("Invalid property key {0}"),
  INVALID_CONFIGURATION_VALUE("Invalid value {0} for configuration key {1}"),
  KEY_NOT_BOOLEAN("Configuration cannot evaluate key {0} as boolean"),
  KEY_NOT_BYTES("Configuration cannot evaluate key {0} as bytes"),
  KEY_NOT_DOUBLE("Configuration cannot evaluate key {0} as double"),
  KEY_NOT_FLOAT("Configuration cannot evaluate key {0} as float"),
  KEY_NOT_INTEGER("Configuration cannot evaluate key {0} as integer"),
  KEY_NOT_LONG("Configuration cannot evaluate key {0} as long"),
  KEY_NOT_MS("Configuration cannot evaluate key {0} as milliseconds"),
  UNDEFINED_CONFIGURATION_KEY("No value set for configuration key {0}"),
  UNKNOWN_ENUM("Unrecognized configuration value <{0}>. Acceptable values: {1}"),
  UNKNOWN_PROPERTY("Unknown property for {0} {1}"),

  // security
  AUTHENTICATION_IS_NOT_ENABLED("Authentication is not enabled"),
  AUTHORIZED_CLIENT_USER_IS_NULL("The client user is not authorized so as to be null in server"),
  INVALID_SET_ACL_OPTIONS("Invalid set acl options: {0}, {1}, {2}"),
  INVALID_MODE("Invalid mode {0}"),
  INVALID_MODE_SEGMENT("Invalid mode {0} - contains invalid segment {1}"),
  INVALID_MODE_PERMISSIONS(
      "Invalid mode {0} - contains invalid segment {1} which has invalid permissions {2}"),
  INVALID_MODE_TARGETS(
      "Invalid mode {0} - contains invalid segment {1} which has invalid targets {2}"),
  PERMISSION_DENIED("Permission denied: {0}"),
  SECURITY_IS_NOT_ENABLED("Security is not enabled"),
  // ALLUXIO CS ADD
  CANNOT_GET_GROUPS_FROM_LDAP_SERVER("Cannot get groups for user {0} from the LDAP server "
      + "after retrying {1} times"),
  CANNOT_INITIALIZE_DIR_CONTEXT("Cannot initialize DirContext: {0}"),
  CANNOT_READ_PASSWORD_FILE("Cannot read password file {0}"),
  // ALLUXIO CS END

  // yarn
  YARN_NOT_ENOUGH_HOSTS(
      "Not enough usable hosts in the cluster to launch {0} {1} containers. Only {2} hosts "
          + "available"),
  YARN_NOT_ENOUGH_RESOURCES(
      "{0} {1} specified above max threshold of cluster, specified={2}, max={3}"),

  // mounting
  MOUNT_POINT_ALREADY_EXISTS("Mount point {0} already exists"),
  MOUNT_POINT_PREFIX_OF_ANOTHER("Mount point {0} is a prefix of {1}"),
  MOUNT_PATH_SHADOWS_DEFAULT_UFS(
      "Mount path {0} shadows an existing path in the default underlying filesystem"),
  MOUNT_READONLY("A write operation on {0} is under a readonly mount point {1}"),
  UFS_PATH_DOES_NOT_EXIST("Ufs path {0} does not exist"),

  // key-value
  KEY_VALUE_TOO_LARGE("Unable to put key-value pair: key {0} bytes, value {1} bytes"),
  KEY_ALREADY_EXISTS("The input key already exists in the key-value store"),
  INVALID_KEY_VALUE_STORE_URI("The URI {0} exists but is not a key-value store"),
  // ALLUXIO CS ADD

  // job manager
  JOB_DEFINITION_DOES_NOT_EXIST("The job definition for config {0} does not exist"),
  JOB_DOES_NOT_EXIST("The job of id {0} does not exist"),

  // move job
  MOVE_CANNOT_BE_TO_SUBDIRECTORY("Cannot move because {0} is a prefix of {1}"),
  MOVE_DIRECTORY_TO_FILE("Cannot move a directory ({0}) to a file ({1})"),
  MOVE_FILE_TO_DIRECTORY("Cannot move a file ({0}) to a directory ({1})"),
  MOVE_NEED_OVERWRITE("Cannot move to {0} because it exists and overwrite is set to false"),
  MOVE_OVERWRITE_DIRECTORY(
      "{0} already exists. The overwrite flag cannot be used to overwrite directories"),
  MOVE_TO_FILE_AS_DIRECTORY("Cannot move to {0}. {1} is a file, not a directory"),

  // JDBC UFS
  SQL_UNEXPECTED_COLUMN_COUNT("Expected {0} columns in SQL result, but received {1}."),
  SQL_UNEXPECTED_COLUMN_TYPE("For column {0}, expected column type {1}, but received {2}."),
  SQL_UNSUPPORTED_COLUMN_TYPE("Unsupported column type {0}, for column {1}."),
  SQL_UNSUPPORTED_PARTITION_COLUMN_TYPE("Unsupported partition column type {0}, for db type {1}."),
  SQL_NUM_PARTITIONS_TOO_LARGE("Range of partition column {0} does not support {1} partitions."),

  // job service
  NO_LOCAL_BLOCK_WORKER_REPLICATE_TASK(
      "Cannot find a local block worker to replicate blockId {0,number,#}"),

<<<<<<< HEAD
=======
  // Raft journal
  FAILED_RAFT_BOOTSTRAP("Failed to bootstrap raft cluster with addresses {0}: {1}"),
  FAILED_RAFT_CONNECT("Failed to connect to raft cluster with addresses {0}: {1}"),

>>>>>>> 0020c47b
  // security
  CAPABILITY_EXPIRED("No capability content found. The capability might have expired"),
  PRIVILEGE_DENIED("User {0} does not have privilege {1}"),

  // ALLUXIO CS END

  // block worker
  FAILED_COMMIT_BLOCK_TO_MASTER("Failed to commit block with blockId {0,number,#} to master"),

  // SEMICOLON! minimize merge conflicts by putting it on its own line
  ;

  private final MessageFormat mMessage;

  ExceptionMessage(String message) {
    mMessage = new MessageFormat(message);
  }

  /**
   * Formats the message of the exception.
   *
   * @param params the parameters for the exception message
   * @return the formatted message
   */
  public String getMessage(Object... params) {
    Preconditions.checkArgument(mMessage.getFormats().length == params.length,
        "The message takes " + mMessage.getFormats().length + " arguments, but is given "
            + params.length);
    // MessageFormat is not thread-safe, so guard it
    synchronized (mMessage) {
      return mMessage.format(params);
    }
  }

  /**
   * Formats the message of the exception with a url to consult.
   *
   * @param url the url to consult
   * @param params the parameters for the exception message
   * @return the formatted message
   */
  public String getMessageWithUrl(String url, Object... params) {
    return getMessage(params) + " Please consult " + url
        + " for common solutions to address this problem.";
  }
}<|MERGE_RESOLUTION|>--- conflicted
+++ resolved
@@ -266,13 +266,10 @@
   NO_LOCAL_BLOCK_WORKER_REPLICATE_TASK(
       "Cannot find a local block worker to replicate blockId {0,number,#}"),
 
-<<<<<<< HEAD
-=======
   // Raft journal
   FAILED_RAFT_BOOTSTRAP("Failed to bootstrap raft cluster with addresses {0}: {1}"),
   FAILED_RAFT_CONNECT("Failed to connect to raft cluster with addresses {0}: {1}"),
 
->>>>>>> 0020c47b
   // security
   CAPABILITY_EXPIRED("No capability content found. The capability might have expired"),
   PRIVILEGE_DENIED("User {0} does not have privilege {1}"),
