/*
 * The Alluxio Open Foundation licenses this work under the Apache License, version 2.0
 * (the "License"). You may not use this work except in compliance with the License, which is
 * available at www.apache.org/licenses/LICENSE-2.0
 *
 * This software is distributed on an "AS IS" basis, WITHOUT WARRANTIES OR CONDITIONS OF ANY KIND,
 * either express or implied, as more fully set forth in the License.
 *
 * See the NOTICE file distributed with this work for information regarding copyright ownership.
 */

package alluxio.exception;

import com.google.common.base.Preconditions;

import java.text.MessageFormat;

import javax.annotation.concurrent.ThreadSafe;

/**
 * Exception messages used across Alluxio.
 *
 * Note: To minimize merge conflicts, please sort alphabetically in this section.
 */
@ThreadSafe
public enum ExceptionMessage {
  // general
  INVALID_PREFIX("Parent path {0} is not a prefix of child {1}"),
  NOT_SUPPORTED("This method is not supported"),
  PATH_DOES_NOT_EXIST("Path {0} does not exist"),
  PATH_MUST_BE_FILE("Path {0} must be a file"),
  PATH_MUST_BE_DIRECTORY("Path {0} must be a directory"),
  PATH_INVALID("Path {0} is invalid"),

  // general block
  BLOCK_UNAVAILABLE("Block {0} is unavailable in both Alluxio and UFS."),
  CANNOT_REQUEST_SPACE("Not enough space left on worker {0} to store blockId {1,number,#}."),
  NO_LOCAL_WORKER("Local address {0} requested but there is no local worker"),
  NO_SPACE_FOR_BLOCK_ON_WORKER("There is no worker with enough space for a new block of size {0}"),
  NO_WORKER_AVAILABLE_ON_ADDRESS("No Alluxio worker available for address {0}"),
  NO_WORKER_AVAILABLE("No available Alluxio worker found"),

  // block lock manager
  LOCK_ID_FOR_DIFFERENT_BLOCK("lockId {0,number,#} is for blockId {1,number,#}, not {2,number,#}"),
  LOCK_ID_FOR_DIFFERENT_SESSION(
      "lockId {0,number,#} is owned by sessionId {1,number,#} not {2,number,#}"),
  LOCK_RECORD_NOT_FOUND_FOR_BLOCK_AND_SESSION(
      "no lock is found for blockId {0,number,#} for sessionId {1,number,#}"),
  LOCK_RECORD_NOT_FOUND_FOR_LOCK_ID("lockId {0,number,#} has no lock record"),
  LOCK_NOT_RELEASED("lockId {0,number,#} is not released."),
  SESSION_NOT_CLOSED("session {0,number,#} is not closed."),

  // block metadata manager and view
  BLOCK_META_NOT_FOUND("BlockMeta not found for blockId {0,number,#}"),
  GET_DIR_FROM_NON_SPECIFIC_LOCATION("Cannot get path from non-specific dir {0}"),
  TEMP_BLOCK_META_NOT_FOUND("TempBlockMeta not found for blockId {0,number,#}"),
  TIER_ALIAS_NOT_FOUND("Tier with alias {0} not found"),
  TIER_VIEW_ALIAS_NOT_FOUND("Tier view with alias {0} not found"),

  // instream/outstream
  FAILED_CACHE("Failed to cache: {0}"),
  FAILED_CREATE("Failed to create {0}"),
  FAILED_SEEK("Failed to seek to {0}"),
  FAILED_SKIP("Failed to skip {0}"),
  INSTREAM_CANNOT_SKIP("The underlying BlockInStream could not skip {0}"),
  READ_CLOSED_STREAM("Cannot read from a closed stream"),

  // netty
  BLOCK_WRITE_ERROR(
      "Error writing blockId: {0,number,#}, sessionId: {1,number,#}, address: {2}, message: {3}"),
  NO_RPC_HANDLER("No handler implementation for rpc message type: {0}"),
  UNDER_FILE_WRITE_ERROR(
          "Error writing to under file system fileId: {0,number,#}, addr: {1}, msg: {2}"),
  UNEXPECTED_RPC_RESPONSE("Unexpected response message type: {0} (expected: {1})"),
  WRITER_ALREADY_OPEN(
      "This writer is already open for address: {0}, blockId: {1,number,#}, "
          + "sessionId: {2,number,#}"),

  // storageDir
  ADD_EXISTING_BLOCK("blockId {0,number,#} exists in {1}"),
  BLOCK_NOT_FOUND_FOR_SESSION("blockId {0,number,#} in {1} not found for session {2,number,#}"),
  NO_SPACE_FOR_BLOCK_META(
      "blockId {0,number,#} is {1,number,#} bytes, but only {2,number,#} bytes available in {3}"),

  // tieredBlockStore
  BLOCK_ID_FOR_DIFFERENT_SESSION(
      "blockId {0,number,#} is owned by sessionId {1,number,#} not {2,number,#}"),
  BLOCK_NOT_FOUND_AT_LOCATION("blockId {0,number,#} not found at location: {1}"),
  MOVE_UNCOMMITTED_BLOCK("Cannot move uncommitted blockId {0,number,#}"),
  NO_BLOCK_ID_FOUND("blockId {0,number,#} not found"),
  NO_EVICTION_PLAN_TO_FREE_SPACE("No eviction plan by evictor to free space"),
  NO_SPACE_FOR_BLOCK_ALLOCATION_TIMEOUT(
      "Failed to allocate {0,number,#} bytes after {1}ms for blockId {2,number,#}"),
  NO_SPACE_FOR_BLOCK_ALLOCATION_RETRIES_EXCEEDED(
      "Failed to allocate {0,number,#} bytes after {1} attempts for blockId {2,number,#}"),
  NO_SPACE_FOR_BLOCK_MOVE_TIMEOUT(
      "Failed to find space in {0} to move blockId {1,number,#} after {2}ms"),
  NO_SPACE_FOR_BLOCK_MOVE_RETRIES_EXCEEDED(
      "Failed to find space in {0} to move blockId {1,number,#} after {2} attempts"),
  REMOVE_UNCOMMITTED_BLOCK("Cannot remove uncommitted blockId {0,number,#}"),
  TEMP_BLOCK_ID_COMMITTED(
      "Temp blockId {0,number,#} is not available, because it is already committed"),
  TEMP_BLOCK_ID_EXISTS("Temp blockId {0,number,#} is not available, because it already exists"),

  // ufsBlockStore
  UFS_BLOCK_ALREADY_EXISTS_FOR_SESSION(
      "UFS block {0,number,#} from UFS file {1} exists for session {2,number,#}"),
  UFS_BLOCK_ACCESS_TOKEN_UNAVAILABLE(
      "Failed to acquire an access token for the UFS block {0,number,#} (filename: {1})."),
  UFS_BLOCK_DOES_NOT_EXIST_FOR_SESSION(
      "UFS block {0,number,#} does not exist for session {1,number,#}"),

  // journal
  JOURNAL_WRITE_AFTER_CLOSE("Cannot write entry after closing the stream"),
  JOURNAL_WRITE_FAILURE("Failed to write to journal file ({0}): {1}"),
  JOURNAL_FLUSH_FAILURE("Failed to flush journal file ({0}): {1}"),
  UNEXPECTED_JOURNAL_ENTRY("Unexpected entry in journal: {0}"),

  // file
  CANNOT_READ_DIRECTORY("Cannot read from {0} because it is a directory"),
  DELETE_FAILED_UFS("Failed to delete {0} from the under file system"),
  DELETE_FAILED_DIRECTORY_NOT_IN_SYNC(
      "Cannot delete {0} because the UFS has contents not loaded into Alluxio. Sync Alluxio with "
          + "UFS or run delete with unchecked flag to forcibly delete"),
  DELETE_NONEMPTY_DIRECTORY_NONRECURSIVE(
      "Cannot delete non-empty directory {0} because recursive is set to false"),
  DELETE_ROOT_DIRECTORY("Cannot delete the root directory"),
  FILE_ALREADY_EXISTS("{0} already exists"),
  FILE_CREATE_IS_DIRECTORY("{0} already exists. Directories cannot be overwritten with create"),
  PARENT_CREATION_FAILED("Unable to create parent directories for path {0}"),

  // file system master
  CANNOT_FREE_NON_EMPTY_DIR("Cannot free directory {0} which is not empty. Please set "
      + "the \"recursive\" flag of free operation to true"),
  CANNOT_FREE_NON_PERSISTED_FILE("Cannot free file {0} which is not persisted"),
  // ALLUXIO CS REPLACE
  // CANNOT_FREE_PINNED_FILE("Cannot free file {0} which is pinned. Please unpin it first or"
  //     + " set the \"forced\" flag of free operation to true"),
  // ALLUXIO CS WITH
  CANNOT_FREE_PINNED_FILE("Cannot free file {0} which has min replication > 0 (pinned). Please "
      + "set the min replication to 0 (unpin it) or set the \"forced\" flag of free operation to "
      + "true"),
  // ALLUXIO CS END
  INODE_DOES_NOT_EXIST("inodeId {0,number,#} does not exist"),
  INODE_DOES_NOT_EXIST_RETRIES("inodeId {0,number,#} does not exist; too many retries"),
  NOT_MUTABLE_INODE_PATH("Not a MutableLockedInodePath: {0}"),
  PATH_COMPONENTS_INVALID("Parameter pathComponents is {0}"),
  PATH_COMPONENTS_INVALID_START("Path starts with {0}"),
  PATH_INVALID_CONCURRENT_RENAME("Path is no longer valid, possibly due to a concurrent rename."),
  PATH_INVALID_CONCURRENT_DELETE("Path is no longer valid, possibly due to a concurrent delete."),
  PATH_MUST_HAVE_VALID_PARENT("{0} does not have a valid parent"),
  RENAME_CANNOT_BE_ACROSS_MOUNTS("Renaming {0} to {1} is a cross mount operation"),
  RENAME_CANNOT_BE_ONTO_MOUNT_POINT("{0} is a mount point and cannot be renamed onto"),
  RENAME_CANNOT_BE_TO_ROOT("Cannot rename a path to the root directory"),
  RENAME_CANNOT_BE_TO_SUBDIRECTORY("Cannot rename because {0} is a prefix of {1}"),
  ROOT_CANNOT_BE_RENAMED("The root directory cannot be renamed"),
  JOURNAL_ENTRY_MISSING(
      "Journal entries are missing between sequence number {0} (inclusive) and {1} (exclusive)."),
  JOURNAL_ENTRY_TRUNCATED_UNEXPECTEDLY(
      "Journal entry [sequence number {0}] is truncated unexpectedly."),

  // block master
  NO_WORKER_FOUND("No worker with workerId {0,number,#} is found"),

  // safe mode
  MASTER_IN_SAFEMODE("Alluxio master is in safe mode. Please try again later."),

  // file system master ufs
  FAILED_UFS_CREATE("Failed to create {0} in the under file system"),
  FAILED_UFS_RENAME("Failed to rename {0} to {1} in the under file system"),

  // file system worker
  BAD_WORKER_FILE_ID(
      "Worker fileId {0,number,#} is invalid. The worker may have crashed or cleaned up "
          + "the client state due to a timeout."),

  // cli
  INVALID_ARGS_GENERIC("Invalid args for command {0}"),
  INVALID_ARGS_NULL("Null args for command {0}"),
  INVALID_ARGS_NUM("Command {0} takes {1} arguments, not {2}"),
  INVALID_ARGS_NUM_INSUFFICIENT("Command {0} requires at least {1} arguments ({2} provided)"),
<<<<<<< HEAD
=======
  INVALID_ARGS_SORT_FIELD("Invalid sort option ‘{0}’ for --sort"),
>>>>>>> 7b6a0959
  // ALLUXIO CS ADD
  INVALID_ARG_TYPE("Arg {0} is not type {1}"),
  // ALLUXIO CS END

  // extension shell
  INVALID_EXTENSION_NOT_JAR("File {0} does not have the extension JAR"),

  // fs shell
  DESTINATION_CANNOT_BE_FILE(
      "The destination cannot be an existing file when the source is a directory or a list of "
          + "files."),
  INVALID_TIME("{0} is not valid time"),

  // lineage
  DELETE_LINEAGE_WITH_CHILDREN("The lineage {0} to delete has child lineages"),
  LINEAGE_DOES_NOT_EXIST("The lineage {0} does not exist"),
  LINEAGE_INPUT_FILE_NOT_EXIST("The lineage input file {0} does not exist"),
  LINEAGE_OUTPUT_FILE_NOT_EXIST("No lineage has output file {0}"),
  MISSING_REINITIALIZE_FILE("Cannot reinitialize file {0} because its lineage does not exist"),
  UNKNOWN_LINEAGE_FILE_STATE("Unknown LineageFileState: {0}"),

  // client
  DIFFERENT_MASTER_ADDRESS("Master address {0} is different from that in file system context {1}"),
  INCOMPATIBLE_VERSION("{0} client version {1} is not compatible with server version {2}"),

  // configuration
  DEFAULT_PROPERTIES_FILE_DOES_NOT_EXIST("The default Alluxio properties file does not exist"),
  INVALID_CONFIGURATION_KEY("Invalid property key {0}"),
  INVALID_CONFIGURATION_VALUE("Invalid value {0} for configuration key {1}"),
  KEY_NOT_BOOLEAN("Configuration cannot evaluate key {0} as boolean"),
  KEY_NOT_BYTES("Configuration cannot evaluate key {0} as bytes"),
  KEY_NOT_DOUBLE("Configuration cannot evaluate key {0} as double"),
  KEY_NOT_FLOAT("Configuration cannot evaluate key {0} as float"),
  KEY_NOT_INTEGER("Configuration cannot evaluate key {0} as integer"),
  KEY_NOT_LONG("Configuration cannot evaluate key {0} as long"),
  KEY_NOT_MS("Configuration cannot evaluate key {0} as milliseconds"),
  UNDEFINED_CONFIGURATION_KEY("No value set for configuration key {0}"),
  UNKNOWN_ENUM("Unrecognized configuration value <{0}>. Acceptable values: {1}"),
  UNKNOWN_PROPERTY("Unknown property for {0} {1}"),

  // security
  AUTHENTICATION_IS_NOT_ENABLED("Authentication is not enabled"),
  AUTHORIZED_CLIENT_USER_IS_NULL("The client user is not authorized so as to be null in server"),
  INVALID_SET_ACL_OPTIONS("Invalid set acl options: {0}, {1}, {2}"),
  INVALID_MODE("Invalid mode {0}"),
  INVALID_MODE_SEGMENT("Invalid mode {0} - contains invalid segment {1}"),
  INVALID_MODE_PERMISSIONS(
      "Invalid mode {0} - contains invalid segment {1} which has invalid permissions {2}"),
  INVALID_MODE_TARGETS(
      "Invalid mode {0} - contains invalid segment {1} which has invalid targets {2}"),
  PERMISSION_DENIED("Permission denied: {0}"),
  SECURITY_IS_NOT_ENABLED("Security is not enabled"),
  // ALLUXIO CS ADD
  CANNOT_GET_GROUPS_FROM_LDAP_SERVER("Cannot get groups for user {0} from the LDAP server "
<<<<<<< HEAD
      + "after retrying {1} times"),
=======
      + "after {1} attempts"),
>>>>>>> 7b6a0959
  CANNOT_INITIALIZE_DIR_CONTEXT("Cannot initialize DirContext: {0}"),
  CANNOT_READ_PASSWORD_FILE("Cannot read password file {0}"),
  // ALLUXIO CS END

  // yarn
  YARN_NOT_ENOUGH_HOSTS(
      "Not enough usable hosts in the cluster to launch {0} {1} containers. Only {2} hosts "
          + "available"),
  YARN_NOT_ENOUGH_RESOURCES(
      "{0} {1} specified above max threshold of cluster, specified={2}, max={3}"),

  // mounting
  MOUNT_POINT_ALREADY_EXISTS("Mount point {0} already exists"),
  MOUNT_POINT_PREFIX_OF_ANOTHER("Mount point {0} is a prefix of {1}"),
  MOUNT_PATH_SHADOWS_DEFAULT_UFS(
      "Mount path {0} shadows an existing path in the default underlying filesystem"),
  MOUNT_READONLY("A write operation on {0} is under a readonly mount point {1}"),
  UFS_PATH_DOES_NOT_EXIST("Ufs path {0} does not exist"),

  // key-value
  KEY_VALUE_TOO_LARGE("Unable to put key-value pair: key {0} bytes, value {1} bytes"),
  KEY_ALREADY_EXISTS("The input key already exists in the key-value store"),
  INVALID_KEY_VALUE_STORE_URI("The URI {0} exists but is not a key-value store"),
  // ALLUXIO CS ADD

  // job manager
  JOB_DEFINITION_DOES_NOT_EXIST("The job definition for config {0} does not exist"),
  JOB_DOES_NOT_EXIST("The job of id {0} does not exist"),

  // move job
  MOVE_CANNOT_BE_TO_SUBDIRECTORY("Cannot move because {0} is a prefix of {1}"),
  MOVE_DIRECTORY_TO_FILE("Cannot move a directory ({0}) to a file ({1})"),
  MOVE_FILE_TO_DIRECTORY("Cannot move a file ({0}) to a directory ({1})"),
  MOVE_NEED_OVERWRITE("Cannot move to {0} because it exists and overwrite is set to false"),
  MOVE_OVERWRITE_DIRECTORY(
      "{0} already exists. The overwrite flag cannot be used to overwrite directories"),
  MOVE_TO_FILE_AS_DIRECTORY("Cannot move to {0}. {1} is a file, not a directory"),

  // JDBC UFS
  SQL_UNEXPECTED_COLUMN_COUNT("Expected {0} columns in SQL result, but received {1}."),
  SQL_UNEXPECTED_COLUMN_TYPE("For column {0}, expected column type {1}, but received {2}."),
  SQL_UNSUPPORTED_COLUMN_TYPE("Unsupported column type {0}, for column {1}."),
  SQL_UNSUPPORTED_PARTITION_COLUMN_TYPE("Unsupported partition column type {0}, for db type {1}."),
  SQL_NUM_PARTITIONS_TOO_LARGE("Range of partition column {0} does not support {1} partitions."),

  // job service
  NO_LOCAL_BLOCK_WORKER_REPLICATE_TASK(
      "Cannot find a local block worker to replicate blockId {0,number,#}"),

  // Raft journal
  FAILED_RAFT_BOOTSTRAP("Failed to bootstrap raft cluster with addresses {0}: {1}"),
  FAILED_RAFT_CONNECT("Failed to connect to raft cluster with addresses {0}: {1}"),

  // security
  CAPABILITY_EXPIRED("No capability content found. The capability might have expired"),
  PRIVILEGE_DENIED("User {0} does not have privilege {1}"),

  // ALLUXIO CS END

  // block worker
  FAILED_COMMIT_BLOCK_TO_MASTER("Failed to commit block with blockId {0,number,#} to master"),

  // ufs maintenance
  UFS_OP_NOT_ALLOWED("Operation {0} not allowed on ufs path {1} under maintenance mode {2}"),
  INVALID_UFS_MODE("{0} is not a valid ufs mode"),

  // SEMICOLON! minimize merge conflicts by putting it on its own line
  ;

  private final MessageFormat mMessage;

  ExceptionMessage(String message) {
    mMessage = new MessageFormat(message);
  }

  /**
   * Formats the message of the exception.
   *
   * @param params the parameters for the exception message
   * @return the formatted message
   */
  public String getMessage(Object... params) {
    Preconditions.checkArgument(mMessage.getFormats().length == params.length,
        "The message takes " + mMessage.getFormats().length + " arguments, but is given "
            + params.length);
    // MessageFormat is not thread-safe, so guard it
    synchronized (mMessage) {
      return mMessage.format(params);
    }
  }

  /**
   * Formats the message of the exception with a url to consult.
   *
   * @param url the url to consult
   * @param params the parameters for the exception message
   * @return the formatted message
   */
  public String getMessageWithUrl(String url, Object... params) {
    return getMessage(params) + " Please consult " + url
        + " for common solutions to address this problem.";
  }
}<|MERGE_RESOLUTION|>--- conflicted
+++ resolved
@@ -179,10 +179,7 @@
   INVALID_ARGS_NULL("Null args for command {0}"),
   INVALID_ARGS_NUM("Command {0} takes {1} arguments, not {2}"),
   INVALID_ARGS_NUM_INSUFFICIENT("Command {0} requires at least {1} arguments ({2} provided)"),
-<<<<<<< HEAD
-=======
   INVALID_ARGS_SORT_FIELD("Invalid sort option ‘{0}’ for --sort"),
->>>>>>> 7b6a0959
   // ALLUXIO CS ADD
   INVALID_ARG_TYPE("Arg {0} is not type {1}"),
   // ALLUXIO CS END
@@ -237,11 +234,7 @@
   SECURITY_IS_NOT_ENABLED("Security is not enabled"),
   // ALLUXIO CS ADD
   CANNOT_GET_GROUPS_FROM_LDAP_SERVER("Cannot get groups for user {0} from the LDAP server "
-<<<<<<< HEAD
-      + "after retrying {1} times"),
-=======
       + "after {1} attempts"),
->>>>>>> 7b6a0959
   CANNOT_INITIALIZE_DIR_CONTEXT("Cannot initialize DirContext: {0}"),
   CANNOT_READ_PASSWORD_FILE("Cannot read password file {0}"),
   // ALLUXIO CS END
