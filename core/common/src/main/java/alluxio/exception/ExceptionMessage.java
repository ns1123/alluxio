/*
 * The Alluxio Open Foundation licenses this work under the Apache License, version 2.0
 * (the "License"). You may not use this work except in compliance with the License, which is
 * available at www.apache.org/licenses/LICENSE-2.0
 *
 * This software is distributed on an "AS IS" basis, WITHOUT WARRANTIES OR CONDITIONS OF ANY KIND,
 * either express or implied, as more fully set forth in the License.
 *
 * See the NOTICE file distributed with this work for information regarding copyright ownership.
 */

package alluxio.exception;

import com.google.common.base.Preconditions;

import java.text.MessageFormat;

import javax.annotation.concurrent.ThreadSafe;

/**
 * Exception messages used across Alluxio.
 *
 * Note: To minimize merge conflicts, please sort alphabetically in this section.
 */
@ThreadSafe
public enum ExceptionMessage {
  // general
  INVALID_PREFIX("Parent path {0} is not a prefix of child {1}"),
  NOT_SUPPORTED("This method is not supported"),
  PATH_DOES_NOT_EXIST("Path {0} does not exist"),
  PATH_MUST_BE_FILE("Path {0} must be a file"),
  PATH_MUST_BE_DIRECTORY("Path {0} must be a directory"),
  PATH_INVALID("Path {0} is invalid"),

  // general block
  BLOCK_UNAVAILABLE("Block {0} is unavailable in both Alluxio and UFS."),
  CANNOT_REQUEST_SPACE("Not enough space left on worker {0} to store blockId {1,number,#}."),
  NO_LOCAL_WORKER("Local address {0} requested but there is no local worker"),
  NO_SPACE_FOR_BLOCK_ON_WORKER("There is no worker with enough space for a new block of size {0}"),
  NO_WORKER_AVAILABLE_ON_ADDRESS("No Alluxio worker available for address {0}"),
  NO_WORKER_AVAILABLE("No available Alluxio worker found"),

  // block lock manager
  LOCK_ID_FOR_DIFFERENT_BLOCK("lockId {0,number,#} is for blockId {1,number,#}, not {2,number,#}"),
  LOCK_ID_FOR_DIFFERENT_SESSION(
      "lockId {0,number,#} is owned by sessionId {1,number,#} not {2,number,#}"),
  LOCK_RECORD_NOT_FOUND_FOR_BLOCK_AND_SESSION(
      "no lock is found for blockId {0,number,#} for sessionId {1,number,#}"),
  LOCK_RECORD_NOT_FOUND_FOR_LOCK_ID("lockId {0,number,#} has no lock record"),
  LOCK_NOT_RELEASED("lockId {0,number,#} is not released."),
  SESSION_NOT_CLOSED("session {0,number,#} is not closed."),

  // block metadata manager and view
  BLOCK_META_NOT_FOUND("BlockMeta not found for blockId {0,number,#}"),
  GET_DIR_FROM_NON_SPECIFIC_LOCATION("Cannot get path from non-specific dir {0}"),
  TEMP_BLOCK_META_NOT_FOUND("TempBlockMeta not found for blockId {0,number,#}"),
  TIER_ALIAS_NOT_FOUND("Tier with alias {0} not found"),
  TIER_VIEW_ALIAS_NOT_FOUND("Tier view with alias {0} not found"),

  // instream/outstream
  FAILED_CACHE("Failed to cache: {0}"),
  FAILED_CREATE("Failed to create {0}"),
  FAILED_SEEK("Failed to seek to {0}"),
  FAILED_SKIP("Failed to skip {0}"),
  INSTREAM_CANNOT_SKIP("The underlying BlockInStream could not skip {0}"),
  READ_CLOSED_STREAM("Cannot read from a closed stream"),

  // netty
  BLOCK_WRITE_ERROR(
      "Error writing blockId: {0,number,#}, sessionId: {1,number,#}, address: {2}, message: {3}"),
  NO_RPC_HANDLER("No handler implementation for rpc message type: {0}"),
  UNDER_FILE_WRITE_ERROR(
          "Error writing to under file system fileId: {0,number,#}, addr: {1}, msg: {2}"),
  UNEXPECTED_RPC_RESPONSE("Unexpected response message type: {0} (expected: {1})"),
  WRITER_ALREADY_OPEN(
      "This writer is already open for address: {0}, blockId: {1,number,#}, "
          + "sessionId: {2,number,#}"),

  // storageDir
  ADD_EXISTING_BLOCK("blockId {0,number,#} exists in {1}"),
  BLOCK_NOT_FOUND_FOR_SESSION("blockId {0,number,#} in {1} not found for session {2,number,#}"),
  NO_SPACE_FOR_BLOCK_META(
      "blockId {0,number,#} is {1,number,#} bytes, but only {2,number,#} bytes available in {3}"),

  // tieredBlockStore
  BLOCK_ID_FOR_DIFFERENT_SESSION(
      "blockId {0,number,#} is owned by sessionId {1,number,#} not {2,number,#}"),
  BLOCK_NOT_FOUND_AT_LOCATION("blockId {0,number,#} not found at location: {1}"),
  MOVE_UNCOMMITTED_BLOCK("Cannot move uncommitted blockId {0,number,#}"),
  NO_BLOCK_ID_FOUND("blockId {0,number,#} not found"),
  NO_EVICTION_PLAN_TO_FREE_SPACE("No eviction plan by evictor to free space"),
  NO_SPACE_FOR_BLOCK_ALLOCATION_TIMEOUT(
      "Failed to allocate {0,number,#} bytes after {1}ms for blockId {2,number,#}"),
  NO_SPACE_FOR_BLOCK_ALLOCATION_RETRIES_EXCEEDED(
      "Failed to allocate {0,number,#} bytes after {1} attempts for blockId {2,number,#}"),
  NO_SPACE_FOR_BLOCK_MOVE_TIMEOUT(
      "Failed to find space in {0} to move blockId {1,number,#} after {2}ms"),
  NO_SPACE_FOR_BLOCK_MOVE_RETRIES_EXCEEDED(
      "Failed to find space in {0} to move blockId {1,number,#} after {2} attempts"),
  REMOVE_UNCOMMITTED_BLOCK("Cannot remove uncommitted blockId {0,number,#}"),
  TEMP_BLOCK_ID_COMMITTED(
      "Temp blockId {0,number,#} is not available, because it is already committed"),
  TEMP_BLOCK_ID_EXISTS("Temp blockId {0,number,#} is not available, because it already exists"),

  // ufsBlockStore
  UFS_BLOCK_ALREADY_EXISTS_FOR_SESSION(
      "UFS block {0,number,#} from UFS file {1} exists for session {2,number,#}"),
  UFS_BLOCK_ACCESS_TOKEN_UNAVAILABLE(
      "Failed to acquire an access token for the UFS block {0,number,#} (filename: {1})."),
  UFS_BLOCK_DOES_NOT_EXIST_FOR_SESSION(
      "UFS block {0,number,#} does not exist for session {1,number,#}"),

  // journal
  JOURNAL_WRITE_AFTER_CLOSE("Cannot write entry after closing the stream"),
  JOURNAL_WRITE_FAILURE("Failed to write to journal file ({0}): {1}"),
  JOURNAL_FLUSH_FAILURE("Failed to flush journal file ({0}): {1}"),
  UNEXPECTED_JOURNAL_ENTRY("Unexpected entry in journal: {0}"),

  // file
  CANNOT_READ_DIRECTORY("Cannot read from {0} because it is a directory"),
  DELETE_FAILED_UFS("Failed to delete {0} from the under file system"),
  DELETE_FAILED_DIRECTORY_NOT_IN_SYNC(
      "Cannot delete {0} because the UFS has contents not loaded into Alluxio. Sync Alluxio with "
          + "UFS or run delete with unchecked flag to forcibly delete"),
  DELETE_NONEMPTY_DIRECTORY_NONRECURSIVE(
      "Cannot delete non-empty directory {0} because recursive is set to false"),
  DELETE_ROOT_DIRECTORY("Cannot delete the root directory"),
  FILE_ALREADY_EXISTS("{0} already exists"),
  FILE_CREATE_IS_DIRECTORY("{0} already exists. Directories cannot be overwritten with create"),
  PARENT_CREATION_FAILED("Unable to create parent directories for path {0}"),

  // file system master
  CANNOT_FREE_NON_EMPTY_DIR("Cannot free directory {0} which is not empty. Please set "
      + "the \"recursive\" flag of free operation to true"),
  CANNOT_FREE_NON_PERSISTED_FILE("Cannot free file {0} which is not persisted"),
  // ALLUXIO CS REPLACE
  // CANNOT_FREE_PINNED_FILE("Cannot free file {0} which is pinned. Please unpin it first or"
  //     + " set the \"forced\" flag of free operation to true"),
  // ALLUXIO CS WITH
  CANNOT_FREE_PINNED_FILE("Cannot free file {0} which has min replication > 0 (pinned). Please "
      + "set the min replication to 0 (unpin it) or set the \"forced\" flag of free operation to "
      + "true"),
  // ALLUXIO CS END
  INODE_DOES_NOT_EXIST("inodeId {0,number,#} does not exist"),
  INODE_DOES_NOT_EXIST_RETRIES("inodeId {0,number,#} does not exist; too many retries"),
  NOT_MUTABLE_INODE_PATH("Not a MutableLockedInodePath: {0}"),
  PATH_COMPONENTS_INVALID("Parameter pathComponents is {0}"),
  PATH_COMPONENTS_INVALID_START("Path starts with {0}"),
  PATH_INVALID_CONCURRENT_RENAME("Path is no longer valid, possibly due to a concurrent rename."),
  PATH_INVALID_CONCURRENT_DELETE("Path is no longer valid, possibly due to a concurrent delete."),
  PATH_MUST_HAVE_VALID_PARENT("{0} does not have a valid parent"),
  RENAME_CANNOT_BE_ACROSS_MOUNTS("Renaming {0} to {1} is a cross mount operation"),
  RENAME_CANNOT_BE_ONTO_MOUNT_POINT("{0} is a mount point and cannot be renamed onto"),
  RENAME_CANNOT_BE_TO_ROOT("Cannot rename a path to the root directory"),
  RENAME_CANNOT_BE_TO_SUBDIRECTORY("Cannot rename because {0} is a prefix of {1}"),
  ROOT_CANNOT_BE_RENAMED("The root directory cannot be renamed"),
  JOURNAL_ENTRY_MISSING(
      "Journal entries are missing between sequence number {0} (inclusive) and {1} (exclusive)."),
  JOURNAL_ENTRY_TRUNCATED_UNEXPECTEDLY(
      "Journal entry [sequence number {0}] is truncated unexpectedly."),

  // block master
  NO_WORKER_FOUND("No worker with workerId {0,number,#} is found"),

  // safe mode
  MASTER_IN_SAFEMODE("Alluxio master is in safe mode. Please try again later."),

  // file system master ufs
  FAILED_UFS_CREATE("Failed to create {0} in the under file system"),
  FAILED_UFS_RENAME("Failed to rename {0} to {1} in the under file system"),

  // file system worker
  BAD_WORKER_FILE_ID(
      "Worker fileId {0,number,#} is invalid. The worker may have crashed or cleaned up "
          + "the client state due to a timeout."),

  // cli
  INVALID_ARGS_GENERIC("Invalid args for command {0}"),
  INVALID_ARGS_NULL("Null args for command {0}"),
  INVALID_ARGS_NUM("Command {0} takes {1} arguments, not {2}"),
  INVALID_ARGS_NUM_INSUFFICIENT("Command {0} requires at least {1} arguments ({2} provided)"),
<<<<<<< HEAD
  INVALID_ARGS_SORT_FIELD("Invalid sort option ‘{0}’ for --sort"),
  // ALLUXIO CS ADD
  INVALID_ARG_TYPE("Arg {0} is not type {1}"),
  // ALLUXIO CS END
=======
  INVALID_ARGS_NUM_TOO_MANY("Command {0} requires at most {1} arguments ({2} provided)"),
  INVALID_ARGS_SORT_FIELD("Invalid sort option ‘{0}’ for --sort"),
>>>>>>> bf4d3061

  // extension shell
  INVALID_EXTENSION_NOT_JAR("File {0} does not have the extension JAR"),

  // fs shell
  DESTINATION_CANNOT_BE_FILE(
      "The destination cannot be an existing file when the source is a directory or a list of "
          + "files."),
  INVALID_TIME("{0} is not valid time"),

  // lineage
  DELETE_LINEAGE_WITH_CHILDREN("The lineage {0} to delete has child lineages"),
  LINEAGE_DOES_NOT_EXIST("The lineage {0} does not exist"),
  LINEAGE_INPUT_FILE_NOT_EXIST("The lineage input file {0} does not exist"),
  LINEAGE_OUTPUT_FILE_NOT_EXIST("No lineage has output file {0}"),
  MISSING_REINITIALIZE_FILE("Cannot reinitialize file {0} because its lineage does not exist"),
  UNKNOWN_LINEAGE_FILE_STATE("Unknown LineageFileState: {0}"),

  // client
  DIFFERENT_MASTER_ADDRESS("Master address {0} is different from that in file system context {1}"),
  INCOMPATIBLE_VERSION("{0} client version {1} is not compatible with server version {2}"),

  // configuration
  DEFAULT_PROPERTIES_FILE_DOES_NOT_EXIST("The default Alluxio properties file does not exist"),
  INVALID_CONFIGURATION_KEY("Invalid property key {0}"),
  INVALID_CONFIGURATION_VALUE("Invalid value {0} for configuration key {1}"),
  KEY_NOT_BOOLEAN("Configuration cannot evaluate key {0} as boolean"),
  KEY_NOT_BYTES("Configuration cannot evaluate key {0} as bytes"),
  KEY_NOT_DOUBLE("Configuration cannot evaluate key {0} as double"),
  KEY_NOT_FLOAT("Configuration cannot evaluate key {0} as float"),
  KEY_NOT_INTEGER("Configuration cannot evaluate key {0} as integer"),
  KEY_NOT_LONG("Configuration cannot evaluate key {0} as long"),
  KEY_NOT_MS("Configuration cannot evaluate key {0} as milliseconds"),
  UNDEFINED_CONFIGURATION_KEY("No value set for configuration key {0}"),
  UNKNOWN_ENUM("Unrecognized configuration value <{0}>. Acceptable values: {1}"),
  UNKNOWN_PROPERTY("Unknown property for {0} {1}"),

  // security
  AUTHENTICATION_IS_NOT_ENABLED("Authentication is not enabled"),
  AUTHORIZED_CLIENT_USER_IS_NULL("The client user is not authorized so as to be null in server"),
  INVALID_SET_ACL_OPTIONS("Invalid set acl options: {0}, {1}, {2}"),
  INVALID_MODE("Invalid mode {0}"),
  INVALID_MODE_SEGMENT("Invalid mode {0} - contains invalid segment {1}"),
  INVALID_MODE_PERMISSIONS(
      "Invalid mode {0} - contains invalid segment {1} which has invalid permissions {2}"),
  INVALID_MODE_TARGETS(
      "Invalid mode {0} - contains invalid segment {1} which has invalid targets {2}"),
  PERMISSION_DENIED("Permission denied: {0}"),
  SECURITY_IS_NOT_ENABLED("Security is not enabled"),
  // ALLUXIO CS ADD
  CANNOT_GET_GROUPS_FROM_LDAP_SERVER("Cannot get groups for user {0} from the LDAP server "
      + "after {1} attempts"),
  CANNOT_INITIALIZE_DIR_CONTEXT("Cannot initialize DirContext: {0}"),
  CANNOT_READ_PASSWORD_FILE("Cannot read password file {0}"),
  // ALLUXIO CS END

  // yarn
  YARN_NOT_ENOUGH_HOSTS(
      "Not enough usable hosts in the cluster to launch {0} {1} containers. Only {2} hosts "
          + "available"),
  YARN_NOT_ENOUGH_RESOURCES(
      "{0} {1} specified above max threshold of cluster, specified={2}, max={3}"),

  // mounting
  MOUNT_POINT_ALREADY_EXISTS("Mount point {0} already exists"),
  MOUNT_POINT_PREFIX_OF_ANOTHER("Mount point {0} is a prefix of {1}"),
  MOUNT_PATH_SHADOWS_DEFAULT_UFS(
      "Mount path {0} shadows an existing path in the default underlying filesystem"),
  MOUNT_READONLY("A write operation on {0} is under a readonly mount point {1}"),
  UFS_PATH_DOES_NOT_EXIST("Ufs path {0} does not exist"),

  // key-value
  KEY_VALUE_TOO_LARGE("Unable to put key-value pair: key {0} bytes, value {1} bytes"),
  KEY_ALREADY_EXISTS("The input key already exists in the key-value store"),
  INVALID_KEY_VALUE_STORE_URI("The URI {0} exists but is not a key-value store"),
  // ALLUXIO CS ADD

  // job manager
  JOB_DEFINITION_DOES_NOT_EXIST("The job definition for config {0} does not exist"),
  JOB_DOES_NOT_EXIST("The job of id {0} does not exist"),

  // move job
  MOVE_CANNOT_BE_TO_SUBDIRECTORY("Cannot move because {0} is a prefix of {1}"),
  MOVE_DIRECTORY_TO_FILE("Cannot move a directory ({0}) to a file ({1})"),
  MOVE_FILE_TO_DIRECTORY("Cannot move a file ({0}) to a directory ({1})"),
  MOVE_NEED_OVERWRITE("Cannot move to {0} because it exists and overwrite is set to false"),
  MOVE_OVERWRITE_DIRECTORY(
      "{0} already exists. The overwrite flag cannot be used to overwrite directories"),
  MOVE_TO_FILE_AS_DIRECTORY("Cannot move to {0}. {1} is a file, not a directory"),

  // JDBC UFS
  SQL_UNEXPECTED_COLUMN_COUNT("Expected {0} columns in SQL result, but received {1}."),
  SQL_UNEXPECTED_COLUMN_TYPE("For column {0}, expected column type {1}, but received {2}."),
  SQL_UNSUPPORTED_COLUMN_TYPE("Unsupported column type {0}, for column {1}."),
  SQL_UNSUPPORTED_PARTITION_COLUMN_TYPE("Unsupported partition column type {0}, for db type {1}."),
  SQL_NUM_PARTITIONS_TOO_LARGE("Range of partition column {0} does not support {1} partitions."),

  // job service
  NO_LOCAL_BLOCK_WORKER_REPLICATE_TASK(
      "Cannot find a local block worker to replicate blockId {0,number,#}"),

  // Raft journal
  FAILED_RAFT_BOOTSTRAP("Failed to bootstrap raft cluster with addresses {0}: {1}"),
  FAILED_RAFT_CONNECT("Failed to connect to raft cluster with addresses {0}: {1}"),

  // security
  CAPABILITY_EXPIRED("No capability content found. The capability might have expired"),
  PRIVILEGE_DENIED("User {0} does not have privilege {1}"),

  // ALLUXIO CS END

  // block worker
  FAILED_COMMIT_BLOCK_TO_MASTER("Failed to commit block with blockId {0,number,#} to master"),

  // ufs maintenance
  UFS_OP_NOT_ALLOWED("Operation {0} not allowed on ufs path {1} under maintenance mode {2}"),
  INVALID_UFS_MODE("{0} is not a valid ufs mode"),

  // SEMICOLON! minimize merge conflicts by putting it on its own line
  ;

  private final MessageFormat mMessage;

  ExceptionMessage(String message) {
    mMessage = new MessageFormat(message);
  }

  /**
   * Formats the message of the exception.
   *
   * @param params the parameters for the exception message
   * @return the formatted message
   */
  public String getMessage(Object... params) {
    Preconditions.checkArgument(mMessage.getFormats().length == params.length,
        "The message takes " + mMessage.getFormats().length + " arguments, but is given "
            + params.length);
    // MessageFormat is not thread-safe, so guard it
    synchronized (mMessage) {
      return mMessage.format(params);
    }
  }

  /**
   * Formats the message of the exception with a url to consult.
   *
   * @param url the url to consult
   * @param params the parameters for the exception message
   * @return the formatted message
   */
  public String getMessageWithUrl(String url, Object... params) {
    return getMessage(params) + " Please consult " + url
        + " for common solutions to address this problem.";
  }
}<|MERGE_RESOLUTION|>--- conflicted
+++ resolved
@@ -179,15 +179,11 @@
   INVALID_ARGS_NULL("Null args for command {0}"),
   INVALID_ARGS_NUM("Command {0} takes {1} arguments, not {2}"),
   INVALID_ARGS_NUM_INSUFFICIENT("Command {0} requires at least {1} arguments ({2} provided)"),
-<<<<<<< HEAD
+  INVALID_ARGS_NUM_TOO_MANY("Command {0} requires at most {1} arguments ({2} provided)"),
   INVALID_ARGS_SORT_FIELD("Invalid sort option ‘{0}’ for --sort"),
   // ALLUXIO CS ADD
   INVALID_ARG_TYPE("Arg {0} is not type {1}"),
   // ALLUXIO CS END
-=======
-  INVALID_ARGS_NUM_TOO_MANY("Command {0} requires at most {1} arguments ({2} provided)"),
-  INVALID_ARGS_SORT_FIELD("Invalid sort option ‘{0}’ for --sort"),
->>>>>>> bf4d3061
 
   // extension shell
   INVALID_EXTENSION_NOT_JAR("File {0} does not have the extension JAR"),
