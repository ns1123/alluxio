<!--

    The Alluxio Open Foundation licenses this work under the Apache License, version 2.0
    (the "License"). You may not use this work except in compliance with the License, which is
    available at www.apache.org/licenses/LICENSE-2.0

    This software is distributed on an "AS IS" basis, WITHOUT WARRANTIES OR CONDITIONS OF ANY KIND,
    either express or implied, as more fully set forth in the License.

    See the NOTICE file distributed with this work for information regarding copyright ownership.

-->
<project xmlns="http://maven.apache.org/POM/4.0.0" xmlns:xsi="http://www.w3.org/2001/XMLSchema-instance" xsi:schemaLocation="http://maven.apache.org/POM/4.0.0 http://maven.apache.org/xsd/maven-4.0.0.xsd">
  <modelVersion>4.0.0</modelVersion>
  <parent>
    <groupId>org.alluxio</groupId>
    <artifactId>alluxio-core</artifactId>
    <version>1.5.0-SNAPSHOT</version>
  </parent>
  <artifactId>alluxio-core-common</artifactId>
  <packaging>jar</packaging>
  <name>Alluxio Core - Common Utilities</name>
  <description>Common utilities shared in Alluxio core modules</description>

  <properties>
    <!-- The following paths need to be defined here as well as in the parent pom so that mvn can -->
    <!-- run properly from sub-project directories -->
    <license.header.path>${project.parent.parent.basedir}/build/license/</license.header.path>
    <checkstyle.path>${project.parent.parent.basedir}/build/checkstyle/</checkstyle.path>
    <findbugs.path>${project.parent.parent.basedir}/build/findbugs/</findbugs.path>
    <failIfNoTests>false</failIfNoTests>
    <!-- ALLUXIO CS ADD -->
    <maven-bundle-plugin.version>2.5.0</maven-bundle-plugin.version>
    <!-- ALLUXIO CS END -->
  </properties>

  <dependencies>
    <!-- External dependencies -->
    <dependency>
      <groupId>com.google.code.findbugs</groupId>
      <artifactId>jsr305</artifactId>
    </dependency>
    <dependency>
      <groupId>com.google.guava</groupId>
      <artifactId>guava</artifactId>
    </dependency>
    <dependency>
<<<<<<< HEAD
=======
      <groupId>commons-io</groupId>
      <artifactId>commons-io</artifactId>
    </dependency>
    <dependency>
>>>>>>> a46f9510
      <groupId>commons-lang</groupId>
      <artifactId>commons-lang</artifactId>
    </dependency>
    <dependency>
      <groupId>io.dropwizard.metrics</groupId>
      <artifactId>metrics-core</artifactId>
    </dependency>
    <dependency>
      <groupId>io.dropwizard.metrics</groupId>
      <artifactId>metrics-graphite</artifactId>
    </dependency>
    <dependency>
      <groupId>io.dropwizard.metrics</groupId>
      <artifactId>metrics-json</artifactId>
    </dependency>
    <dependency>
      <groupId>io.dropwizard.metrics</groupId>
      <artifactId>metrics-jvm</artifactId>
    </dependency>
    <dependency>
      <groupId>io.netty</groupId>
      <artifactId>netty-all</artifactId>
    </dependency>
    <dependency>
      <groupId>org.apache.commons</groupId>
      <artifactId>commons-lang3</artifactId>
    </dependency>
    <dependency>
      <groupId>org.apache.curator</groupId>
      <artifactId>curator-client</artifactId>
    </dependency>
    <dependency>
      <groupId>org.apache.curator</groupId>
      <artifactId>curator-framework</artifactId>
    </dependency>
    <dependency>
      <groupId>org.apache.curator</groupId>
      <artifactId>curator-recipes</artifactId>
    </dependency>
    <dependency>
      <groupId>org.apache.thrift</groupId>
      <artifactId>libthrift</artifactId>
    </dependency>
    <dependency>
      <groupId>org.slf4j</groupId>
      <artifactId>slf4j-api</artifactId>
    </dependency>

    <!-- Internal dependencies -->
    <dependency>
      <groupId>org.alluxio</groupId>
      <artifactId>alluxio-core-protobuf</artifactId>
      <version>${project.version}</version>
    </dependency>
    <!-- ALLUXIO CS ADD -->
    <dependency>
      <groupId>org.alluxio</groupId>
      <artifactId>alluxio-security-minikdc</artifactId>
      <version>${project.version}</version>
      <scope>test</scope>
    </dependency>
    <!-- ALLUXIO CS END -->

<<<<<<< HEAD
    <dependency>
      <groupId>org.alluxio</groupId>
      <artifactId>alluxio-core-protobuf</artifactId>
      <version>${project.version}</version>
    </dependency>

    <!-- Test Dependencies -->
    <dependency>
      <groupId>org.codehaus.jackson</groupId>
      <artifactId>jackson-mapper-asl</artifactId>
      <version>1.9.13</version>
      <scope>test</scope>
    </dependency>
=======
    <!-- External test dependencies -->
>>>>>>> a46f9510
    <dependency>
      <groupId>com.google.guava</groupId>
      <artifactId>guava-testlib</artifactId>
      <scope>test</scope>
    </dependency>
    <dependency>
      <groupId>org.codehaus.jackson</groupId>
      <artifactId>jackson-mapper-asl</artifactId>
      <scope>test</scope>
    </dependency>
  </dependencies>

  <build>
    <resources>
      <resource>
        <directory>src/main/resources</directory>
        <filtering>true</filtering>
      </resource>
    </resources>
    <plugins>
      <!-- Export test classes in a test-jar so that other projects can use them for testing -->
      <plugin>
        <groupId>org.apache.maven.plugins</groupId>
        <artifactId>maven-jar-plugin</artifactId>
        <executions>
          <execution>
            <goals>
              <goal>test-jar</goal>
            </goals>
          </execution>
        </executions>
      </plugin>
      <!-- ALLUXIO CS ADD -->
      <plugin>
        <groupId>org.apache.felix</groupId>
        <artifactId>maven-bundle-plugin</artifactId>
        <inherited>true</inherited>
        <extensions>true</extensions>
      </plugin>
      <!-- ALLUXIO CS END -->
      <plugin>
        <groupId>org.codehaus.mojo</groupId>
        <artifactId>templating-maven-plugin</artifactId>
        <executions>
          <execution>
            <id>filter-src</id>
            <goals>
              <goal>filter-sources</goal>
            </goals>
            <configuration>
              <sourceDirectory>${basedir}/src/main/java-templates</sourceDirectory>
              <outputDirectory>${project.build.directory}/generated-sources/java-templates
              </outputDirectory>
            </configuration>
          </execution>
        </executions>
      </plugin>
    </plugins>
  </build>
</project><|MERGE_RESOLUTION|>--- conflicted
+++ resolved
@@ -45,13 +45,10 @@
       <artifactId>guava</artifactId>
     </dependency>
     <dependency>
-<<<<<<< HEAD
-=======
       <groupId>commons-io</groupId>
       <artifactId>commons-io</artifactId>
     </dependency>
     <dependency>
->>>>>>> a46f9510
       <groupId>commons-lang</groupId>
       <artifactId>commons-lang</artifactId>
     </dependency>
@@ -115,23 +112,7 @@
     </dependency>
     <!-- ALLUXIO CS END -->
 
-<<<<<<< HEAD
-    <dependency>
-      <groupId>org.alluxio</groupId>
-      <artifactId>alluxio-core-protobuf</artifactId>
-      <version>${project.version}</version>
-    </dependency>
-
-    <!-- Test Dependencies -->
-    <dependency>
-      <groupId>org.codehaus.jackson</groupId>
-      <artifactId>jackson-mapper-asl</artifactId>
-      <version>1.9.13</version>
-      <scope>test</scope>
-    </dependency>
-=======
     <!-- External test dependencies -->
->>>>>>> a46f9510
     <dependency>
       <groupId>com.google.guava</groupId>
       <artifactId>guava-testlib</artifactId>
