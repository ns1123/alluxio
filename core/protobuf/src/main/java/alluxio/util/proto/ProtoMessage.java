--- conflicted
+++ resolved
@@ -72,8 +72,6 @@
   public ProtoMessage(Protocol.RemoveBlockRequest removeBlockRequest) {
     mMessage = removeBlockRequest;
   }
-<<<<<<< HEAD
-=======
 
   /**
    * @param entry the journal entry
@@ -82,7 +80,6 @@
     mMessage = entry;
   }
 
->>>>>>> 0020c47b
   // ALLUXIO CS END
 
   /**
@@ -255,8 +252,6 @@
     return mMessage instanceof alluxio.proto.dataserver.Protocol.RemoveBlockRequest;
   }
 
-<<<<<<< HEAD
-=======
   /**
    * @return the journal entry
    */
@@ -272,7 +267,6 @@
     return mMessage instanceof alluxio.proto.journal.Journal.JournalEntry;
   }
 
->>>>>>> 0020c47b
   // ALLUXIO CS END
   /**
    * Gets the read response or throws runtime exception if mMessage is not of type
