syntax = "proto2";

package alluxio.proto.dataserver;

import "dataserver/status.proto";
// ALLUXIO CS ADD
import "security/capability_proto.proto";
// ALLUXIO CS END

// The read/write request type. It can either be an Alluxio block operation or a UFS file operation.
// next available id: 2
enum RequestType {
  ALLUXIO_BLOCK = 0;
  UFS_FILE = 1;
  // ALLUXIO CS ADD
  UFS_FALLBACK_BLOCK = 1000;
  // ALLUXIO CS END
}

// The read request.
// next available id: 8
message ReadRequest {
  optional int64 block_id = 1;
  optional int64 offset = 2;
  optional int64 length = 3;
  // If set, this request is to cancel the reading request for the id.
  optional bool cancel = 4;
  // Whether the block should be promoted before reading
  optional bool promote = 7;

  // If set, the server should send packets in the specified packet size.
  optional int64 packet_size = 5;

  // This is only set for UFS block read.
  optional OpenUfsBlockOptions open_ufs_block_options = 6;
  // ALLUXIO CS ADD
  optional alluxio.proto.security.Capability capability = 1000;
  // ALLUXIO CS END
}

// Options to open a UFS block.
// next available id: 7
message OpenUfsBlockOptions {
  optional string ufs_path = 1;
  // The offset of the block in within the file.
  optional int64 offset_in_file = 2;
  // The block size.
  optional int64 block_size = 3;
  optional int32 maxUfsReadConcurrency = 4;
  optional int64 mountId = 5;
  // If set, do not try to cache the block locally when reading the data from the UFS.
  optional bool no_cache = 6;
  // The client does not need to set this. This is set by the worker.
  optional string user = 7;
  // ALLUXIO CS ADD
  // If set to true, the block is possibly stored as a UFS block.
  optional bool block_in_ufs_tier = 1000;
  // ALLUXIO CS END
}

// The write request.
// next available id: 8
message WriteRequest {
  optional RequestType type = 1;
  // The block ID or UFS file ID.
  optional int64 id = 2;
  optional int64 offset = 3;

  // This is only applicable for block write.
  optional int32 tier = 4;

  optional bool eof = 5;
  optional bool cancel = 6;

  // This is only applicable for ufs writes.
  optional CreateUfsFileOptions create_ufs_file_options = 7;
  // ALLUXIO CS ADD
  optional alluxio.proto.security.Capability capability = 1000;
<<<<<<< HEAD
=======
  // This is only applicable for ufs block writes.
  optional CreateUfsBlockOptions create_ufs_block_options = 1001;
>>>>>>> 0020c47b
  // ALLUXIO CS END
}

// Options to create a UFS file.
// next available: 6
message CreateUfsFileOptions {
  optional string ufs_path = 1;
  optional string owner = 2;
  optional string group = 3;
  optional int32 mode = 4;
  optional int64 mount_id = 5;
}
// ALLUXIO CS ADD

// Options to create a block file in UFS.
// next available: 3
message CreateUfsBlockOptions {
  // the number of bytes previously written to block store
  // zero if no previous temp block created
  optional int64 bytes_in_block_store = 1;
  // mount ID of the UFS to write to
  optional int64 mount_id = 2;
  // true if the write request is already a fallback from
  // a failed short-circuit write.
  optional bool fallback = 3;
}
// ALLUXIO CS END

// The response.
// next available id: 3
message Response {
  optional status.PStatus status = 1;
  optional string message = 2;
}
// ALLUXIO CS ADD
// Message for Sasl Authentication.
message SaslMessage {
  enum SaslState {
    SUCCESS = 0;
    INITIATE = 1;
    CHALLENGE = 2;
  }

  optional SaslState state = 1;
  optional bytes token = 2;
}
// ALLUXIO CS END

// The read response.
// next available id: 2
message ReadResponse {
  enum Type {
    // A heatbeat message indicates that the server is still actively acquiring access to a UFS file.
    // This is to avoid timing out in the client.
    UFS_READ_HEARTBEAT = 1;
  }
  optional Type type = 1;
}

// A heartbeat
message Heartbeat {
  // Empty message
}

// Netty RPCs. Every RPC needs to define a request type and optionally a response type (default to Response).

// next available id: 3
message LocalBlockOpenRequest {
  optional int64 block_id = 1;
  optional bool promote = 2;
  // ALLUXIO CS ADD
  optional alluxio.proto.security.Capability capability = 1001;
  // ALLUXIO CS END
}

// next available id: 2
message LocalBlockOpenResponse {
  optional string path = 1;
}

// next available id: 2
message LocalBlockCloseRequest {
  optional int64 block_id = 1;
  // ALLUXIO CS ADD
  optional alluxio.proto.security.Capability capability = 1001;
  // ALLUXIO CS END
}

// next available id: 6
message LocalBlockCreateRequest {
  optional int64 block_id = 1;
  optional int32 tier = 3;
  optional int64 space_to_reserve = 4;
  // If set, only reserve space for the block.
  optional bool only_reserve_space = 5;
  // ALLUXIO CS ADD
  optional alluxio.proto.security.Capability capability = 1001;
<<<<<<< HEAD
=======
  optional bool cleanup_on_failure = 1002;
>>>>>>> 0020c47b
  // ALLUXIO CS END
}

// next available id: 2
message LocalBlockCreateResponse {
  optional string path = 1;
}

// next available id: 3
message LocalBlockCompleteRequest {
  optional int64 block_id = 1;
  optional bool cancel = 2;
  // ALLUXIO CS ADD
  optional alluxio.proto.security.Capability capability = 1001;
  // ALLUXIO CS END
}
// ALLUXIO CS ADD

// next available id: 1
message RemoveBlockRequest {
  optional int64 block_id = 1001;
}
// ALLUXIO CS END<|MERGE_RESOLUTION|>--- conflicted
+++ resolved
@@ -76,11 +76,8 @@
   optional CreateUfsFileOptions create_ufs_file_options = 7;
   // ALLUXIO CS ADD
   optional alluxio.proto.security.Capability capability = 1000;
-<<<<<<< HEAD
-=======
   // This is only applicable for ufs block writes.
   optional CreateUfsBlockOptions create_ufs_block_options = 1001;
->>>>>>> 0020c47b
   // ALLUXIO CS END
 }
 
@@ -178,10 +175,7 @@
   optional bool only_reserve_space = 5;
   // ALLUXIO CS ADD
   optional alluxio.proto.security.Capability capability = 1001;
-<<<<<<< HEAD
-=======
   optional bool cleanup_on_failure = 1002;
->>>>>>> 0020c47b
   // ALLUXIO CS END
 }
 
