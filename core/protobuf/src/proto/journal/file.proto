--- conflicted
+++ resolved
@@ -95,20 +95,13 @@
   optional string group = 15;
   optional int32 mode = 16;
   // ALLUXIO CS ADD
-<<<<<<< HEAD
-  // next available id: 1006
-=======
   // next available id: 1007
->>>>>>> 25e10077
   optional int64 persist_job_id = 1003;
   optional int32 replication_durable = 1005;
   optional int32 replication_max = 1001;
   optional int32 replication_min = 1002;
   optional string temp_ufs_path = 1004;
-<<<<<<< HEAD
-=======
   optional bool encrypted = 1006;
->>>>>>> 25e10077
   // ALLUXIO CS END
   optional PTtlAction ttlAction = 17 [default = DELETE];
 }
