syntax = "proto2";

package alluxio.proto.journal;
option java_package = "alluxio.proto.journal";

import "journal/block.proto";
import "journal/file.proto";
import "journal/key_value.proto";
// ALLUXIO CS ADD
import "journal/job.proto";
import "journal/license.proto";
import "journal/privilege.proto";
// ALLUXIO CS END
import "journal/lineage.proto";

// Wraps around all types of Alluxio journal entries.
//
// NOTE: Exactly one of the *Entry entries is expected to be set. Ideally we would use the 'oneof'
// protobuf syntax to enforce this. However, 'oneof' is only available since protobuf version
// 2.6.0 and adding this depedency would conflict with the version of protobuf used by Hadoop 2.x
// and Spark. We use protobuf version 2.5.0 instead, which is compatible with Hadoop and Spark.
//
// next available id: 30
message JournalEntry {
  optional int64 sequence_number = 1;
  optional AddMountPointEntry add_mount_point = 2;
  optional AsyncPersistRequestEntry async_persist_request = 16;
  optional BlockContainerIdGeneratorEntry block_container_id_generator = 3;
  optional BlockInfoEntry block_info = 4;
  optional CompleteFileEntry complete_file = 5;
  optional CompletePartitionEntry complete_partition = 21;
  optional CompleteStoreEntry complete_store = 22;
  optional CreateStoreEntry create_store = 23;
  optional DeleteBlockEntry delete_block = 29;
  optional DeleteFileEntry delete_file = 6;
  optional DeleteLineageEntry delete_lineage = 7;
  optional DeleteMountPointEntry delete_mount_point = 8;
  optional DeleteStoreEntry delete_store = 25;
  optional InodeDirectoryEntry inode_directory = 9;
  optional InodeDirectoryIdGeneratorEntry inode_directory_id_generator = 10;
  optional InodeFileEntry inode_file = 11;
  optional InodeLastModificationTimeEntry inode_last_modification_time = 12;
  optional LineageEntry lineage = 13;
  optional LineageIdGeneratorEntry lineage_id_generator = 14;
  optional MergeStoreEntry merge_store = 26;
  optional PersistDirectoryEntry persist_directory = 15;
  optional ReinitializeFileEntry reinitialize_file = 18;
  optional RenameEntry rename = 19;
  optional RenameStoreEntry rename_store = 28;
  optional SetAttributeEntry set_attribute = 27;
  // ALLUXIO CS ADD
<<<<<<< HEAD
  // next available id: 1005
  optional FinishJobEntry finish_job = 1002; // Job service journal entry
  optional LicenseCheckEntry license_check = 1001;
  optional PrivilegeUpdateEntry privilege_update = 1004;
  optional StartJobEntry start_job = 1003; // Job service journal entry
=======
  // next available id: 1006
  optional FinishJobEntry finish_job = 1002;
  optional LicenseCheckEntry license_check = 1001;
  optional PrivilegeUpdateEntry privilege_update = 1004;
  optional StartJobEntry start_job = 1003;
  // This journal entry is a list of other entries. when a journal entry
  // contains other journal entries, all other optional fields must be unset.
  repeated JournalEntry journal_entries = 1005;
>>>>>>> 0020c47b
  // ALLUXIO CS END
}<|MERGE_RESOLUTION|>--- conflicted
+++ resolved
@@ -49,13 +49,6 @@
   optional RenameStoreEntry rename_store = 28;
   optional SetAttributeEntry set_attribute = 27;
   // ALLUXIO CS ADD
-<<<<<<< HEAD
-  // next available id: 1005
-  optional FinishJobEntry finish_job = 1002; // Job service journal entry
-  optional LicenseCheckEntry license_check = 1001;
-  optional PrivilegeUpdateEntry privilege_update = 1004;
-  optional StartJobEntry start_job = 1003; // Job service journal entry
-=======
   // next available id: 1006
   optional FinishJobEntry finish_job = 1002;
   optional LicenseCheckEntry license_check = 1001;
@@ -64,6 +57,5 @@
   // This journal entry is a list of other entries. when a journal entry
   // contains other journal entries, all other optional fields must be unset.
   repeated JournalEntry journal_entries = 1005;
->>>>>>> 0020c47b
   // ALLUXIO CS END
 }