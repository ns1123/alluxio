<!--

    The Alluxio Open Foundation licenses this work under the Apache License, version 2.0
    (the "License"). You may not use this work except in compliance with the License, which is
    available at www.apache.org/licenses/LICENSE-2.0

    This software is distributed on an "AS IS" basis, WITHOUT WARRANTIES OR CONDITIONS OF ANY KIND,
    either express or implied, as more fully set forth in the License.

    See the NOTICE file distributed with this work for information regarding copyright ownership.

-->
<project xmlns="http://maven.apache.org/POM/4.0.0" xmlns:xsi="http://www.w3.org/2001/XMLSchema-instance" xsi:schemaLocation="http://maven.apache.org/POM/4.0.0 http://maven.apache.org/xsd/maven-4.0.0.xsd">
  <modelVersion>4.0.0</modelVersion>
  <parent>
    <groupId>org.alluxio</groupId>
    <artifactId>alluxio-core-client</artifactId>
<<<<<<< HEAD
    <version>1.5.0-SNAPSHOT</version>
=======
    <version>1.5.0-RC3</version>
>>>>>>> 4187418b
  </parent>
  <artifactId>alluxio-core-client-fs</artifactId>
  <packaging>jar</packaging>
  <name>Alluxio Core - Client - File System</name>
  <description>File System Client of Alluxio Core</description>

  <properties>
    <!-- The following paths need to be defined here as well as in the parent pom so that mvn can -->
    <!-- run properly from sub-project directories -->
    <!-- ALLUXIO CS ADD -->
    <alluxio.native.library.path>${project.parent.parent.parent.basedir}/lib/native/</alluxio.native.library.path>
    <!-- ALLUXIO CS END -->
    <license.header.path>${project.parent.parent.parent.basedir}/build/license/</license.header.path>
    <checkstyle.path>${project.parent.parent.parent.basedir}/build/checkstyle/</checkstyle.path>
    <findbugs.path>${project.parent.parent.parent.basedir}/build/findbugs/</findbugs.path>
    <failIfNoTests>false</failIfNoTests>
  </properties>

  <dependencies>
    <!-- External dependencies -->
    <dependency>
      <groupId>com.fasterxml.jackson.core</groupId>
      <artifactId>jackson-annotations</artifactId>
    </dependency>
    <dependency>
      <groupId>com.google.guava</groupId>
      <artifactId>guava</artifactId>
    </dependency>
    <dependency>
      <groupId>io.dropwizard.metrics</groupId>
      <artifactId>metrics-core</artifactId>
    </dependency>
    <dependency>
      <groupId>io.netty</groupId>
      <artifactId>netty-all</artifactId>
    </dependency>
    <dependency>
      <groupId>org.apache.thrift</groupId>
      <artifactId>libthrift</artifactId>
    </dependency>

    <!-- Internal dependencies -->
    <dependency>
      <groupId>org.alluxio</groupId>
      <artifactId>alluxio-core-common</artifactId>
      <version>${project.version}</version>
    </dependency>
    <dependency>
      <groupId>org.alluxio</groupId>
      <artifactId>alluxio-core-protobuf</artifactId>
      <version>${project.version}</version>
    </dependency>

    <!-- Internal test dependencies -->
    <dependency>
      <groupId>org.alluxio</groupId>
      <artifactId>alluxio-core-common</artifactId>
      <version>${project.version}</version>
      <type>test-jar</type>
      <scope>test</scope>
    </dependency>
    <!-- ALLUXIO CS ADD -->
    <dependency>
      <groupId>org.alluxio</groupId>
      <artifactId>alluxio-kms-dummy</artifactId>
      <version>${project.version}</version>
      <scope>test</scope>
    </dependency>
    <!-- ALLUXIO CS END -->
  </dependencies>

  <build>
    <plugins>
      <!-- Export test classes in a test-jar so that other projects can use them for testing -->
      <plugin>
        <groupId>org.apache.maven.plugins</groupId>
        <artifactId>maven-jar-plugin</artifactId>
        <executions>
          <execution>
            <goals>
              <goal>test-jar</goal>
            </goals>
          </execution>
        </executions>
      </plugin>
    </plugins>
  </build>
</project><|MERGE_RESOLUTION|>--- conflicted
+++ resolved
@@ -15,11 +15,7 @@
   <parent>
     <groupId>org.alluxio</groupId>
     <artifactId>alluxio-core-client</artifactId>
-<<<<<<< HEAD
-    <version>1.5.0-SNAPSHOT</version>
-=======
     <version>1.5.0-RC3</version>
->>>>>>> 4187418b
   </parent>
   <artifactId>alluxio-core-client-fs</artifactId>
   <packaging>jar</packaging>
