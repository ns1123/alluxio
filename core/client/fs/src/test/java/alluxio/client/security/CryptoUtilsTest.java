/*
 * The Alluxio Open Foundation licenses this work under the Apache License, version 2.0
 * (the "License"). You may not use this work except in compliance with the License, which is
 * available at www.apache.org/licenses/LICENSE-2.0
 *
 * This software is distributed on an "AS IS" basis, WITHOUT WARRANTIES OR CONDITIONS OF ANY KIND,
 * either express or implied, as more fully set forth in the License.
 *
 * See the NOTICE file distributed with this work for information regarding copyright ownership.
 */

package alluxio.client.security;

import alluxio.Constants;
import alluxio.client.EncryptionMetaFactory;
import alluxio.network.protocol.databuffer.DataNettyBufferV2;
import alluxio.proto.security.EncryptionProto;
import alluxio.util.proto.ProtoUtils;

import io.netty.buffer.ByteBuf;
import io.netty.buffer.Unpooled;
import org.junit.Assert;
import org.junit.Test;

/**
 * Unit tests for {@link CryptoUtils}.
 */
public final class CryptoUtilsTest {
  private static final String AES_GCM = "AES/GCM/NoPadding";
  private static final String TEST_SECRET_KEY = "yoursecretKey";
  private static final String TEST_IV = "ivvvv";
  private static final int AES_GCM_AUTH_TAG_LENGTH = 16;
  private EncryptionProto.CryptoKey mKey =
      ProtoUtils.setIv(
        ProtoUtils.setKey(
          EncryptionProto.CryptoKey.newBuilder()
          .setCipher(AES_GCM)
          .setNeedsAuthTag(1)
          .setGenerationId("generationBytes"), TEST_SECRET_KEY.getBytes()),
      TEST_IV.getBytes()).build();

  @Test
  public void basic() throws Exception {
    final String[] testcases = {
        "",
        "a",
        "foo",
        "testplaintext",
        new String(new char[64 * Constants.KB]).replace('\0', 'a'),
        new String(new char[4 * Constants.MB]).replace('\0', 'b'),
    };

    for (final String plaintext : testcases) {
      byte[] ciphertext = new byte[plaintext.length() + AES_GCM_AUTH_TAG_LENGTH];
      CryptoUtils.encrypt(mKey, plaintext.getBytes(), 0, plaintext.length(), ciphertext, 0);
      byte[] decrypted = new byte[plaintext.length()];
      CryptoUtils.decrypt(mKey, ciphertext, 0, ciphertext.length, decrypted, 0);
      Assert.assertEquals(plaintext.getBytes().length, ciphertext.length - AES_GCM_AUTH_TAG_LENGTH);
      Assert.assertEquals(plaintext, new String(decrypted));
    }
  }

  @Test
  public void byteBuf() throws Exception {
    final String[] testcases = {
        "foo",
        "testplaintext",
        new String(new char[64 * Constants.KB]).replace('\0', 'a'),
        new String(new char[4 * Constants.MB]).replace('\0', 'b'),
    };
<<<<<<< HEAD
    EncryptionProto.Meta meta = EncryptionMetaFactory.createWithKey(1L, mKey);
=======
    CryptoKey key = new CryptoKey(AES_GCM, TEST_SECRET_KEY.getBytes(), TEST_IV.getBytes(), true);
    EncryptionProto.Meta meta = EncryptionMetaFactory.create();
>>>>>>> cad8d47a

    for (final String plaintext : testcases) {
      ByteBuf ciphertext =
          CryptoUtils.encryptChunks(meta, Unpooled.wrappedBuffer(plaintext.getBytes()));
      byte[] decrypted = CryptoUtils.decryptChunks(meta, new DataNettyBufferV2(ciphertext));
      Assert.assertEquals(plaintext.getBytes().length, decrypted.length);
      Assert.assertEquals(plaintext, new String(decrypted));
    }
  }
}<|MERGE_RESOLUTION|>--- conflicted
+++ resolved
@@ -68,12 +68,7 @@
         new String(new char[64 * Constants.KB]).replace('\0', 'a'),
         new String(new char[4 * Constants.MB]).replace('\0', 'b'),
     };
-<<<<<<< HEAD
-    EncryptionProto.Meta meta = EncryptionMetaFactory.createWithKey(1L, mKey);
-=======
-    CryptoKey key = new CryptoKey(AES_GCM, TEST_SECRET_KEY.getBytes(), TEST_IV.getBytes(), true);
-    EncryptionProto.Meta meta = EncryptionMetaFactory.create();
->>>>>>> cad8d47a
+    EncryptionProto.Meta meta = EncryptionMetaFactory.create(1L, mKey);
 
     for (final String plaintext : testcases) {
       ByteBuf ciphertext =
