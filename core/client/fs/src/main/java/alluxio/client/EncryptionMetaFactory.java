--- conflicted
+++ resolved
@@ -56,7 +56,6 @@
    * Creates a new {@link EncryptionProto.Meta} from the specified file id and crypto key.
    *
    * @param fileId the file id
-<<<<<<< HEAD
    * @param cryptoKey the crypto key
    * @return the encryption meta
    */
@@ -64,20 +63,16 @@
   // entire Meta for each file.
   public static EncryptionProto.Meta create(
       long fileId, EncryptionProto.CryptoKey cryptoKey) throws IOException {
-=======
-   * @return the encryption meta
-   */
-  public static EncryptionProto.Meta create(long fileId) {
     return PARTIAL_META.toBuilder()
         .setEncryptionId(fileId)
         .setFileId(fileId)
         .setEncodedMetaSize(
             PARTIAL_FILE_METADATA.toBuilder().setEncryptionId(fileId).build().getSerializedSize())
+        .setCryptoKey(cryptoKey)
         .build();
   }
 
   private static FileFooter.FileMetadata initializePartialFileMetadata() {
->>>>>>> a0900f40
     long blockHeaderSize = Configuration.getBytes(PropertyKey.USER_BLOCK_HEADER_SIZE_BYTES);
     long blockFooterSize = Configuration.getBytes(PropertyKey.USER_BLOCK_FOOTER_SIZE_BYTES);
     long chunkSize = Configuration.getBytes(PropertyKey.USER_ENCRYPTION_CHUNK_SIZE_BYTES);
@@ -131,15 +126,7 @@
         .setChunkFooterSize(chunkFooterSize)
         .setLogicalBlockSize(logicalBlockSize)
         .setPhysicalBlockSize(physicalBlockSize)
-<<<<<<< HEAD
-        .setEncryptionId(fileId)
-        .setFileId(fileId)
-        .setEncodedMetaSize(fileMetadata.getSerializedSize())
-        .setCryptoKey(cryptoKey)
-        .build();
-=======
         .buildPartial();
->>>>>>> a0900f40
   }
 
   private EncryptionMetaFactory() {}  // prevent instantiation
