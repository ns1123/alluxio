/*
 * The Alluxio Open Foundation licenses this work under the Apache License, version 2.0
 * (the "License"). You may not use this work except in compliance with the License, which is
 * available at www.apache.org/licenses/LICENSE-2.0
 *
 * This software is distributed on an "AS IS" basis, WITHOUT WARRANTIES OR CONDITIONS OF ANY KIND,
 * either express or implied, as more fully set forth in the License.
 *
 * See the NOTICE file distributed with this work for information regarding copyright ownership.
 */

package alluxio.client;

import alluxio.Configuration;
import alluxio.Constants;
import alluxio.PropertyKey;
<<<<<<< HEAD
import alluxio.client.security.CryptoUtils;
=======
import alluxio.proto.layout.FileFooter;
>>>>>>> cad8d47a
import alluxio.proto.security.EncryptionProto;

import com.google.common.base.Preconditions;

import java.io.IOException;

/**
 * Factory to create {@link EncryptionProto.Meta}.
 */
public final class EncryptionMetaFactory {

  /**
   * Creates a new {@link EncryptionProto.Meta} from the configuration.
   *
   * @return the encryption meta
   */
<<<<<<< HEAD
  public static EncryptionProto.Meta createFromConfiguration() throws IOException {
    return createWithFileId(Constants.INVALID_ENCRYPTION_ID);
  }

  /**
   * Creates a new {@link EncryptionProto.Meta} from the configuration and the specified file id.
   *
   * @param fileId the file id
   * @return the encryption meta
   */
  public static EncryptionProto.Meta createWithFileId(long fileId) throws IOException {
    EncryptionProto.CryptoKey cryptoKey = CryptoUtils.getCryptoKey(
        Configuration.get(PropertyKey.SECURITY_KMS_ENDPOINT), true, String.valueOf(fileId));
    return createWithKey(fileId, cryptoKey);
  }

  /**
   * Creates a new {@link EncryptionProto.Meta} from the specified file id and crypto key.
   *
   * @param fileId the file id
   * @param cryptoKey the crypto key
   * @return the encryption meta
   */
  public static EncryptionProto.Meta createWithKey(
      long fileId, EncryptionProto.CryptoKey cryptoKey) throws IOException {
=======
  public static EncryptionProto.Meta create() {
    return create(Constants.INVALID_ENCRYPTION_ID);
  }

  /**
   * Creates a new {@link EncryptionProto.Meta} with the specified file id.
   *
   * @return the encryption meta
   */
  public static EncryptionProto.Meta create(long fileId) {
>>>>>>> cad8d47a
    long blockHeaderSize = Configuration.getBytes(PropertyKey.USER_BLOCK_HEADER_SIZE_BYTES);
    long blockFooterSize = Configuration.getBytes(PropertyKey.USER_BLOCK_FOOTER_SIZE_BYTES);
    long chunkSize = Configuration.getBytes(PropertyKey.USER_ENCRYPTION_CHUNK_SIZE_BYTES);
    long chunkHeaderSize =
        Configuration.getBytes(PropertyKey.USER_ENCRYPTION_CHUNK_HEADER_SIZE_BYTES);
    long chunkFooterSize =
        Configuration.getBytes(PropertyKey.USER_ENCRYPTION_CHUNK_FOOTER_SIZE_BYTES);
    long defaultBlockSize = Configuration.getBytes(PropertyKey.USER_BLOCK_SIZE_BYTES_DEFAULT);
    long logicalBlockSize = 0;
    long physicalBlockSize = 0;
    if (defaultBlockSize >= chunkSize) {
      Preconditions.checkState(defaultBlockSize % chunkSize == 0);
      logicalBlockSize = defaultBlockSize;
      physicalBlockSize = blockHeaderSize + blockFooterSize
          + logicalBlockSize / chunkSize * (chunkHeaderSize + chunkSize + chunkFooterSize);
    }

    FileFooter.FileMetadata fileMetadata = FileFooter.FileMetadata.newBuilder()
        .setBlockHeaderSize(blockHeaderSize)
        .setBlockFooterSize(blockFooterSize)
        .setChunkHeaderSize(chunkHeaderSize)
        .setChunkSize(chunkSize)
        .setChunkFooterSize(chunkFooterSize)
        .setPhysicalBlockSize(physicalBlockSize)
        .setEncryptionId(fileId)
        .build();

    return EncryptionProto.Meta.newBuilder()
        .setBlockHeaderSize(blockHeaderSize)
        .setBlockFooterSize(blockFooterSize)
        .setChunkHeaderSize(chunkHeaderSize)
        .setChunkSize(chunkSize)
        .setChunkFooterSize(chunkFooterSize)
        .setLogicalBlockSize(logicalBlockSize)
        .setPhysicalBlockSize(physicalBlockSize)
        .setEncryptionId(fileId)
        .setFileId(fileId)
<<<<<<< HEAD
        .setCryptoKey(cryptoKey)
=======
        .setEncodedMetaSize(fileMetadata.getSerializedSize())
>>>>>>> cad8d47a
        .build();
  }

  private EncryptionMetaFactory() {}  // prevent instantiation
}<|MERGE_RESOLUTION|>--- conflicted
+++ resolved
@@ -14,11 +14,8 @@
 import alluxio.Configuration;
 import alluxio.Constants;
 import alluxio.PropertyKey;
-<<<<<<< HEAD
 import alluxio.client.security.CryptoUtils;
-=======
 import alluxio.proto.layout.FileFooter;
->>>>>>> cad8d47a
 import alluxio.proto.security.EncryptionProto;
 
 import com.google.common.base.Preconditions;
@@ -35,9 +32,8 @@
    *
    * @return the encryption meta
    */
-<<<<<<< HEAD
-  public static EncryptionProto.Meta createFromConfiguration() throws IOException {
-    return createWithFileId(Constants.INVALID_ENCRYPTION_ID);
+  public static EncryptionProto.Meta create() throws IOException {
+    return create(Constants.INVALID_ENCRYPTION_ID);
   }
 
   /**
@@ -46,10 +42,10 @@
    * @param fileId the file id
    * @return the encryption meta
    */
-  public static EncryptionProto.Meta createWithFileId(long fileId) throws IOException {
+  public static EncryptionProto.Meta create(long fileId) throws IOException {
     EncryptionProto.CryptoKey cryptoKey = CryptoUtils.getCryptoKey(
         Configuration.get(PropertyKey.SECURITY_KMS_ENDPOINT), true, String.valueOf(fileId));
-    return createWithKey(fileId, cryptoKey);
+    return create(fileId, cryptoKey);
   }
 
   /**
@@ -59,20 +55,8 @@
    * @param cryptoKey the crypto key
    * @return the encryption meta
    */
-  public static EncryptionProto.Meta createWithKey(
+  public static EncryptionProto.Meta create(
       long fileId, EncryptionProto.CryptoKey cryptoKey) throws IOException {
-=======
-  public static EncryptionProto.Meta create() {
-    return create(Constants.INVALID_ENCRYPTION_ID);
-  }
-
-  /**
-   * Creates a new {@link EncryptionProto.Meta} with the specified file id.
-   *
-   * @return the encryption meta
-   */
-  public static EncryptionProto.Meta create(long fileId) {
->>>>>>> cad8d47a
     long blockHeaderSize = Configuration.getBytes(PropertyKey.USER_BLOCK_HEADER_SIZE_BYTES);
     long blockFooterSize = Configuration.getBytes(PropertyKey.USER_BLOCK_FOOTER_SIZE_BYTES);
     long chunkSize = Configuration.getBytes(PropertyKey.USER_ENCRYPTION_CHUNK_SIZE_BYTES);
@@ -110,11 +94,8 @@
         .setPhysicalBlockSize(physicalBlockSize)
         .setEncryptionId(fileId)
         .setFileId(fileId)
-<<<<<<< HEAD
+        .setEncodedMetaSize(fileMetadata.getSerializedSize())
         .setCryptoKey(cryptoKey)
-=======
-        .setEncodedMetaSize(fileMetadata.getSerializedSize())
->>>>>>> cad8d47a
         .build();
   }
 
