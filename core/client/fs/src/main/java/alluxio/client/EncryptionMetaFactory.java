--- conflicted
+++ resolved
@@ -55,14 +55,10 @@
    * @param cryptoKey the crypto key
    * @return the encryption meta
    */
-<<<<<<< HEAD
+  // TODO(chaomin): return a static partial builder with fixed-value fields to avoid buliding
+  // entire Meta for each file.
   public static EncryptionProto.Meta create(
       long fileId, EncryptionProto.CryptoKey cryptoKey) throws IOException {
-=======
-  // TODO(chaomin): return a static partial builder with fixed-value fields to avoid buliding
-  // entire Meta for each file.
-  public static EncryptionProto.Meta create(long fileId) {
->>>>>>> 3e12199c
     long blockHeaderSize = Configuration.getBytes(PropertyKey.USER_BLOCK_HEADER_SIZE_BYTES);
     long blockFooterSize = Configuration.getBytes(PropertyKey.USER_BLOCK_FOOTER_SIZE_BYTES);
     long chunkSize = Configuration.getBytes(PropertyKey.USER_ENCRYPTION_CHUNK_SIZE_BYTES);
