/*
 * The Alluxio Open Foundation licenses this work under the Apache License, version 2.0
 * (the "License"). You may not use this work except in compliance with the License, which is
 * available at www.apache.org/licenses/LICENSE-2.0
 *
 * This software is distributed on an "AS IS" basis, WITHOUT WARRANTIES OR CONDITIONS OF ANY KIND,
 * either express or implied, as more fully set forth in the License.
 *
 * See the NOTICE file distributed with this work for information regarding copyright ownership.
 */

package alluxio.client.metrics;

import alluxio.client.file.FileSystemContext;
import alluxio.heartbeat.HeartbeatExecutor;
import alluxio.metrics.Metric;
import alluxio.metrics.MetricsSystem;

import com.google.common.base.Preconditions;
import org.slf4j.Logger;
import org.slf4j.LoggerFactory;

import java.io.IOException;
import java.util.ArrayList;
import java.util.List;

import javax.annotation.concurrent.ThreadSafe;

/**
 * Task that carries the client metrics information to master through heartheat. This class manages
 * its own {@link MetricsMasterClient}.
 *
 * If the task fails to heartbeat to the master, it will destroy its old master client and recreate
 * it before retrying.
 */
@ThreadSafe
public final class ClientMasterSync implements HeartbeatExecutor {
  private static final Logger LOG = LoggerFactory.getLogger(ClientMasterSync.class);

  /** Client for communicating to metrics master. */
  private final MetricsMasterClient mMasterClient;
  private final FileSystemContext mContext;

  /**
   * Constructs a new {@link ClientMasterSync}.
   *
   * @param masterClient the master client
   * @param context the filesystem context
   */
  public ClientMasterSync(MetricsMasterClient masterClient, FileSystemContext context) {
    mMasterClient = Preconditions.checkNotNull(masterClient, "masterClient");
    mContext = Preconditions.checkNotNull(context, "context");
  }

  @Override
  public synchronized void heartbeat() throws InterruptedException {
    List<alluxio.grpc.Metric> metrics = new ArrayList<>();
    for (Metric metric : MetricsSystem.allClientMetrics()) {
<<<<<<< HEAD
      metric.setInstanceId(mContext.getId());
      metrics.add(metric.toProto());
=======
      metric.setInstanceId(MetricsSystem.getAppId());
      metrics.add(metric.toThrift());
>>>>>>> 4126ca60
    }
    try {
      mMasterClient.heartbeat(metrics);
    } catch (IOException e) {
      // An error occurred, log and ignore it or error if heartbeat timeout is reached.
      LOG.error("Failed to heartbeat to the metrics master:", e);
      mMasterClient.disconnect();
    }
  }

  @Override
  public void close() {
  }
}<|MERGE_RESOLUTION|>--- conflicted
+++ resolved
@@ -56,13 +56,8 @@
   public synchronized void heartbeat() throws InterruptedException {
     List<alluxio.grpc.Metric> metrics = new ArrayList<>();
     for (Metric metric : MetricsSystem.allClientMetrics()) {
-<<<<<<< HEAD
-      metric.setInstanceId(mContext.getId());
+      metric.setInstanceId(MetricsSystem.getAppId());
       metrics.add(metric.toProto());
-=======
-      metric.setInstanceId(MetricsSystem.getAppId());
-      metrics.add(metric.toThrift());
->>>>>>> 4126ca60
     }
     try {
       mMasterClient.heartbeat(metrics);
