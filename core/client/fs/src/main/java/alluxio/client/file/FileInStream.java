/*
 * The Alluxio Open Foundation licenses this work under the Apache License, version 2.0
 * (the "License"). You may not use this work except in compliance with the License, which is
 * available at www.apache.org/licenses/LICENSE-2.0
 *
 * This software is distributed on an "AS IS" basis, WITHOUT WARRANTIES OR CONDITIONS OF ANY KIND,
 * either express or implied, as more fully set forth in the License.
 *
 * See the NOTICE file distributed with this work for information regarding copyright ownership.
 */

package alluxio.client.file;

import alluxio.Configuration;
import alluxio.Constants;
import alluxio.PropertyKey;
import alluxio.Seekable;
import alluxio.annotation.PublicApi;
import alluxio.client.AlluxioStorageType;
import alluxio.client.BoundedStream;
import alluxio.client.PositionedReadable;
import alluxio.client.block.AlluxioBlockStore;
import alluxio.client.block.stream.BlockInStream;
import alluxio.client.block.stream.BlockOutStream;
import alluxio.client.file.options.InStreamOptions;
import alluxio.client.file.options.OutStreamOptions;
import alluxio.client.file.policy.FileWriteLocationPolicy;
import alluxio.exception.PreconditionMessage;
import alluxio.exception.status.AlluxioStatusException;
import alluxio.exception.status.AlreadyExistsException;
import alluxio.exception.status.NotFoundException;
import alluxio.master.block.BlockId;
import alluxio.proto.dataserver.Protocol;
import alluxio.wire.WorkerNetAddress;

import com.google.common.base.Preconditions;
import com.google.common.base.Throwables;
import org.slf4j.Logger;
import org.slf4j.LoggerFactory;

import java.io.IOException;
import java.io.InputStream;

import javax.annotation.concurrent.NotThreadSafe;

/**
 * A streaming API to read a file. This API represents a file as a stream of bytes and provides a
 * collection of {@link #read} methods to access this stream of bytes. In addition, one can seek
 * into a given offset of the stream to read.
 * <p>
 * This class wraps the block in stream for each of the blocks in the file and abstracts the
 * switching between streams. The backing streams can read from Alluxio space in the local machine,
 * remote machines, or the under storage system.
 */
@PublicApi
@NotThreadSafe
public class FileInStream extends InputStream implements BoundedStream, Seekable,
    PositionedReadable {
  private static final Logger LOG = LoggerFactory.getLogger(FileInStream.class);

  private static final boolean PASSIVE_CACHE_ENABLED =
      Configuration.getBoolean(PropertyKey.USER_FILE_PASSIVE_CACHE_ENABLED);

  /** The instream options. */
  private final InStreamOptions mInStreamOptions;
  /** The outstream options. */
  private final OutStreamOptions mOutStreamOptions;
  /** How the data should be written into Alluxio space, if at all. */
  protected final AlluxioStorageType mAlluxioStorageType;
  /** Standard block size in bytes of the file, guaranteed for all but the last block. */
  protected final long mBlockSize;
  /** The location policy for CACHE type of read into Alluxio. */
  private final FileWriteLocationPolicy mCacheLocationPolicy;
  /** Total length of the file in bytes. */
  protected final long mFileLength;
  /** File system context containing the {@link FileSystemMasterClient} pool. */
  protected final FileSystemContext mContext;
  private final AlluxioBlockStore mBlockStore;
  /** File information. */
  protected URIStatus mStatus;

  /** If the stream is closed, this can only go from false to true. */
  protected boolean mClosed;
  /** Current position of the file instream. */
  protected long mPos;

  /**
   * Caches the entire block even if only a portion of the block is read. Only valid when
   * mShouldCache is true.
   */
  private final boolean mShouldCachePartiallyReadBlock;
  /** Whether to cache blocks in this file into Alluxio. */
  private final boolean mShouldCache;

  // The following 3 fields must be kept in sync. They are only updated in updateStreams together.
  /** Current block in stream backing this stream. */
  protected BlockInStream mCurrentBlockInStream;
  /** Current block out stream writing the data into Alluxio. */
  protected BlockOutStream mCurrentCacheStream;
  /** The blockId used in the block streams. */
  private long mStreamBlockId;

  /** The read buffer in file seek. This is used in {@link #readCurrentBlockToEnd()}. */
  private byte[] mSeekBuffer;

  /**
   * Creates a new file input stream.
   *
   * @param status the file status
   * @param options the client options
   * @param context file system context
   * @return the created {@link FileInStream} instance
   */
  public static FileInStream create(URIStatus status, InStreamOptions options,
      FileSystemContext context) {
    if (status.getLength() == Constants.UNKNOWN_SIZE) {
      return new UnknownLengthFileInStream(status, options, context);
    }
    return new FileInStream(status, options, context);
  }

  /**
   * Creates a new file input stream.
   *
   * @param status the file status
   * @param options the client options
   */
  protected FileInStream(URIStatus status, InStreamOptions options, FileSystemContext context) {
    mStatus = status;
    mInStreamOptions = options;
    mOutStreamOptions = OutStreamOptions.defaults();
    mBlockSize = status.getBlockSizeBytes();
    mFileLength = status.getLength();
    mContext = context;
    mAlluxioStorageType = options.getAlluxioStorageType();
    mShouldCache = mAlluxioStorageType.isStore();
    mShouldCachePartiallyReadBlock = options.isCachePartiallyReadBlock();
    mClosed = false;
    mCacheLocationPolicy = options.getCacheLocationPolicy();
    if (mShouldCache) {
      Preconditions.checkNotNull(options.getCacheLocationPolicy(),
          PreconditionMessage.FILE_WRITE_LOCATION_POLICY_UNSPECIFIED);
    }

    int seekBufferSizeBytes = Math.max((int) options.getSeekBufferSizeBytes(), 1);
    mSeekBuffer = new byte[seekBufferSizeBytes];
    mBlockStore = AlluxioBlockStore.create(context);
    LOG.debug("Init FileInStream with options {}", options);
  }

  @Override
  public void close() throws IOException {
    if (mClosed) {
      return;
    }
    updateStreams();
    if (mShouldCachePartiallyReadBlock) {
      readCurrentBlockToEnd();
    }
    if (mCurrentBlockInStream != null) {
      mCurrentBlockInStream.close();
    }
    closeOrCancelCacheStream();
    mClosed = true;
  }

  @Override
  public int read() throws IOException {
    return readInternal();
  }

  @Override
  public int read(byte[] b) throws IOException {
    return read(b, 0, b.length);
  }

  @Override
  public int read(byte[] b, int off, int len) throws IOException {
    return readInternal(b, off, len);
  }

  private int readInternal() throws IOException {
    if (remainingInternal() <= 0) {
      return -1;
    }
    updateStreams();
    Preconditions.checkState(mCurrentBlockInStream != null, PreconditionMessage.ERR_UNEXPECTED_EOF);

    int data = mCurrentBlockInStream.read();
    if (data == -1) {
      // The underlying stream is done.
      return -1;
    }

    mPos++;
    if (mCurrentCacheStream != null) {
      try {
        mCurrentCacheStream.write(data);
      } catch (IOException e) {
        handleCacheStreamException(e);
      }
    }
    return data;
  }

  // ALLUXIO CS REPLACE
  // private int readInternal(byte[] b, int off, int len) throws IOException {
  // ALLUXIO CS WITH
  protected int readInternal(byte[] b, int off, int len) throws IOException {
    // ALLUXIO CS END
    Preconditions.checkArgument(b != null, PreconditionMessage.ERR_READ_BUFFER_NULL);
    Preconditions.checkArgument(off >= 0 && len >= 0 && len + off <= b.length,
        PreconditionMessage.ERR_BUFFER_STATE.toString(), b.length, off, len);
    if (len == 0) {
      return 0;
    } else if (remainingInternal() <= 0) {
      return -1;
    }

    int currentOffset = off;
    int bytesLeftToRead = len;

    while (bytesLeftToRead > 0 && remainingInternal() > 0) {
      updateStreams();
      Preconditions.checkNotNull(mCurrentBlockInStream, PreconditionMessage.ERR_UNEXPECTED_EOF);
      int bytesToRead = (int) Math.min(bytesLeftToRead, mCurrentBlockInStream.remaining());

      int bytesRead;
      try {
        bytesRead = mCurrentBlockInStream.read(b, currentOffset, bytesToRead);
      } catch (IOException e) {
        throw AlluxioStatusException.fromIOException(e);
      }
      if (bytesRead > 0) {
        if (mCurrentCacheStream != null) {
          try {
            mCurrentCacheStream.write(b, currentOffset, bytesRead);
          } catch (IOException e) {
            handleCacheStreamException(e);
          }
        }
        mPos += bytesRead;
        bytesLeftToRead -= bytesRead;
        currentOffset += bytesRead;
      }
    }

    if (bytesLeftToRead == len && mCurrentBlockInStream.remaining() == 0) {
      // Nothing was read, and the underlying stream is done.
      return -1;
    }

    return len - bytesLeftToRead;
  }

  @Override
  public int positionedRead(long pos, byte[] b, int off, int len) throws IOException {
    return positionedReadInternal(pos, b, off, len);
  }

  private int positionedReadInternal(long pos, byte[] b, int off, int len) throws IOException {
    if (pos < 0 || pos >= mFileLength) {
      return -1;
    }

    // If partial read cache is enabled, we fall back to the normal read.
    if (mShouldCachePartiallyReadBlock) {
      synchronized (this) {
        long oldPos = mPos;
        try {
          seek(pos);
          // ALLUXIO CS REPLACE
          // return read(b, off, len);
          // ALLUXIO CS WITH
          return readInternal(b, off, len);
          // ALLUXIO CS END
        } finally {
          seek(oldPos);
        }
      }
    }

    int lenCopy = len;

    while (len > 0) {
      if (pos >= mFileLength) {
        break;
      }
      long blockId = getBlockId(pos);
      long blockPos = pos % mBlockSize;
      try (BlockInStream bin = getBlockInStream(blockId)) {
        int bytesRead = bin.positionedRead(blockPos, b, off, len);
        Preconditions.checkState(bytesRead > 0, "No data is read before EOF");
        pos += bytesRead;
        off += bytesRead;
        len -= bytesRead;
      }
    }
    return lenCopy - len;
  }

  @Override
  public long remaining() {
<<<<<<< HEAD
    // WARNING: do not call remaining() directly within this file, use remainingInternal() instead.
=======
    // WARNING: do not call remaining() directly within this file, use remainingInternal() instead
    // so that remaining() can be overridden by subclasses.
>>>>>>> b954b04b
    return remainingInternal();
  }

  @Override
  public void seek(long pos) throws IOException {
    if (mPos == pos) {
      return;
    }
    Preconditions.checkArgument(pos >= 0, PreconditionMessage.ERR_SEEK_NEGATIVE.toString(), pos);
    Preconditions.checkArgument(pos <= maxSeekPosition(),
        PreconditionMessage.ERR_SEEK_PAST_END_OF_FILE.toString(), pos);
    if (!mShouldCachePartiallyReadBlock) {
      seekInternal(pos);
    } else {
      seekInternalWithCachingPartiallyReadBlock(pos);
    }
  }

  @Override
  public long skip(long n) throws IOException {
    if (n <= 0) {
      return 0;
    }

    long toSkip = Math.min(n, remainingInternal());
    seek(mPos + toSkip);
    return toSkip;
  }

  /**
   * @return the maximum position to seek to
   */
  protected long maxSeekPosition() {
    return mFileLength;
  }

  /**
   * @param pos the position to check
   * @return the block size in bytes for the given pos, used for worker allocation
   */
  protected long getBlockSizeAllocation(long pos) {
    return getBlockSize(pos);
  }

  /**
   * If we are not in the last block or if the last block is equal to the normal block size,
   * return the normal block size. Otherwise return the block size of the last block.
   *
   * @param pos the position to get the block size for
   * @return the size of the block that covers pos
   */
  protected long getBlockSize(long pos) {
    // The size of the last block, 0 if it is equal to the normal block size
    long lastBlockSize = mFileLength % mBlockSize;
    if (mFileLength - pos > lastBlockSize) {
      return mBlockSize;
    } else {
      return lastBlockSize;
    }
  }

  /**
   * Checks whether block instream and cache outstream should be updated.
   * This function is only called by {@link #updateStreams()}.
   *
   * @param currentBlockId cached result of {@link #getCurrentBlockId()}
   * @return true if the block stream should be updated
   */
  protected boolean shouldUpdateStreams(long currentBlockId) {
    if (mCurrentBlockInStream == null || currentBlockId != mStreamBlockId) {
      return true;
    }
    if (mCurrentCacheStream != null
        && mCurrentBlockInStream.remaining() != mCurrentCacheStream.remaining()) {
      throw new IllegalStateException(String.format(
          "BlockInStream and CacheStream is out of sync %d %d.", mCurrentBlockInStream.remaining(),
          mCurrentCacheStream.remaining()));
    }
    return mCurrentBlockInStream.remaining() == 0;
  }

  /**
   * Closes or cancels {@link #mCurrentCacheStream}.
   */
  private void closeOrCancelCacheStream() {
    if (mCurrentCacheStream == null) {
      return;
    }
    try {
      if (mCurrentCacheStream.remaining() == 0) {
        mCurrentCacheStream.close();
      } else {
        mCurrentCacheStream.cancel();
      }
    } catch (NotFoundException e) {
      // This happens if two concurrent readers read trying to cache the same block. One cancelled
      // before the other. Then the other reader will see this exception since we only keep
      // one block per blockId in block worker.
      LOG.info("Block {} does not exist when being cancelled.", getCurrentBlockId());
    } catch (AlreadyExistsException e) {
      // This happens if two concurrent readers trying to cache the same block. One successfully
      // committed. The other reader sees this.
      LOG.info("Block {} exists.", getCurrentBlockId());
    } catch (IOException e) {
      // This happens when there are any other cache stream close/cancel related errors (e.g.
      // server unreachable due to network partition, server busy due to Alluxio worker is
      // busy, timeout due to congested network etc). But we want to proceed since we want
      // the user to continue reading when one Alluxio worker is having trouble.
      LOG.info("Closing or cancelling the cache stream encountered IOException {}, reading from "
          + "the regular stream won't be affected.", e.getMessage());
    }
    mCurrentCacheStream = null;
  }

  /**
   * @return the current block id based on mPos, -1 if at the end of the file
   */
  private long getCurrentBlockId() {
    if (remainingInternal() <= 0) {
      return -1;
    }
    return getBlockId(mPos);
  }

  /**
   * @param pos the pos
   * @return the block ID based on the pos
   */
  private long getBlockId(long pos) {
    int index = (int) (pos / mBlockSize);
    Preconditions
        .checkState(index < mStatus.getBlockIds().size(), PreconditionMessage.ERR_BLOCK_INDEX);
    return mStatus.getBlockIds().get(index);
  }

  /**
   * Handles IO exceptions thrown in response to the worker cache request. Cache stream is closed
   * or cancelled after logging some messages about the exceptions.
   *
   * @param e the exception to handle
   */
  private void handleCacheStreamException(IOException e) {
    if (Throwables.getRootCause(e) instanceof AlreadyExistsException) {
      // This can happen if there are two readers trying to cache the same block. The first one
      // created the block (either as temp block or committed block). The second sees this
      // exception.
      LOG.info(
          "The block with ID {} is already stored in the target worker, canceling the cache "
              + "request.", getCurrentBlockId());
    } else {
      LOG.warn("The block with ID {} could not be cached into Alluxio storage.",
          getCurrentBlockId());
    }
    closeOrCancelCacheStream();
  }

  /**
   * Only updates {@link #mCurrentCacheStream}, {@link #mCurrentBlockInStream} and
   * {@link #mStreamBlockId} to be in sync with the current block (i.e.
   * {@link #getCurrentBlockId()}).
   * If this method is called multiple times, the subsequent invokes become no-op.
   * Call this function every read and seek unless you are sure about the block streams are
   * up-to-date.
   */
  private void updateStreams() throws IOException {
    long currentBlockId = getCurrentBlockId();
    if (shouldUpdateStreams(currentBlockId)) {
      // The following two function handle negative currentBlockId (i.e. the end of file)
      // correctly.
      updateBlockInStream(currentBlockId);
      if (PASSIVE_CACHE_ENABLED) {
        updateCacheStream(currentBlockId);
      }
      mStreamBlockId = currentBlockId;
    }
  }

  /**
   * Updates {@link #mCurrentCacheStream}. When {@code mShouldCache} is true, {@code FileInStream}
   * will create an {@code BlockOutStream} to cache the data read only if
   * <ol>
   *   <li>the file is read from under storage, or</li>
   *   <li>the file is read from a remote worker and we have an available local worker.</li>
   * </ol>
   * The following preconditions are checked inside:
   * <ol>
   *   <li>{@link #mCurrentCacheStream} is either done or null.</li>
   *   <li>EOF is reached or {@link #mCurrentBlockInStream} must be valid.</li>
   * </ol>
   * After this call, {@link #mCurrentCacheStream} is either null or freshly created.
   * {@link #mCurrentCacheStream} is created only if the block is not cached in a chosen machine
   * and mPos is at the beginning of a block.
   * This function is only called by {@link #updateStreams()}.
   *
   * @param blockId cached result of {@link #getCurrentBlockId()}
   */
  private void updateCacheStream(long blockId) {
    // We should really only close a cache stream here. This check is to verify this.
    Preconditions.checkState(mCurrentCacheStream == null || mCurrentCacheStream.remaining() == 0);
    closeOrCancelCacheStream();
    Preconditions.checkState(mCurrentCacheStream == null);

    if (blockId < 0) {
      // End of file.
      return;
    }
    Preconditions.checkNotNull(mCurrentBlockInStream, "mCurrentBlockInStream");
    if (!mShouldCache || mCurrentBlockInStream.isLocal()) {
      return;
    }

    // Unlike updateBlockInStream below, we never start a block cache stream if mPos is in the
    // middle of a block.
    if (mPos % mBlockSize != 0) {
      return;
    }

    try {
      // If this block is read from a remote worker, we should never cache except to a local worker.
      WorkerNetAddress localWorker = mContext.getLocalWorker();
      if (localWorker != null) {
        mCurrentCacheStream =
            mBlockStore.getOutStream(blockId, getBlockSize(mPos), localWorker, mOutStreamOptions);
      }
    } catch (IOException e) {
      handleCacheStreamException(e);
    }
  }

  /**
   * Update {@link #mCurrentBlockInStream} to be in-sync with mPos's block. This function is only
   * called in {@link #updateStreams()}.
   *
   * @param blockId cached result of {@link #getCurrentBlockId()}
   */
  private void updateBlockInStream(long blockId) throws IOException {
    if (mCurrentBlockInStream != null) {
      mCurrentBlockInStream.close();
      mCurrentBlockInStream = null;
    }

    // blockId = -1 if mPos = EOF.
    if (blockId < 0) {
      return;
    }
    mCurrentBlockInStream = getBlockInStream(blockId);
  }

  /**
   * Gets the block in stream corresponding a block ID.
   *
   * @param blockId the block ID
   * @return the block in stream
   */
  private BlockInStream getBlockInStream(long blockId) throws IOException {
    Protocol.OpenUfsBlockOptions openUfsBlockOptions = null;
    if (mStatus.isPersisted()) {
      long blockStart = BlockId.getSequenceNumber(blockId) * mBlockSize;
      openUfsBlockOptions =
          Protocol.OpenUfsBlockOptions.newBuilder().setUfsPath(mStatus.getUfsPath())
              .setOffsetInFile(blockStart).setBlockSize(getBlockSize(blockStart))
              .setMaxUfsReadConcurrency(mInStreamOptions.getMaxUfsReadConcurrency())
              .setNoCache(!mInStreamOptions.getAlluxioStorageType().isStore())
              .setMountId(mStatus.getMountId()).build();
    }
    return mBlockStore.getInStream(blockId, openUfsBlockOptions, mInStreamOptions);
  }

  /**
   * Seeks to a file position. Blocks are not cached unless they are fully read. This is only called
   * by {@link FileInStream#seek}.
   *
   * @param pos The position to seek to. It is guaranteed to be valid (pos >= 0 && pos != mPos &&
   *            pos <= mFileLength)
   */
  private void seekInternal(long pos) throws IOException {
    closeOrCancelCacheStream();
    mPos = pos;
    updateStreams();
    if (mCurrentBlockInStream != null) {
      mCurrentBlockInStream.seek(mPos % mBlockSize);
    } else {
      Preconditions.checkState(remainingInternal() == 0);
    }
  }

  private long remainingInternal() {
    return mFileLength - mPos;
  }

  /**
   * Seeks to a file position. Blocks are cached even if they are not fully read. This is only
   * called by {@link FileInStream#seek}.
   * Invariant: if the current block is to be cached, [0, mPos) should have been cached already.
   *
   * @param pos The position to seek to. It is guaranteed to be valid (pos >= 0 && pos != mPos &&
   *            pos <= mFileLength).
   */
  private void seekInternalWithCachingPartiallyReadBlock(long pos) throws IOException {
    // Precompute this because mPos will be updated several times in this function.
    final boolean isInCurrentBlock = pos / mBlockSize == mPos / mBlockSize;

    // Make sure that mCurrentBlockInStream and mCurrentCacheStream is updated.
    // mPos is not updated here.
    updateStreams();

    // Cache till pos if seeking forward within the current block. Otherwise cache the whole
    // block.
    readCurrentBlockToPos(pos > mPos ? pos : Long.MAX_VALUE);

    // Early return if we are at pos already. This happens if we seek forward with caching
    // enabled for this block.
    if (mPos == pos) {
      return;
    }
    // The early return above guarantees that we won't close an incomplete cache stream.
    Preconditions.checkState(mCurrentCacheStream == null || mCurrentCacheStream.remaining() == 0);
    closeOrCancelCacheStream();

    // If seeks within the current block, directly seeks to pos if we are not yet there.
    // If seeks outside the current block, seek to the beginning of that block first, then
    // cache the prefix (pos % mBlockSize) of that block.
    if (isInCurrentBlock) {
      mPos = pos;
      // updateStreams is necessary when pos = mFileLength.
      updateStreams();
      if (mCurrentBlockInStream != null) {
        mCurrentBlockInStream.seek(mPos % mBlockSize);
      } else {
        Preconditions.checkState(remainingInternal() == 0);
      }
    } else {
      mPos = pos / mBlockSize * mBlockSize;
      updateStreams();
      readCurrentBlockToPos(pos);
    }
  }

  /**
   * Reads till the file offset (mPos) equals pos or the end of the current block (whichever is
   * met first) if pos > mPos. Otherwise no-op.
   *
   * @param pos file offset
   */
  private void readCurrentBlockToPos(long pos) throws IOException {
    if (mCurrentBlockInStream == null) {
      return;
    }
    long len = Math.min(pos - mPos, mCurrentBlockInStream.remaining());
    if (len <= 0) {
      return;
    }
    if (mPos % mBlockSize == 0 && pos - mPos >= mBlockSize) {
      closeOrCancelCacheStream();
      return;
    }

    do {
      // Account for the last read which might be less than mSeekBufferSizeBytes bytes.
      int bytesRead = readInternal(mSeekBuffer, 0, (int) Math.min(mSeekBuffer.length, len));
      Preconditions.checkState(bytesRead > 0, PreconditionMessage.ERR_UNEXPECTED_EOF);
      len -= bytesRead;
    } while (len > 0);
  }

  /**
   * Reads the remaining of the current block.
   */
  private void readCurrentBlockToEnd() throws IOException {
    readCurrentBlockToPos(Long.MAX_VALUE);
  }
}<|MERGE_RESOLUTION|>--- conflicted
+++ resolved
@@ -301,12 +301,8 @@
 
   @Override
   public long remaining() {
-<<<<<<< HEAD
-    // WARNING: do not call remaining() directly within this file, use remainingInternal() instead.
-=======
     // WARNING: do not call remaining() directly within this file, use remainingInternal() instead
     // so that remaining() can be overridden by subclasses.
->>>>>>> b954b04b
     return remainingInternal();
   }
 
