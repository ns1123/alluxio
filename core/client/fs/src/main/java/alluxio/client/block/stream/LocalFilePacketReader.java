--- conflicted
+++ resolved
@@ -131,15 +131,6 @@
         request = request.toBuilder()
             .setCapability(options.getCapabilityFetcher().getCapability().toProto()).build();
       }
-<<<<<<< HEAD
-      try {
-        alluxio.network.netty.NettySecureRpcClient.waitForChannelReady(mChannel);
-      } catch (Exception e) {
-        context.releaseNettyChannel(address, mChannel);
-        throw e;
-      }
-=======
->>>>>>> 7b6a0959
       // ALLUXIO CS END
       try {
         ProtoMessage message = NettyRPC
