/*
 * The Alluxio Open Foundation licenses this work under the Apache License, version 2.0
 * (the "License"). You may not use this work except in compliance with the License, which is
 * available at www.apache.org/licenses/LICENSE-2.0
 *
 * This software is distributed on an "AS IS" basis, WITHOUT WARRANTIES OR CONDITIONS OF ANY KIND,
 * either express or implied, as more fully set forth in the License.
 *
 * See the NOTICE file distributed with this work for information regarding copyright ownership.
 */

package alluxio.client.security;

import alluxio.Constants;
import alluxio.client.LayoutUtils;
import alluxio.client.security.kms.KMS;
import alluxio.network.protocol.databuffer.DataBuffer;
import alluxio.proto.security.EncryptionProto;

import com.google.common.base.Preconditions;
import com.google.protobuf.ByteString;
import io.netty.buffer.ByteBuf;
import io.netty.buffer.Unpooled;

import java.io.IOException;
import java.security.GeneralSecurityException;
<<<<<<< HEAD
import java.security.NoSuchAlgorithmException;
import java.security.SecureRandom;
=======
import java.security.MessageDigest;
import java.security.NoSuchAlgorithmException;
>>>>>>> da8052a1
import java.util.Arrays;

import javax.annotation.concurrent.ThreadSafe;
/**
 * The Alluxio cryptographic utilities. It supports fetching crypto keys from KMS,
 * encrypting and decrypting data.
 */
@ThreadSafe
public final class CryptoUtils {
  private static final String SHA1 = "SHA-1";
  private static final String CIPHER = "AES/GCM/NoPadding";
<<<<<<< HEAD
  private static final String AES = "AES";
  private static final String SHA1PRNG = "SHA1PRNG";
  private static final String SUN_JCE = "SunJCE";
=======
>>>>>>> da8052a1
  private static final int AES_KEY_LENGTH = 16; // in bytes

  /**
   * Gets a {@link EncryptionProto.CryptoKey} from the specified kms and input key.
   *
   * @param kms the KMS endpoint
   * @param encrypt whether to encrypt or decrypt
   * @param inputKey the input key of the KMS calls
   * @return the fetched crypto key for encryption or decryption
   */
  public static EncryptionProto.CryptoKey getCryptoKey(String kms, boolean encrypt, String inputKey)
      throws IOException {
    try {
      return KMS.Factory.create().getCryptoKey(kms, encrypt, inputKey);
    } catch (IOException e) {
      return EncryptionProto.CryptoKey.newBuilder()
          .setCipher(CIPHER)
          .setNeedsAuthTag(1)
          .setGenerationId("generationId")
          .setKey(ByteString.copyFrom(Constants.ENCRYPTION_KEY_FOR_TESTING.getBytes()))
          .setIv(ByteString.copyFrom(Constants.ENCRYPTION_IV_FOR_TESTING.getBytes()))
          .build();
    }
  }

  /**
<<<<<<< HEAD
   * Encrypts the input plaintext with the specified {@link EncryptionProto.CryptoKey} into the ciphertext
   * with given offset and length.
=======
   * Encrypts the input plaintext with the specified {@link EncryptionProto.CryptoKey} into the
   * ciphertext with given offset and length.
>>>>>>> da8052a1
   *
   * @param cryptoKey the crypto key which contains the encryption key, iv and etc
   * @param plaintext the input plaintext
   * @param inputOffset the offset in plaintext where the input starts
   * @param inputLen the input length to encrypt
   * @param ciphertext the encrypted ciphertext to write to
   * @param outputOffset the offset in ciphertext where the result is stored
   * @return the number of bytes stored in ciphertext
   */
  public static int encrypt(
      EncryptionProto.CryptoKey cryptoKey, byte[] plaintext, int inputOffset, int inputLen,
      byte[] ciphertext, int outputOffset) {
    try {
      Cipher cipher = Cipher.Factory.create(Cipher.OpMode.ENCRYPTION, toAES128Key(cryptoKey));
      return cipher.doFinal(plaintext, inputOffset, inputLen, ciphertext, outputOffset);
    } catch (GeneralSecurityException e) {
      throw new RuntimeException("Failed to encrypt the plaintext with given key ", e);
    }
  }

  /**
   * Encrypts the input ByteBuf at chunk level and return the ciphertext in another ByteBuf.
   * It takes the ownership of the input ByteBuf.
   *
   * @param meta the encryption meta with chunk layout sizes
   * @param input the input plaintext in a ByteBuf
   * @return the encrypted content in a ByteBuf
   */
  public static ByteBuf encryptChunks(EncryptionProto.Meta meta, ByteBuf input) {
    EncryptionProto.CryptoKey cryptoKey = meta.getCryptoKey();
    final int chunkSize = (int) meta.getChunkSize();
    final int chunkFooterSize = (int) meta.getChunkFooterSize();
    int logicalTotalLen = input.readableBytes();
    int physicalTotalLen = (int) LayoutUtils.toPhysicalLength(meta, 0, logicalTotalLen);
    byte[] ciphertext = new byte[physicalTotalLen];
    byte[] plainChunk = new byte[chunkSize];
    try {
      int logicalPos = 0;
      int physicalPos = 0;
      cryptoKey = toAES128Key(cryptoKey);
      while (logicalPos < logicalTotalLen) {
        int logicalLeft = logicalTotalLen - logicalPos;
        int logicalChunkLen = Math.min(chunkSize, logicalLeft);
        input.getBytes(logicalPos, plainChunk, 0 /* dest index */, logicalChunkLen /* len */);
        Cipher cipher = Cipher.Factory.create(Cipher.OpMode.ENCRYPTION, cryptoKey);
        int physicalChunkLen =
            cipher.doFinal(plainChunk, 0, logicalChunkLen, ciphertext, physicalPos);
        Preconditions.checkState(physicalChunkLen == logicalChunkLen + chunkFooterSize);
        logicalPos += logicalChunkLen;
        physicalPos += physicalChunkLen;
      }
      Preconditions.checkState(physicalPos == physicalTotalLen);
      // TODO(chaomin): avoid heavy use of Unpooled buffer.
      return Unpooled.wrappedBuffer(ciphertext);
    } catch (GeneralSecurityException e) {
      throw new RuntimeException("Failed to encrypt the plaintext with given key ", e);
    } finally {
      input.release();
    }
  }

  /**
   * Decrypts the input ciphertext with the specified {@link EncryptionProto.CryptoKey}.
   *
   * @param cryptoKey the crypto key which contains the decryption key, iv and etc
   * @param ciphertext the input ciphertext
   * @param inputOffset the offset in plaintext where the input starts
   * @param inputLen the input length to decrypt
   * @param plaintext the decrypted plaintext to write to
   * @param outputOffset the offset in plaintext where the result is stored
   * @return the number of bytes stored in plaintext
   */
  public static int decrypt(
      EncryptionProto.CryptoKey cryptoKey, byte[] ciphertext, int inputOffset, int inputLen,
      byte[] plaintext, int outputOffset) {
    try {
      Cipher cipher = Cipher.Factory.create(Cipher.OpMode.DECRYPTION, toAES128Key(cryptoKey));
      return cipher.doFinal(ciphertext, inputOffset, inputLen, plaintext, outputOffset);
    } catch (GeneralSecurityException e) {
      throw new RuntimeException("Failed to decrypt the ciphertext with given key ", e);
    }
  }

  /**
   * Decrypts the input ByteBuf at chunk level and return the plaintext in another DataBuffer.
   * It takes the ownership of the input DataBuffer.
   *
   * @param meta the encryption meta with chunk layout sizes
   * @param input the input ciphertext in a DataBuffer
   * @return the decrypted content in a byte array
   */
  public static byte[] decryptChunks(EncryptionProto.Meta meta, DataBuffer input) {
    EncryptionProto.CryptoKey cryptoKey = meta.getCryptoKey();
    final int chunkFooterSize = (int) meta.getChunkFooterSize();
    final int physicalChunkSize =
        (int) (meta.getChunkHeaderSize() + meta.getChunkSize() + meta.getChunkFooterSize());

    // Physical chunk size is either a full physical chunk, or the last chunk to EOF.
    int physicalTotalLen = input.readableBytes();
    int logicalTotalLen = (int) LayoutUtils.toLogicalLength(meta, 0, physicalTotalLen);
    byte[] plaintext = new byte[logicalTotalLen];
    byte[] cipherChunk = new byte[physicalChunkSize];
    try {
      int logicalPos = 0;
      int physicalPos = 0;
      cryptoKey = toAES128Key(cryptoKey);
      while (physicalPos < physicalTotalLen) {
        int physicalLeft = physicalTotalLen - physicalPos;
        int physicalChunkLen = Math.min(physicalChunkSize, physicalLeft);
        input.readBytes(cipherChunk, 0 /* dest chunk */, physicalChunkLen /* len */);
        // Decryption always stops at the chunk boundary, with either a full chunk or the last
        // chunk till the end of the block.
        Cipher cipher = Cipher.Factory.create(Cipher.OpMode.DECRYPTION, cryptoKey);
        int logicalChunkLen =
            cipher.doFinal(cipherChunk, 0, physicalChunkLen, plaintext, logicalPos);
        Preconditions.checkState(logicalChunkLen + chunkFooterSize == physicalChunkLen);
        logicalPos += logicalChunkLen;
        physicalPos += physicalChunkLen;
      }
      Preconditions.checkState(logicalPos == logicalTotalLen);
      return plaintext;
    } catch (GeneralSecurityException e) {
      throw new RuntimeException("Failed to decrypt the ciphertext with given key ", e);
    } finally {
      input.release();
    }
  }

<<<<<<< HEAD
  /**
   * Creates a random initialization vector.
   *
   * @param iv the initialization vector to be filled in
   */
  public static void createIV(byte[] iv) {
    try {
      SecureRandom rand = SecureRandom.getInstance(SHA1PRNG);
      rand.nextBytes(iv);
    } catch (NoSuchAlgorithmException e) {
      throw new RuntimeException("Unknown random number generator algorithm: " + SHA1PRNG, e);
    }
=======
  // TODO(cc): this method is to ensure the key is 128 bits, remove this once KMS is available.
  private static EncryptionProto.CryptoKey toAES128Key(EncryptionProto.CryptoKey key)
      throws NoSuchAlgorithmException {
    MessageDigest sha = MessageDigest.getInstance(SHA1);
    byte[] newKey = Arrays.copyOf(sha.digest(key.getKey().toByteArray()), AES_KEY_LENGTH);
    return ProtoUtils.setKey(
        EncryptionProto.CryptoKey.newBuilder()
            .setCipher(key.getCipher())
            .setGenerationId(key.getGenerationId())
            .setIv(key.getIv())
            .setNeedsAuthTag(key.getNeedsAuthTag()),
        newKey).build();
>>>>>>> da8052a1
  }

  private CryptoUtils() {} // prevent instantiation
}<|MERGE_RESOLUTION|>--- conflicted
+++ resolved
@@ -16,6 +16,7 @@
 import alluxio.client.security.kms.KMS;
 import alluxio.network.protocol.databuffer.DataBuffer;
 import alluxio.proto.security.EncryptionProto;
+import alluxio.util.proto.ProtoUtils;
 
 import com.google.common.base.Preconditions;
 import com.google.protobuf.ByteString;
@@ -24,13 +25,9 @@
 
 import java.io.IOException;
 import java.security.GeneralSecurityException;
-<<<<<<< HEAD
+import java.security.MessageDigest;
 import java.security.NoSuchAlgorithmException;
 import java.security.SecureRandom;
-=======
-import java.security.MessageDigest;
-import java.security.NoSuchAlgorithmException;
->>>>>>> da8052a1
 import java.util.Arrays;
 
 import javax.annotation.concurrent.ThreadSafe;
@@ -42,12 +39,7 @@
 public final class CryptoUtils {
   private static final String SHA1 = "SHA-1";
   private static final String CIPHER = "AES/GCM/NoPadding";
-<<<<<<< HEAD
-  private static final String AES = "AES";
   private static final String SHA1PRNG = "SHA1PRNG";
-  private static final String SUN_JCE = "SunJCE";
-=======
->>>>>>> da8052a1
   private static final int AES_KEY_LENGTH = 16; // in bytes
 
   /**
@@ -74,13 +66,8 @@
   }
 
   /**
-<<<<<<< HEAD
-   * Encrypts the input plaintext with the specified {@link EncryptionProto.CryptoKey} into the ciphertext
-   * with given offset and length.
-=======
    * Encrypts the input plaintext with the specified {@link EncryptionProto.CryptoKey} into the
    * ciphertext with given offset and length.
->>>>>>> da8052a1
    *
    * @param cryptoKey the crypto key which contains the encryption key, iv and etc
    * @param plaintext the input plaintext
@@ -209,7 +196,6 @@
     }
   }
 
-<<<<<<< HEAD
   /**
    * Creates a random initialization vector.
    *
@@ -222,7 +208,8 @@
     } catch (NoSuchAlgorithmException e) {
       throw new RuntimeException("Unknown random number generator algorithm: " + SHA1PRNG, e);
     }
-=======
+  }
+
   // TODO(cc): this method is to ensure the key is 128 bits, remove this once KMS is available.
   private static EncryptionProto.CryptoKey toAES128Key(EncryptionProto.CryptoKey key)
       throws NoSuchAlgorithmException {
@@ -235,7 +222,6 @@
             .setIv(key.getIv())
             .setNeedsAuthTag(key.getNeedsAuthTag()),
         newKey).build();
->>>>>>> da8052a1
   }
 
   private CryptoUtils() {} // prevent instantiation
