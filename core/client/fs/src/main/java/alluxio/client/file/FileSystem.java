--- conflicted
+++ resolved
@@ -32,17 +32,13 @@
 import alluxio.grpc.MountPOptions;
 import alluxio.grpc.OpenFilePOptions;
 import alluxio.grpc.RenamePOptions;
+import alluxio.grpc.SetAclAction;
 import alluxio.grpc.SetAclPOptions;
 import alluxio.grpc.SetAttributePOptions;
 import alluxio.grpc.UnmountPOptions;
 import alluxio.security.authorization.AclEntry;
 import alluxio.wire.MountPointInfo;
-<<<<<<< HEAD
-import alluxio.grpc.SetAclAction;
-=======
-import alluxio.wire.SetAclAction;
 import alluxio.wire.SyncPointInfo;
->>>>>>> 4126ca60
 
 import org.slf4j.Logger;
 import org.slf4j.LoggerFactory;
@@ -297,18 +293,14 @@
   Map<String, MountPointInfo> getMountTable() throws IOException, AlluxioException;
 
   /**
-<<<<<<< HEAD
+   * Lists all the actively synced paths.
+   *
+   * @return a list of actively synced paths
+   */
+  List<SyncPointInfo> getSyncPathList() throws IOException, AlluxioException;
+
+  /**
    * Convenience method for {@link #openFile(AlluxioURI, OpenFilePOptions)} with default options.
-=======
-   * Lists all the actively synced paths.
-   *
-   * @return a list of actively synced paths
-   */
-  List<SyncPointInfo> getSyncPathList() throws IOException, AlluxioException;
-
-  /**
-   * Convenience method for {@link #openFile(AlluxioURI, OpenFileOptions)} with default options.
->>>>>>> 4126ca60
    *
    * @param path the file to read from
    * @return a {@link FileInStream} for the given path
@@ -376,9 +368,6 @@
       throws FileDoesNotExistException, IOException, AlluxioException;
 
   /**
-<<<<<<< HEAD
-   * Convenience method for {@link #setAttribute(AlluxioURI, SetAttributePOptions)} with default
-=======
    * Starts the active syncing process on an Alluxio path.
    * @param path the path to sync
    */
@@ -393,8 +382,7 @@
       throws FileDoesNotExistException, IOException, AlluxioException;
 
   /**
-   * Convenience method for {@link #setAttribute(AlluxioURI, SetAttributeOptions)} with default
->>>>>>> 4126ca60
+   * Convenience method for {@link #setAttribute(AlluxioURI, SetAttributePOptions)} with default
    * options.
    *
    * @param path the path to set attributes for
