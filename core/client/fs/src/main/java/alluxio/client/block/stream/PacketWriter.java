/*
 * The Alluxio Open Foundation licenses this work under the Apache License, version 2.0
 * (the "License"). You may not use this work except in compliance with the License, which is
 * available at www.apache.org/licenses/LICENSE-2.0
 *
 * This software is distributed on an "AS IS" basis, WITHOUT WARRANTIES OR CONDITIONS OF ANY KIND,
 * either express or implied, as more fully set forth in the License.
 *
 * See the NOTICE file distributed with this work for information regarding copyright ownership.
 */

package alluxio.client.block.stream;

import alluxio.Configuration;
import alluxio.PropertyKey;
import alluxio.client.Cancelable;
import alluxio.client.file.FileSystemContext;
import alluxio.client.file.options.OutStreamOptions;
import alluxio.proto.dataserver.Protocol;
import alluxio.util.CommonUtils;
import alluxio.util.network.NettyUtils;
import alluxio.util.network.NetworkAddressUtils;
import alluxio.wire.WorkerNetAddress;

import io.netty.buffer.ByteBuf;
import org.slf4j.Logger;
import org.slf4j.LoggerFactory;

import java.io.Closeable;
import java.io.IOException;

import javax.annotation.concurrent.ThreadSafe;

/**
 * The interface to write packets.
 */
public interface PacketWriter extends Closeable, Cancelable {

  /**
   * Factory for {@link PacketWriter}.
   */
  @ThreadSafe
  class Factory {
    public static final Logger LOG = LoggerFactory.getLogger(PacketWriter.Factory.class);

    private Factory() {} // prevent instantiation

    /**
     * @param context the file system context
     * @param blockId the block ID
     * @param blockSize the block size in bytes
     * @param address the Alluxio worker address
     * @param options the out stream options
     * @return the {@link PacketWriter} instance
     */
    public static PacketWriter create(FileSystemContext context, long blockId, long blockSize,
        WorkerNetAddress address, OutStreamOptions options) throws IOException {
      if (CommonUtils.isLocalHost(address) && Configuration
          .getBoolean(PropertyKey.USER_SHORT_CIRCUIT_ENABLED) && !NettyUtils
          .isDomainSocketSupported(address)) {
<<<<<<< HEAD
        // ALLUXIO CS ADD
        if (options.getWriteType() == alluxio.client.WriteType.ASYNC_THROUGH
            && Configuration.getBoolean(PropertyKey.USER_FILE_UFS_TIER_ENABLED)) {
          LOG.info("Creating UFS-fallback short circuit output stream for block {} @ {}", blockId,
              address);
          return UfsFallbackLocalFilePacketWriter.create(
              context, address, blockId, blockSize, options);
        }
        // ALLUXIO CS END
        LOG.info("Creating short circuit output stream for block {} @ {}", blockId, address);
=======
        LOG.debug("Creating short circuit output stream for block {} @ {}", blockId, address);
>>>>>>> 61bb022a
        return LocalFilePacketWriter.create(context, address, blockId, options);
      } else {
        LOG.debug("Creating netty output stream for block {} @ {} from client {}", blockId, address,
            NetworkAddressUtils.getClientHostName());
        return NettyPacketWriter
            .create(context, address, blockId, blockSize, Protocol.RequestType.ALLUXIO_BLOCK,
                options);
      }
    }
  }

  /**
   * Writes a packet. This method takes the ownership of this packet even if it fails to write
   * the packet.
   *
   * @param packet the packet
   */
  void writePacket(ByteBuf packet) throws IOException;

  /**
   *  Flushes all the pending packets.
   */
  void flush() throws IOException;

  /**
   * @return the packet size in bytes used
   */
  int packetSize();

  /**
   * @return the current pos which is the same as the totally number of bytes written so far
   */
  long pos();
}<|MERGE_RESOLUTION|>--- conflicted
+++ resolved
@@ -58,7 +58,6 @@
       if (CommonUtils.isLocalHost(address) && Configuration
           .getBoolean(PropertyKey.USER_SHORT_CIRCUIT_ENABLED) && !NettyUtils
           .isDomainSocketSupported(address)) {
-<<<<<<< HEAD
         // ALLUXIO CS ADD
         if (options.getWriteType() == alluxio.client.WriteType.ASYNC_THROUGH
             && Configuration.getBoolean(PropertyKey.USER_FILE_UFS_TIER_ENABLED)) {
@@ -68,10 +67,7 @@
               context, address, blockId, blockSize, options);
         }
         // ALLUXIO CS END
-        LOG.info("Creating short circuit output stream for block {} @ {}", blockId, address);
-=======
         LOG.debug("Creating short circuit output stream for block {} @ {}", blockId, address);
->>>>>>> 61bb022a
         return LocalFilePacketWriter.create(context, address, blockId, options);
       } else {
         LOG.debug("Creating netty output stream for block {} @ {} from client {}", blockId, address,
