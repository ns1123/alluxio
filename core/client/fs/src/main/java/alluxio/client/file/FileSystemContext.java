/*
 * The Alluxio Open Foundation licenses this work under the Apache License, version 2.0
 * (the "License"). You may not use this work except in compliance with the License, which is
 * available at www.apache.org/licenses/LICENSE-2.0
 *
 * This software is distributed on an "AS IS" basis, WITHOUT WARRANTIES OR CONDITIONS OF ANY KIND,
 * either express or implied, as more fully set forth in the License.
 *
 * See the NOTICE file distributed with this work for information regarding copyright ownership.
 */

package alluxio.client.file;

import alluxio.Configuration;
import alluxio.PropertyKey;
import alluxio.client.block.BlockMasterClient;
import alluxio.client.block.BlockMasterClientPool;
import alluxio.client.block.BlockWorkerClient;
import alluxio.client.block.BlockWorkerThriftClientPool;
import alluxio.client.netty.NettyClient;
import alluxio.exception.ExceptionMessage;
import alluxio.exception.status.UnavailableException;
import alluxio.metrics.MetricsSystem;
import alluxio.network.connection.NettyChannelPool;
import alluxio.resource.CloseableResource;
import alluxio.util.IdUtils;
import alluxio.util.network.NetworkAddressUtils;
import alluxio.util.network.NetworkAddressUtils.ServiceType;
import alluxio.wire.WorkerInfo;
import alluxio.wire.WorkerNetAddress;

import com.codahale.metrics.Gauge;
import com.google.common.base.Preconditions;
import io.netty.bootstrap.Bootstrap;
import io.netty.channel.Channel;
import io.netty.util.internal.chmv8.ConcurrentHashMapV8;

import java.io.Closeable;
import java.io.IOException;
import java.net.InetSocketAddress;
import java.net.SocketAddress;
import java.util.ArrayList;
import java.util.List;

import javax.annotation.concurrent.GuardedBy;
import javax.annotation.concurrent.ThreadSafe;
import javax.security.auth.Subject;

/**
 * A shared context that isolates all operations within a {@link FileSystem}. Usually, one user
 * only needs one instance of {@link FileSystemContext}.
 *
 * <p>
 * NOTE: The context maintains a pool of file system master clients that is already thread-safe.
 * Synchronizing {@link FileSystemContext} methods could lead to deadlock: thread A attempts to
 * acquire a client when there are no clients left in the pool and blocks holding a lock on the
 * {@link FileSystemContext}, when thread B attempts to release a client it owns it is unable to do
 * so, because thread A holds the lock on {@link FileSystemContext}.
 */
@ThreadSafe
public final class FileSystemContext implements Closeable {
  public static final FileSystemContext INSTANCE = create(null);

  static {
    MetricsSystem.startSinks();
    Metrics.initializeGauges();
  }

  // Master client pools.
  private volatile FileSystemMasterClientPool mFileSystemMasterClientPool;
  private volatile BlockMasterClientPool mBlockMasterClientPool;

  // Block worker client pools.
  private final ConcurrentHashMapV8<InetSocketAddress, BlockWorkerThriftClientPool>
      mBlockWorkerClientPools = new ConcurrentHashMapV8<>();
  private final ConcurrentHashMapV8<InetSocketAddress, BlockWorkerThriftClientPool>
      mBlockWorkerClientHeartbeatPools = new ConcurrentHashMapV8<>();

  // The netty data server channel pools.
  private final ConcurrentHashMapV8<SocketAddress, NettyChannelPool>
      mNettyChannelPools = new ConcurrentHashMapV8<>();

  // ALLUXIO CS ADD
  private alluxio.client.security.EncryptionCache mEncryptionCache =
      new alluxio.client.security.EncryptionCache();

  // ALLUXIO CS END
  /** The shared master address associated with the {@link FileSystemContext}. */
  @GuardedBy("this")
  private InetSocketAddress mMasterAddress;

  /**
   * Indicates whether the {@link #mLocalWorker} field has been lazily initialized yet.
   */
  @GuardedBy("this")
  private boolean mLocalWorkerInitialized;

  /**
   * The address of any Alluxio worker running on the local machine. This is initialized lazily.
   */
  @GuardedBy("this")
  private WorkerNetAddress mLocalWorker;

  /** The parent user associated with the {@link FileSystemContext}. */
  private final Subject mParentSubject;

  /**
   * Creates a new file system context.
   *
   * @return the context
   */
  public static FileSystemContext create() {
    return create(null);
  }

  /**
   * Creates a file system context with a subject.
   *
   * @param subject the parent subject, set to null if not present
   * @return the context
   */
  public static FileSystemContext create(Subject subject) {
    FileSystemContext context = new FileSystemContext(subject);
    context.init();
    return context;
  }

  /**
   * Creates a file system context with a subject.
   *
   * @param subject the parent subject, set to null if not present
   */
  private FileSystemContext(Subject subject) {
    mParentSubject = subject;
  }

  /**
   * Initializes the context. Only called in the factory methods and reset.
   */
  private void init() {
    mMasterAddress = NetworkAddressUtils.getConnectAddress(ServiceType.MASTER_RPC);
    mFileSystemMasterClientPool = new FileSystemMasterClientPool(mParentSubject, mMasterAddress);
    mBlockMasterClientPool = new BlockMasterClientPool(mParentSubject, mMasterAddress);
  }

  /**
   * Closes all the resources associated with the context. Make sure all the resources are released
   * back to this context before calling this close. After closing the context, all the resources
   * that acquired from this context might fail. Only call this when you are done with using
   * the {@link FileSystem} associated with this {@link FileSystemContext}.
   */
  public void close() throws IOException {
    mFileSystemMasterClientPool.close();
    mFileSystemMasterClientPool = null;
    mBlockMasterClientPool.close();
    mBlockMasterClientPool = null;

    for (BlockWorkerThriftClientPool pool : mBlockWorkerClientPools.values()) {
      pool.close();
    }
    mBlockWorkerClientPools.clear();

    for (BlockWorkerThriftClientPool pool : mBlockWorkerClientHeartbeatPools.values()) {
      pool.close();
    }
    mBlockWorkerClientHeartbeatPools.clear();

    for (NettyChannelPool pool : mNettyChannelPools.values()) {
      pool.close();
    }
    mNettyChannelPools.clear();
    // ALLUXIO CS ADD
    mEncryptionCache.clear();
    // ALLUXIO CS END

    synchronized (this) {
      mMasterAddress = null;
      mLocalWorkerInitialized = false;
      mLocalWorker = null;
    }
  }

  /**
   * Resets the context. It is only used in {@link alluxio.hadoop.AbstractFileSystem} and
   * tests to reset the default file system context.
   */
  public synchronized void reset() throws IOException {
    close();
    init();
  }

  /**
   * @return the parent subject
   */
  public Subject getParentSubject() {
    return mParentSubject;
  }

  /**
   * @return the master address
   */
  public synchronized InetSocketAddress getMasterAddress() {
    return mMasterAddress;
  }

  /**
   * Acquires a file system master client from the file system master client pool.
   *
   * @return the acquired file system master client
   */
  public FileSystemMasterClient acquireMasterClient() {
    return mFileSystemMasterClientPool.acquire();
  }

  /**
   * Releases a file system master client into the file system master client pool.
   *
   * @param masterClient a file system master client to release
   */
  public void releaseMasterClient(FileSystemMasterClient masterClient) {
    mFileSystemMasterClientPool.release(masterClient);
  }

  /**
   * Acquires a file system master client from the file system master client pool. The resource is
   * {@code Closeable}.
   *
   * @return the acquired file system master client resource
   */
  public CloseableResource<FileSystemMasterClient> acquireMasterClientResource() {
    return new CloseableResource<FileSystemMasterClient>(mFileSystemMasterClientPool.acquire()) {
      @Override
      public void close() {
        mFileSystemMasterClientPool.release(get());
      }
    };
  }

  /**
   * Acquires a block master client resource from the block master client pool. The resource is
   * {@code Closeable}.
   *
   * @return the acquired block master client resource
   */
  public CloseableResource<BlockMasterClient> acquireBlockMasterClientResource() {
    return new CloseableResource<BlockMasterClient>(mBlockMasterClientPool.acquire()) {
      @Override
      public void close() {
        mBlockMasterClientPool.release(get());
      }
    };
  }

  /**
   * Creates a client for a block worker with the given address.
   *
   * @param address the address of the worker to get a client to
   * @return a {@link BlockWorkerClient} connected to the worker with the given worker RPC address
   */
  public BlockWorkerClient createBlockWorkerClient(WorkerNetAddress address) throws IOException {
    return createBlockWorkerClient(address, IdUtils.getRandomNonNegativeLong());
  }

  /**
   * Creates a client for a block worker with the given address.
   *
   * @param address the address of the worker to get a client to
   * @param sessionId the session ID
   * @return a {@link BlockWorkerClient} connected to the worker with the given worker RPC address
   */
  // TODO(peis): Abstract the logic to operate on the pools.
  public BlockWorkerClient createBlockWorkerClient(WorkerNetAddress address,
      Long sessionId) throws IOException {
    Preconditions.checkNotNull(address, ExceptionMessage.NO_WORKER_AVAILABLE.getMessage());
    InetSocketAddress rpcAddress = NetworkAddressUtils.getRpcPortSocketAddress(address);

    if (!mBlockWorkerClientPools.containsKey(rpcAddress)) {
      BlockWorkerThriftClientPool pool = new BlockWorkerThriftClientPool(mParentSubject, rpcAddress,
          Configuration.getInt(PropertyKey.USER_BLOCK_WORKER_CLIENT_POOL_SIZE_MAX),
          Configuration.getLong(PropertyKey.USER_BLOCK_WORKER_CLIENT_POOL_GC_THRESHOLD_MS));
      if (mBlockWorkerClientPools.putIfAbsent(rpcAddress, pool) != null) {
        pool.close();
      }
    }

    if (!mBlockWorkerClientHeartbeatPools.containsKey(rpcAddress)) {
      BlockWorkerThriftClientPool pool = new BlockWorkerThriftClientPool(mParentSubject, rpcAddress,
          Configuration.getInt(PropertyKey.USER_BLOCK_WORKER_CLIENT_POOL_SIZE_MAX),
          Configuration.getLong(PropertyKey.USER_BLOCK_WORKER_CLIENT_POOL_GC_THRESHOLD_MS));
      if (mBlockWorkerClientHeartbeatPools.putIfAbsent(rpcAddress, pool) != null) {
        pool.close();
      }
    }

    return BlockWorkerClient.Factory.create(mBlockWorkerClientPools.get(rpcAddress),
        mBlockWorkerClientHeartbeatPools.get(rpcAddress), address, sessionId);
  }

  /**
   * Acquires a netty channel from the channel pools. If there is no available client instance
   * available in the pool, it tries to create a new one. And an exception is thrown if it fails to
   * create a new one.
   *
   * @param workerNetAddress the network address of the channel
   * @return the acquired netty channel
   */
  public Channel acquireNettyChannel(final WorkerNetAddress workerNetAddress) throws IOException {
    SocketAddress address = NetworkAddressUtils.getDataPortSocketAddress(workerNetAddress);
    if (!mNettyChannelPools.containsKey(address)) {
      Bootstrap bs = NettyClient.createClientBootstrap(address);
      bs.remoteAddress(address);
      // ALLUXIO CS ADD
      bs.attr(alluxio.netty.NettyAttributes.HOSTNAME_KEY, workerNetAddress.getHost());
      // ALLUXIO CS END
      NettyChannelPool pool = new NettyChannelPool(bs,
          Configuration.getInt(PropertyKey.USER_NETWORK_NETTY_CHANNEL_POOL_SIZE_MAX),
          Configuration.getLong(PropertyKey.USER_NETWORK_NETTY_CHANNEL_POOL_GC_THRESHOLD_MS));
      if (mNettyChannelPools.putIfAbsent(address, pool) != null) {
        // This can happen if this function is called concurrently.
        pool.close();
      }
    }
    return mNettyChannelPools.get(address).acquire();
  }

  /**
   * Releases a netty channel to the channel pools.
   *
   * @param workerNetAddress the address of the channel
   * @param channel the channel to release
   */
  public void releaseNettyChannel(WorkerNetAddress workerNetAddress, Channel channel) {
    SocketAddress address = NetworkAddressUtils.getDataPortSocketAddress(workerNetAddress);
    Preconditions.checkArgument(mNettyChannelPools.containsKey(address));
    mNettyChannelPools.get(address).release(channel);
  }

  /**
   * @return if there is a local worker running the same machine
   */
  public synchronized boolean hasLocalWorker() throws IOException {
    if (!mLocalWorkerInitialized) {
      initializeLocalWorker();
    }
    return mLocalWorker != null;
  }

  /**
   * @return a local worker running the same machine, or null if none is found
   */
  public synchronized WorkerNetAddress getLocalWorker() throws IOException {
    if (!mLocalWorkerInitialized) {
      initializeLocalWorker();
    }
    return mLocalWorker;
  }
  // ALLUXIO CS ADD

  /**
   * Gets the encryption metadata from encryption cache.
   *
   * @param fileId the file id
   * @return the encryption meta if exists, null otherwise
   */
  public alluxio.proto.security.EncryptionProto.Meta get(Long fileId) {
    return mEncryptionCache.get(fileId);
  }

  /**
   * Puts the encryption metadata for a given file id into the encryption cache.
   *
   * @param fileId the file id
   * @param meta the encryption metadata
   */
<<<<<<< HEAD
  public void putEncryptionMetaInCache(
      Long fileId, alluxio.proto.security.EncryptionProto.Meta meta) {
    mEncryptionCache.putMeta(fileId, meta);
  }

  /**
   * Puts the file metadata for a given file id into the encryption cache.
   *
   * @param fileId the file id
   * @param fileMetadata the file metadata
   */
  public void putEncryptionMetaInCacheWithFooter(
      Long fileId, alluxio.proto.journal.FileFooter.FileMetadata fileMetadata) throws IOException {
    mEncryptionCache.putWithFooter(fileId, fileMetadata);
=======
  public void put(Long fileId, alluxio.proto.security.EncryptionProto.Meta meta) {
    mEncryptionCache.put(fileId, meta);
>>>>>>> cad8d47a
  }
  // ALLUXIO CS END

  private void initializeLocalWorker() throws IOException {
    List<WorkerNetAddress> addresses = getWorkerAddresses();
    if (!addresses.isEmpty()) {
      if (addresses.get(0).getHost().equals(NetworkAddressUtils.getClientHostName())) {
        mLocalWorker = addresses.get(0);
      }
    }
    mLocalWorkerInitialized = true;
  }

  /**
   * @return if there are any local workers, the returned list will ONLY contain the local workers,
   *         otherwise a list of all remote workers will be returned
   */
  private List<WorkerNetAddress> getWorkerAddresses() throws IOException {
    List<WorkerInfo> infos;
    BlockMasterClient blockMasterClient = mBlockMasterClientPool.acquire();
    try {
      infos = blockMasterClient.getWorkerInfoList();
    } finally {
      mBlockMasterClientPool.release(blockMasterClient);
    }
    if (infos.isEmpty()) {
      throw new UnavailableException(ExceptionMessage.NO_WORKER_AVAILABLE.getMessage());
    }

    // Convert the worker infos into net addresses, if there are local addresses, only keep those
    List<WorkerNetAddress> workerNetAddresses = new ArrayList<>();
    List<WorkerNetAddress> localWorkerNetAddresses = new ArrayList<>();
    String localHostname = NetworkAddressUtils.getClientHostName();
    for (WorkerInfo info : infos) {
      WorkerNetAddress netAddress = info.getAddress();
      if (netAddress.getHost().equals(localHostname)) {
        localWorkerNetAddresses.add(netAddress);
      }
      workerNetAddresses.add(netAddress);
    }

    return localWorkerNetAddresses.isEmpty() ? workerNetAddresses : localWorkerNetAddresses;
  }

  /**
   * Class that contains metrics about FileSystemContext.
   */
  @ThreadSafe
  private static final class Metrics {
    private static void initializeGauges() {
      MetricsSystem.registerGaugeIfAbsent(MetricsSystem.getClientMetricName("NettyConnectionsOpen"),
          new Gauge<Long>() {
            @Override
            public Long getValue() {
              long ret = 0;
              for (NettyChannelPool pool : INSTANCE.mNettyChannelPools.values()) {
                ret += pool.size();
              }
              return ret;
            }
          });
      MetricsSystem
          .registerGaugeIfAbsent(MetricsSystem.getClientMetricName("BlockWorkerClientsOpen"),
              new Gauge<Long>() {
                @Override
                public Long getValue() {
                  long ret = 0;
                  for (BlockWorkerThriftClientPool pool : INSTANCE.mBlockWorkerClientPools
                      .values()) {
                    ret += pool.size();
                  }
                  return ret;
                }
              });
      MetricsSystem.registerGaugeIfAbsent(
          MetricsSystem.getClientMetricName("BlockWorkerHeartbeatClientsOpen"), new Gauge<Long>() {
            @Override
            public Long getValue() {
              long ret = 0;
              for (BlockWorkerThriftClientPool pool : INSTANCE.mBlockWorkerClientHeartbeatPools
                  .values()) {
                ret += pool.size();
              }
              return ret;
            }
          });
    }

    private Metrics() {} // prevent instantiation
  }
}<|MERGE_RESOLUTION|>--- conflicted
+++ resolved
@@ -372,25 +372,8 @@
    * @param fileId the file id
    * @param meta the encryption metadata
    */
-<<<<<<< HEAD
-  public void putEncryptionMetaInCache(
-      Long fileId, alluxio.proto.security.EncryptionProto.Meta meta) {
-    mEncryptionCache.putMeta(fileId, meta);
-  }
-
-  /**
-   * Puts the file metadata for a given file id into the encryption cache.
-   *
-   * @param fileId the file id
-   * @param fileMetadata the file metadata
-   */
-  public void putEncryptionMetaInCacheWithFooter(
-      Long fileId, alluxio.proto.journal.FileFooter.FileMetadata fileMetadata) throws IOException {
-    mEncryptionCache.putWithFooter(fileId, fileMetadata);
-=======
   public void put(Long fileId, alluxio.proto.security.EncryptionProto.Meta meta) {
     mEncryptionCache.put(fileId, meta);
->>>>>>> cad8d47a
   }
   // ALLUXIO CS END
 
