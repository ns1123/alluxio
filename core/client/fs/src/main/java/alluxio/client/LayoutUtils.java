/*
 * The Alluxio Open Foundation licenses this work under the Apache License, version 2.0
 * (the "License"). You may not use this work except in compliance with the License, which is
 * available at www.apache.org/licenses/LICENSE-2.0
 *
 * This software is distributed on an "AS IS" basis, WITHOUT WARRANTIES OR CONDITIONS OF ANY KIND,
 * either express or implied, as more fully set forth in the License.
 *
 * See the NOTICE file distributed with this work for information regarding copyright ownership.
 */

package alluxio.client;

import alluxio.Constants;
import alluxio.proto.layout.FileFooter;
import alluxio.proto.security.EncryptionProto;
import alluxio.util.FormatUtils;

import com.google.common.base.Preconditions;

import java.io.IOException;
import java.nio.ByteBuffer;

import javax.annotation.concurrent.ThreadSafe;

/**
 * The util class for block and chunk layout translation.
 */
@ThreadSafe
public final class LayoutUtils {
  private static final int FOOTER_MAGIC_BYTES_LENGTH = 8;
  private static final int FOOTER_SIZE_BYTES_LENGTH = 8;
  private static final int FOOTER_METADATA_MAX_SIZE = initializeFileMetadataSize();

  /**
   * Translates a logical offset to the physical chunk start offset.
   *
   * @param meta the encryption metadata
   * @param logicalOffset the logical offset
   * @return the translated chunk physical start
   */
  public static long getPhysicalChunkStart(EncryptionProto.Meta meta, long logicalOffset) {
    final long physicalChunkSize =
        meta.getChunkHeaderSize() + meta.getChunkSize() + meta.getChunkFooterSize();
    final long numChunksBeforeOffset = logicalOffset / meta.getChunkSize();
    return meta.getBlockHeaderSize() + numChunksBeforeOffset * physicalChunkSize;
  }

  /**
   * Translates a logical offset to a physical offset starting from the physical chunk start.
   *
   * @param meta the encryption metadata
   * @param logicalOffset the logical offset
   * @return the translated physical offset from the chunk physical start
   */
  public static long getPhysicalOffsetFromChunkStart(
      EncryptionProto.Meta meta, long logicalOffset) {
    return meta.getChunkHeaderSize() + logicalOffset % meta.getChunkSize();
  }

  /**
   * Translates a logical offset to a physical offset.
   *
   * @param meta the encryption metadata
   * @param logicalOffset the logical offset
   * @return the translated physical offset
   */
  public static long toPhysicalOffset(EncryptionProto.Meta meta, long logicalOffset) {
    return getPhysicalChunkStart(meta, logicalOffset)
        + getPhysicalOffsetFromChunkStart(meta, logicalOffset);
  }

  /**
   * Translates a physical offset to a logical offset.
   * It is assumed that the physical offset reaches the end of a chunk, with inclusive chunk footer.
   *
   * @param meta the encryption metadata
   * @param physicalOffset the physical offset
   * @return the translated logical offset
   */
  public static long toLogicalOffset(EncryptionProto.Meta meta, long physicalOffset) {
    final long blockHeaderSize = meta.getBlockHeaderSize();
    if (physicalOffset == 0 || physicalOffset == blockHeaderSize) {
      return 0L;
    }
    final long chunkSize = meta.getChunkSize();
    final long physicalChunkSize =
        meta.getChunkHeaderSize() + meta.getChunkSize() + meta.getChunkFooterSize();
    final long numChunksBeforeOffset = (physicalOffset - blockHeaderSize) / physicalChunkSize;
    Preconditions.checkState(
        physicalOffset >= blockHeaderSize + meta.getChunkHeaderSize() + meta.getChunkFooterSize());
    final long secondPart = (physicalOffset - blockHeaderSize) % physicalChunkSize;
    final long logicalOffsetInChunk =
        secondPart == 0 ? 0 : secondPart - meta.getChunkHeaderSize() - meta.getChunkFooterSize();
    Preconditions.checkState(logicalOffsetInChunk >= 0 && logicalOffsetInChunk < chunkSize);
    return numChunksBeforeOffset * chunkSize + logicalOffsetInChunk;
  }

  /**
   * Translates a logical length to a physical length, given the logical offset.
   * It is assumed that the physical length reaches the end of a chunk, with inclusive chunk footer.
   *
   * @param meta the encryption metadata
   * @param logicalOffset the logical offset
   * @param logicalLength the logical length
   * @return the physical length
   */
  public static long toPhysicalLength(
      EncryptionProto.Meta meta, long logicalOffset, long logicalLength) {
    final long bytesLeftInChunk = meta.getChunkSize() - logicalOffset % meta.getChunkSize();
    final long chunkSize = meta.getChunkSize();
    if (logicalLength <= bytesLeftInChunk) {
      return logicalLength + meta.getChunkFooterSize();
    }
    final long physicalChunkSize =
        meta.getChunkHeaderSize() + meta.getChunkSize() + meta.getChunkFooterSize();
    long secondPart = logicalLength - bytesLeftInChunk;
    return bytesLeftInChunk + meta.getChunkFooterSize() + secondPart / chunkSize * physicalChunkSize
        + (secondPart % chunkSize == 0 ? 0
            : meta.getChunkHeaderSize() + secondPart % chunkSize + meta.getChunkFooterSize());
  }

  /**
   * Translates a physical length to a logical length, given the physical offset.
   * It is assumed that the physical length reaches the end of a chunk, with inclusive chunk footer.
   *
   * @param meta the encryption metadata
   * @param physicalOffset the physical offset
   * @param physicalLength the physical length
   * @return the logical length
   */
  public static long toLogicalLength(
      EncryptionProto.Meta meta, long physicalOffset, long physicalLength) {
    if (physicalLength == 0L) {
      return 0L;
    }
    final long chunkHeaderSize = meta.getChunkHeaderSize();
    final long chunkSize = meta.getChunkSize();
    final long chunkFooterSize = meta.getChunkFooterSize();
    final long physicalChunkSize = chunkHeaderSize + chunkSize + chunkFooterSize;
    // Adjust the physical offset 0 to start at the logical offset 0.
    final long adjustedPhysicalOffset = physicalOffset == 0
        ? meta.getBlockHeaderSize() + chunkHeaderSize : physicalOffset;
    Preconditions.checkState(adjustedPhysicalOffset >= meta.getBlockHeaderSize() + chunkHeaderSize);
    Preconditions.checkState(physicalLength >= chunkFooterSize);
    final long logicalOffsetInChunk =
        (adjustedPhysicalOffset - meta.getBlockHeaderSize()) % physicalChunkSize - chunkHeaderSize;
    Preconditions.checkState(logicalOffsetInChunk >= 0 && logicalOffsetInChunk < chunkSize);
    final long bytesLeftInChunk = chunkSize - logicalOffsetInChunk;
    if (physicalLength <= bytesLeftInChunk + chunkFooterSize) {
      return physicalLength - chunkFooterSize;
    }
    final long secondPart = physicalLength - bytesLeftInChunk - chunkFooterSize;
    final long physicalLengthInLastChunk = secondPart % physicalChunkSize;
    Preconditions.checkState(physicalLengthInLastChunk == 0
        || (physicalLengthInLastChunk > chunkHeaderSize + chunkFooterSize
        && physicalLengthInLastChunk < chunkHeaderSize + chunkSize + chunkFooterSize));
    return bytesLeftInChunk + secondPart / physicalChunkSize * chunkSize
        + (physicalLengthInLastChunk == 0 ? 0
            : (physicalLengthInLastChunk - chunkHeaderSize - chunkFooterSize));
  }

  public static int getFooterFixedOverhead(){
    return FOOTER_SIZE_BYTES_LENGTH + FOOTER_MAGIC_BYTES_LENGTH;
  }

  /**
   * @return the file footer max size
   */
  public static int getFooterMaxSize() {
    return FOOTER_METADATA_MAX_SIZE + getFooterFixedOverhead();
  }

  /**
   * @param meta the input encryption metadata
   * @return the encoded footer from encryption metadata
   */
  public static byte[] encodeFooter(EncryptionProto.Meta meta) {
    FileFooter.FileMetadata fileMetadata = fromEncryptionMeta(meta);
    byte[] encodedMeta = fileMetadata.toByteArray();
    Preconditions.checkState(fileMetadata.getSerializedSize() == meta.getEncodedMetaSize());
    ByteBuffer footer = ByteBuffer.allocate(
        encodedMeta.length + FOOTER_SIZE_BYTES_LENGTH + FOOTER_MAGIC_BYTES_LENGTH);
    footer.put(encodedMeta);
    footer.putLong(encodedMeta.length);
    footer.put(Constants.ENCRYPTION_MAGIC.getBytes());
    return footer.array();
  }

  /**
   * Decodes a file footer to {@link EncryptionProto.Meta}. Since the encoded footer metadata size
   * can be variant, the input footer might have redundant bytes in the beginning. The last 8 bytes
   * are the footer magic bytes. The 8 bytes before the magic bytes indicates the size of the actual
   * {@link EncryptionProto.Meta}.
   *
   * @param fileId the file id
   * @param footer the encoded representation of the footer
   * @param cryptoKey the crypto key
   * @return the parsed encryption metadata
   */
  public static EncryptionProto.Meta decodeFooter(
      long fileId, byte[] footer, EncryptionProto.CryptoKey cryptoKey) throws IOException {
    int len = footer.length;
    int metaMaxLen = len - FOOTER_SIZE_BYTES_LENGTH - FOOTER_MAGIC_BYTES_LENGTH;
    Preconditions.checkState(len > 0);
    ByteBuffer buf = ByteBuffer.wrap(footer);
    int metaSize = (int) buf.getLong(metaMaxLen);
    byte[] metaBytes = new byte[metaSize];
    Preconditions.checkState(metaMaxLen >= metaSize);
<<<<<<< HEAD
    System.arraycopy(footer, metaMaxLen - metaSize, metaBytes, 0, metaSize);
    return fromFooterMetadata(fileId, FileFooter.FileMetadata.parseFrom(metaBytes), cryptoKey);
=======
    buf.get(metaBytes, metaMaxLen - metaSize, metaSize);
    return fromFooterMetadata(fileId, FileFooter.FileMetadata.parseFrom(metaBytes));
>>>>>>> 3e12199c
  }

  /**
   * Creates a {@link FileFooter.FileMetadata} from an {@link EncryptionProto.Meta}.
   *
   * @param meta the encryption meta
   * @return the parsed {@link FileFooter.FileMetadata}
   */
  public static FileFooter.FileMetadata fromEncryptionMeta(EncryptionProto.Meta meta) {
    return FileFooter.FileMetadata.newBuilder()
        .setBlockHeaderSize(meta.getBlockHeaderSize())
        .setBlockFooterSize(meta.getBlockFooterSize())
        .setChunkHeaderSize(meta.getChunkHeaderSize())
        .setChunkSize(meta.getChunkSize())
        .setChunkFooterSize(meta.getChunkFooterSize())
        .setPhysicalBlockSize(meta.getPhysicalBlockSize())
        .setEncryptionId(meta.getEncryptionId())
        .build();
  }

  /**
   * Creates an {@link EncryptionProto.Meta} from a {@link FileFooter.FileMetadata}.
   *
   * @param fileId the file id
   * @param fileMetadata the file metadata
   * @param cryptoKey the crypto key
   * @return the parsed encryption metadata
   */
  public static EncryptionProto.Meta fromFooterMetadata(
      long fileId, FileFooter.FileMetadata fileMetadata, EncryptionProto.CryptoKey cryptoKey) {
    long physicalChunkSize = fileMetadata.getChunkHeaderSize() + fileMetadata.getChunkSize()
        + fileMetadata.getChunkFooterSize();
    long logicalBlockSize = (fileMetadata.getPhysicalBlockSize() - fileMetadata.getBlockHeaderSize()
        - fileMetadata.getBlockFooterSize()) / physicalChunkSize * fileMetadata.getChunkSize();
    return EncryptionProto.Meta.newBuilder()
        .setBlockHeaderSize(fileMetadata.getBlockHeaderSize())
        .setBlockFooterSize(fileMetadata.getBlockFooterSize())
        .setChunkHeaderSize(fileMetadata.getChunkHeaderSize())
        .setChunkSize(fileMetadata.getChunkSize())
        .setChunkFooterSize(fileMetadata.getChunkFooterSize())
        .setPhysicalBlockSize(fileMetadata.getPhysicalBlockSize())
        .setLogicalBlockSize(logicalBlockSize)
        .setFileId(fileId)
        .setEncryptionId(fileMetadata.getEncryptionId())
        .setEncodedMetaSize(fileMetadata.getSerializedSize())
        .setCryptoKey(cryptoKey)
        .build();
  }

  private static int initializeFileMetadataSize() {
    // Create a file metadata proto with all fields present. This should show the max file of the
    // serialized proto. Note: this must be updated once new fields are added in the
    // FileMetadata proto.
    FileFooter.FileMetadata fileMetadata = FileFooter.FileMetadata.newBuilder()
        .setBlockHeaderSize(0)
        .setBlockFooterSize(0)
        .setChunkHeaderSize(0)
        .setChunkSize(0)
        .setChunkFooterSize(0)
        .setPhysicalBlockSize(0)
        .setEncryptionId(0)
        .build();
    return fileMetadata.getSerializedSize();
  }

  private LayoutUtils() {} // prevent instantiation
}<|MERGE_RESOLUTION|>--- conflicted
+++ resolved
@@ -207,13 +207,8 @@
     int metaSize = (int) buf.getLong(metaMaxLen);
     byte[] metaBytes = new byte[metaSize];
     Preconditions.checkState(metaMaxLen >= metaSize);
-<<<<<<< HEAD
-    System.arraycopy(footer, metaMaxLen - metaSize, metaBytes, 0, metaSize);
+    buf.get(metaBytes, metaMaxLen - metaSize, metaSize);
     return fromFooterMetadata(fileId, FileFooter.FileMetadata.parseFrom(metaBytes), cryptoKey);
-=======
-    buf.get(metaBytes, metaMaxLen - metaSize, metaSize);
-    return fromFooterMetadata(fileId, FileFooter.FileMetadata.parseFrom(metaBytes));
->>>>>>> 3e12199c
   }
 
   /**
