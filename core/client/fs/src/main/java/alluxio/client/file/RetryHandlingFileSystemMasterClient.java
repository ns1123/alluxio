/*
 * The Alluxio Open Foundation licenses this work under the Apache License, version 2.0
 * (the "License"). You may not use this work except in compliance with the License, which is
 * available at www.apache.org/licenses/LICENSE-2.0
 *
 * This software is distributed on an "AS IS" basis, WITHOUT WARRANTIES OR CONDITIONS OF ANY KIND,
 * either express or implied, as more fully set forth in the License.
 *
 * See the NOTICE file distributed with this work for information regarding copyright ownership.
 */

package alluxio.client.file;

import alluxio.AbstractMasterClient;
import alluxio.AlluxioURI;
import alluxio.Constants;
import alluxio.exception.status.AlluxioStatusException;
import alluxio.grpc.CheckConsistencyPOptions;
import alluxio.grpc.CheckConsistencyPRequest;
import alluxio.grpc.CompleteFilePOptions;
import alluxio.grpc.CompleteFilePRequest;
import alluxio.grpc.CreateDirectoryPOptions;
import alluxio.grpc.CreateDirectoryPRequest;
import alluxio.grpc.CreateFilePOptions;
import alluxio.grpc.CreateFilePRequest;
import alluxio.grpc.DeletePOptions;
import alluxio.grpc.DeletePRequest;
import alluxio.grpc.FileSystemMasterClientServiceGrpc;
import alluxio.grpc.FreePOptions;
import alluxio.grpc.FreePRequest;
import alluxio.grpc.GetMountTablePRequest;
import alluxio.grpc.GetNewBlockIdForFilePOptions;
import alluxio.grpc.GetNewBlockIdForFilePRequest;
import alluxio.grpc.GetStatusPOptions;
import alluxio.grpc.GetStatusPRequest;
import alluxio.grpc.GrpcUtils;
import alluxio.grpc.ListStatusPOptions;
import alluxio.grpc.ListStatusPRequest;
import alluxio.grpc.MountPOptions;
import alluxio.grpc.MountPRequest;
import alluxio.grpc.RenamePOptions;
import alluxio.grpc.RenamePRequest;
import alluxio.grpc.ScheduleAsyncPersistencePRequest;
import alluxio.grpc.ServiceType;
import alluxio.grpc.SetAclAction;
import alluxio.grpc.SetAclPOptions;
import alluxio.grpc.SetAclPRequest;
import alluxio.grpc.SetAttributePOptions;
import alluxio.grpc.SetAttributePRequest;
import alluxio.grpc.UnmountPOptions;
import alluxio.grpc.UnmountPRequest;
import alluxio.grpc.UpdateUfsModePOptions;
import alluxio.grpc.UpdateUfsModePRequest;
import alluxio.master.MasterClientConfig;
import alluxio.security.authorization.AclEntry;
<<<<<<< HEAD
=======
import alluxio.thrift.AlluxioService;
import alluxio.thrift.FileSystemMasterClientService;
import alluxio.thrift.GetMountTableTResponse;
import alluxio.thrift.GetNewBlockIdForFileTOptions;
import alluxio.thrift.LoadMetadataTOptions;
import alluxio.thrift.ScheduleAsyncPersistenceTOptions;
import alluxio.thrift.StartSyncTOptions;
import alluxio.thrift.StopSyncTOptions;
import alluxio.thrift.UnmountTOptions;
import alluxio.wire.FileInfo;
import alluxio.wire.MountPointInfo;
import alluxio.wire.SetAclAction;
import alluxio.wire.SyncPointInfo;
>>>>>>> 4126ca60

import java.util.ArrayList;
import java.util.HashMap;
import java.util.List;
import java.util.Map;
import java.util.stream.Collectors;

import javax.annotation.concurrent.ThreadSafe;

/**
 * A wrapper for the gRPC client to interact with the file system master, used by alluxio clients.
 *
 */
@ThreadSafe
public final class RetryHandlingFileSystemMasterClient extends AbstractMasterClient
    implements FileSystemMasterClient {
  private FileSystemMasterClientServiceGrpc.FileSystemMasterClientServiceBlockingStub mClient =
      null;

  /**
   * Creates a new {@link RetryHandlingFileSystemMasterClient} instance.
   *
   * @param conf master client configuration
   */
  public RetryHandlingFileSystemMasterClient(MasterClientConfig conf) {
    super(conf);
  }

  @Override
  protected ServiceType getRemoteServiceType() {
    return ServiceType.FILE_SYSTEM_MASTER_CLIENT_SERVICE;
  }

  @Override
  protected String getServiceName() {
    return Constants.FILE_SYSTEM_MASTER_CLIENT_SERVICE_NAME;
  }

  @Override
  protected long getServiceVersion() {
    return Constants.FILE_SYSTEM_MASTER_CLIENT_SERVICE_VERSION;
  }

  @Override
  protected void afterConnect() {
    mClient = FileSystemMasterClientServiceGrpc.newBlockingStub(mChannel);
  }

  @Override
  public List<AlluxioURI> checkConsistency(final AlluxioURI path,
      final CheckConsistencyPOptions options) throws AlluxioStatusException {
    return retryRPC(() -> {
      List<String> inconsistentPaths = mClient.checkConsistency(CheckConsistencyPRequest
          .newBuilder().setPath(path.getPath()).setOptions(options).build())
          .getInconsistentPathsList();
      List<AlluxioURI> inconsistentUris = new ArrayList<>(inconsistentPaths.size());
      for (String inconsistentPath : inconsistentPaths) {
        inconsistentUris.add(new AlluxioURI(inconsistentPath));
      }
      return inconsistentUris;
    }, "CheckConsistency");
  }

  @Override
  public void createDirectory(final AlluxioURI path,
      final CreateDirectoryPOptions options) throws AlluxioStatusException {
    retryRPC(
        () -> mClient.createDirectory(CreateDirectoryPRequest.newBuilder()
            .setPath(path.getPath()).setOptions(options).build()),
        "CreateDirectory");
  }

  @Override
  public void createFile(final AlluxioURI path, final CreateFilePOptions options)
      throws AlluxioStatusException {
    retryRPC(() -> mClient.createFile(CreateFilePRequest.newBuilder().setPath(path.getPath())
        .setOptions(options).build()), "CreateFile");
  }

  @Override
  public void completeFile(final AlluxioURI path, final CompleteFilePOptions options)
      throws AlluxioStatusException {
    retryRPC(() -> mClient.completeFile(CompleteFilePRequest.newBuilder()
        .setPath(path.getPath()).setOptions(options).build()), "CompleteFile");
  }

  @Override
  public void delete(final AlluxioURI path, final DeletePOptions options)
      throws AlluxioStatusException {
    retryRPC(() -> mClient.remove(DeletePRequest.newBuilder().setPath(path.getPath())
        .setOptions(options).build()), "Delete");
  }

  @Override
  public void free(final AlluxioURI path, final FreePOptions options)
      throws AlluxioStatusException {
    retryRPC(() -> mClient.free(FreePRequest.newBuilder().setPath(path.getPath())
        .setOptions(options).build()), "Free");
  }

  @Override
  public URIStatus getStatus(final AlluxioURI path, final GetStatusPOptions options)
      throws AlluxioStatusException {
    return retryRPC(() -> new URIStatus(GrpcUtils
        .fromProto(mClient.getStatus(GetStatusPRequest.newBuilder().setPath(path.getPath())
            .setOptions(options).build()).getFileInfo())),
        "GetStatus");
  }

  @Override
<<<<<<< HEAD
  public long getNewBlockIdForFile(final AlluxioURI path)
=======
  public synchronized List<SyncPointInfo> getSyncPathList()
      throws AlluxioStatusException {
    return retryRPC(() -> mClient.getSyncPathList().getSyncPathList().stream()
        .map(x -> alluxio.wire.SyncPointInfo.fromThrift(x)).collect(Collectors.toList()),
        "GetSyncPathList");
  }

  @Override
  public synchronized long getNewBlockIdForFile(final AlluxioURI path)
>>>>>>> 4126ca60
      throws AlluxioStatusException {
    return retryRPC(
        () -> mClient
            .getNewBlockIdForFile(GetNewBlockIdForFilePRequest.newBuilder().setPath(path.getPath())
                .setOptions(GetNewBlockIdForFilePOptions.newBuilder().build()).build())
            .getId(),
        "GetNewBlockIdForFile");
  }

  @Override
  public Map<String, alluxio.wire.MountPointInfo> getMountTable()
      throws AlluxioStatusException {
    return retryRPC(() -> {
      Map<String, alluxio.wire.MountPointInfo> mountTableWire = new HashMap<>();
      for (Map.Entry<String, alluxio.grpc.MountPointInfo> entry : mClient
          .getMountTable(GetMountTablePRequest.newBuilder().build()).getMountPointsMap()
          .entrySet()) {
        mountTableWire.put(entry.getKey(), GrpcUtils.fromProto(entry.getValue()));
      }
      return mountTableWire;
    }, "GetMountTable");
  }

  @Override
  public List<URIStatus> listStatus(final AlluxioURI path,
      final ListStatusPOptions options) throws AlluxioStatusException {
    return retryRPC(() -> {
      List<URIStatus> result = new ArrayList<>();
      for (alluxio.grpc.FileInfo fileInfo : mClient.listStatus(ListStatusPRequest.newBuilder()
          .setPath(path.getPath()).setOptions(options).build())
          .getFileInfosList()) {
        result.add(new URIStatus(GrpcUtils.fromProto(fileInfo)));
      }
      return result;
    }, "ListStatus");
  }

  @Override
  public void mount(final AlluxioURI alluxioPath, final AlluxioURI ufsPath,
      final MountPOptions options) throws AlluxioStatusException {
    retryRPC(
        () -> mClient.mount(MountPRequest.newBuilder().setAlluxioPath(alluxioPath.toString())
            .setUfsPath(ufsPath.toString()).setOptions(options).build()),
        "Mount");
  }

  @Override
  public void rename(final AlluxioURI src, final AlluxioURI dst)
      throws AlluxioStatusException {
    rename(src, dst, RenamePOptions.getDefaultInstance());
  }

  @Override
  public void rename(final AlluxioURI src, final AlluxioURI dst,
      final RenamePOptions options) throws AlluxioStatusException {
    retryRPC(() -> mClient.rename(RenamePRequest.newBuilder().setPath(src.getPath())
        .setDstPath(dst.getPath()).setOptions(options).build()), "Rename");
  }

  @Override
  public void setAcl(AlluxioURI path, SetAclAction action, List<AclEntry> entries,
      SetAclPOptions options) throws AlluxioStatusException {
    retryRPC(() -> mClient.setAcl(
        SetAclPRequest.newBuilder().setPath(path.getPath()).setAction(action)
            .addAllEntries(entries.stream().map(GrpcUtils::toProto).collect(Collectors.toList()))
            .setOptions(options).build()),
        "SetAcl");
  }

  @Override
  public void setAttribute(final AlluxioURI path, final SetAttributePOptions options)
      throws AlluxioStatusException {
    retryRPC(() -> mClient.setAttribute(SetAttributePRequest.newBuilder()
        .setPath(path.getPath()).setOptions(options).build()), "SetAttribute");
  }

  @Override
  public void scheduleAsyncPersist(final AlluxioURI path)
      throws AlluxioStatusException {
    retryRPC(
        () -> mClient.scheduleAsyncPersistence(
            ScheduleAsyncPersistencePRequest.newBuilder().setPath(path.getPath()).build()),
        "ScheduleAsyncPersist");
  }

  @Override
<<<<<<< HEAD
  public void unmount(final AlluxioURI alluxioPath) throws AlluxioStatusException {
    retryRPC(() -> mClient
        .unmount(UnmountPRequest.newBuilder().setAlluxioPath(alluxioPath.toString())
            .setOptions(UnmountPOptions.newBuilder().build()).build()),
        "Unmount");
=======
  public synchronized void startSync(final AlluxioURI path)
      throws AlluxioStatusException {
    retryRPC(() -> mClient.startSync(path.getPath(),
        new StartSyncTOptions()), "StartSync");
  }

  @Override
  public synchronized void stopSync(final AlluxioURI path)
      throws AlluxioStatusException {
    retryRPC(() -> mClient.stopSync(path.getPath(),
        new StopSyncTOptions()), "StopSync");
  }

  @Override
  public synchronized void unmount(final AlluxioURI alluxioPath) throws AlluxioStatusException {
    retryRPC(() -> mClient.unmount(alluxioPath.toString(), new UnmountTOptions()), "Unmount");
>>>>>>> 4126ca60
  }

  @Override
  public void updateUfsMode(final AlluxioURI ufsUri,
      final UpdateUfsModePOptions options) throws AlluxioStatusException {
    retryRPC(
        () -> mClient.updateUfsMode(UpdateUfsModePRequest.newBuilder()
            .setUfsPath(ufsUri.getRootPath()).setOptions(options).build()),
        "UpdateUfsMode");
  }
}<|MERGE_RESOLUTION|>--- conflicted
+++ resolved
@@ -33,6 +33,7 @@
 import alluxio.grpc.GetNewBlockIdForFilePRequest;
 import alluxio.grpc.GetStatusPOptions;
 import alluxio.grpc.GetStatusPRequest;
+import alluxio.grpc.GetSyncPathListPRequest;
 import alluxio.grpc.GrpcUtils;
 import alluxio.grpc.ListStatusPOptions;
 import alluxio.grpc.ListStatusPRequest;
@@ -47,28 +48,15 @@
 import alluxio.grpc.SetAclPRequest;
 import alluxio.grpc.SetAttributePOptions;
 import alluxio.grpc.SetAttributePRequest;
+import alluxio.grpc.StartSyncPRequest;
+import alluxio.grpc.StopSyncPRequest;
 import alluxio.grpc.UnmountPOptions;
 import alluxio.grpc.UnmountPRequest;
 import alluxio.grpc.UpdateUfsModePOptions;
 import alluxio.grpc.UpdateUfsModePRequest;
 import alluxio.master.MasterClientConfig;
 import alluxio.security.authorization.AclEntry;
-<<<<<<< HEAD
-=======
-import alluxio.thrift.AlluxioService;
-import alluxio.thrift.FileSystemMasterClientService;
-import alluxio.thrift.GetMountTableTResponse;
-import alluxio.thrift.GetNewBlockIdForFileTOptions;
-import alluxio.thrift.LoadMetadataTOptions;
-import alluxio.thrift.ScheduleAsyncPersistenceTOptions;
-import alluxio.thrift.StartSyncTOptions;
-import alluxio.thrift.StopSyncTOptions;
-import alluxio.thrift.UnmountTOptions;
-import alluxio.wire.FileInfo;
-import alluxio.wire.MountPointInfo;
-import alluxio.wire.SetAclAction;
 import alluxio.wire.SyncPointInfo;
->>>>>>> 4126ca60
 
 import java.util.ArrayList;
 import java.util.HashMap;
@@ -179,19 +167,14 @@
   }
 
   @Override
-<<<<<<< HEAD
+  public synchronized List<SyncPointInfo> getSyncPathList() throws AlluxioStatusException {
+    return retryRPC(() -> mClient.getSyncPathList(GetSyncPathListPRequest.getDefaultInstance())
+        .getSyncPathsList().stream().map(x -> alluxio.wire.SyncPointInfo.fromProto(x))
+        .collect(Collectors.toList()), "GetSyncPathList");
+  }
+
+  @Override
   public long getNewBlockIdForFile(final AlluxioURI path)
-=======
-  public synchronized List<SyncPointInfo> getSyncPathList()
-      throws AlluxioStatusException {
-    return retryRPC(() -> mClient.getSyncPathList().getSyncPathList().stream()
-        .map(x -> alluxio.wire.SyncPointInfo.fromThrift(x)).collect(Collectors.toList()),
-        "GetSyncPathList");
-  }
-
-  @Override
-  public synchronized long getNewBlockIdForFile(final AlluxioURI path)
->>>>>>> 4126ca60
       throws AlluxioStatusException {
     return retryRPC(
         () -> mClient
@@ -278,30 +261,24 @@
   }
 
   @Override
-<<<<<<< HEAD
+  public synchronized void startSync(final AlluxioURI path) throws AlluxioStatusException {
+    retryRPC(
+        () -> mClient.startSync(StartSyncPRequest.newBuilder().setPath(path.getPath()).build()),
+        "StartSync");
+  }
+
+  @Override
+  public synchronized void stopSync(final AlluxioURI path) throws AlluxioStatusException {
+    retryRPC(() -> mClient.stopSync(StopSyncPRequest.newBuilder().setPath(path.getPath()).build()),
+        "StopSync");
+  }
+
+  @Override
   public void unmount(final AlluxioURI alluxioPath) throws AlluxioStatusException {
     retryRPC(() -> mClient
         .unmount(UnmountPRequest.newBuilder().setAlluxioPath(alluxioPath.toString())
             .setOptions(UnmountPOptions.newBuilder().build()).build()),
         "Unmount");
-=======
-  public synchronized void startSync(final AlluxioURI path)
-      throws AlluxioStatusException {
-    retryRPC(() -> mClient.startSync(path.getPath(),
-        new StartSyncTOptions()), "StartSync");
-  }
-
-  @Override
-  public synchronized void stopSync(final AlluxioURI path)
-      throws AlluxioStatusException {
-    retryRPC(() -> mClient.stopSync(path.getPath(),
-        new StopSyncTOptions()), "StopSync");
-  }
-
-  @Override
-  public synchronized void unmount(final AlluxioURI alluxioPath) throws AlluxioStatusException {
-    retryRPC(() -> mClient.unmount(alluxioPath.toString(), new UnmountTOptions()), "Unmount");
->>>>>>> 4126ca60
   }
 
   @Override
