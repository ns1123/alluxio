/*
 * The Alluxio Open Foundation licenses this work under the Apache License, version 2.0
 * (the "License"). You may not use this work except in compliance with the License, which is
 * available at www.apache.org/licenses/LICENSE-2.0
 *
 * This software is distributed on an "AS IS" basis, WITHOUT WARRANTIES OR CONDITIONS OF ANY KIND,
 * either express or implied, as more fully set forth in the License.
 *
 * See the NOTICE file distributed with this work for information regarding copyright ownership.
 */

package alluxio.client.file.options;

import alluxio.Configuration;
import alluxio.PropertyKey;
import alluxio.annotation.PublicApi;
import alluxio.client.AlluxioStorageType;
import alluxio.client.ReadType;
import alluxio.client.block.policy.BlockLocationPolicy;
import alluxio.client.block.policy.options.CreateOptions;
import alluxio.client.file.policy.FileWriteLocationPolicy;
import alluxio.util.CommonUtils;

import com.google.common.base.Objects;
import com.google.common.base.Throwables;

import javax.annotation.concurrent.NotThreadSafe;

/**
 * Method options for reading a file.
 */
@PublicApi
@NotThreadSafe
public final class InStreamOptions {
  private FileWriteLocationPolicy mCacheLocationPolicy;
  private ReadType mReadType;
  /** Cache incomplete blocks if Alluxio is configured to store blocks in Alluxio storage. */
  private boolean mCachePartiallyReadBlock;
  /**
   * The cache read buffer size in seek. This is only used if {@link #mCachePartiallyReadBlock}
   * is enabled.
   */
  private long mSeekBufferSizeBytes;
  /** The maximum UFS read concurrency for one block on one Alluxio worker. */
  private int mMaxUfsReadConcurrency;
  /** The location policy to determine the worker location to serve UFS block reads. */
  private BlockLocationPolicy mUfsReadLocationPolicy;
  // ALLUXIO CS ADD
  private alluxio.client.security.CapabilityFetcher mCapabilityFetcher = null;
<<<<<<< HEAD
=======
  private boolean mEncrypted = false;
  private alluxio.proto.security.EncryptionProto.Meta mEncryptionMeta = null;
>>>>>>> 25e10077
  // ALLUXIO CS END

  /**
   * @return the default {@link InStreamOptions}
   */
  public static InStreamOptions defaults() {
    return new InStreamOptions();
  }

  private InStreamOptions() {
    mReadType = Configuration.getEnum(PropertyKey.USER_FILE_READ_TYPE_DEFAULT, ReadType.class);
    try {
      mCacheLocationPolicy = CommonUtils.createNewClassInstance(
          Configuration.<FileWriteLocationPolicy>getClass(
              PropertyKey.USER_FILE_WRITE_LOCATION_POLICY), new Class[] {}, new Object[] {});
    } catch (Exception e) {
      throw Throwables.propagate(e);
    }
    CreateOptions blockLocationPolicyCreateOptions = CreateOptions.defaults()
        .setLocationPolicyClassName(
            Configuration.get(PropertyKey.USER_UFS_BLOCK_READ_LOCATION_POLICY))
        .setDeterministicHashPolicyNumShards(Configuration
            .getInt(PropertyKey.USER_UFS_BLOCK_READ_LOCATION_POLICY_DETERMINISTIC_HASH_SHARDS));
    mUfsReadLocationPolicy = BlockLocationPolicy.Factory.create(blockLocationPolicyCreateOptions);
    mCachePartiallyReadBlock =
        Configuration.getBoolean(PropertyKey.USER_FILE_CACHE_PARTIALLY_READ_BLOCK);
    mSeekBufferSizeBytes = Configuration.getBytes(PropertyKey.USER_FILE_SEEK_BUFFER_SIZE_BYTES);
    mMaxUfsReadConcurrency =
        Configuration.getInt(PropertyKey.USER_UFS_BLOCK_READ_CONCURRENCY_MAX);
  }

  /**
   * @return the location policy to use when storing data to Alluxio
   * @deprecated since version 1.5 and will be removed in version 2.0. Use
   *             {@link InStreamOptions#getCacheLocationPolicy()}.
   */
  @Deprecated
  public FileWriteLocationPolicy getLocationPolicy() {
    return mCacheLocationPolicy;
  }

  /**
   * @return the location policy to use when storing data to Alluxio
   */
  public FileWriteLocationPolicy getCacheLocationPolicy() {
    return mCacheLocationPolicy;
  }

  /**
   * @return the Alluxio storage type
   */
  public AlluxioStorageType getAlluxioStorageType() {
    return mReadType.getAlluxioStorageType();
  }

  /**
   * @return the maximum UFS read concurrency
   */
  public int getMaxUfsReadConcurrency() {
    return mMaxUfsReadConcurrency;
  }

  /**
   * @return the UFS read location policy
   */
  public BlockLocationPolicy getUfsReadLocationPolicy() {
    return mUfsReadLocationPolicy;
  }

  /**
   * @param policy the location policy to use when storing data to Alluxio
   * @return the updated options object
   * @deprecated since version 1.5 and will be removed in version 2.0. Use
   *             {@link InStreamOptions#setCacheLocationPolicy(FileWriteLocationPolicy)}.
   */
  @Deprecated
  public InStreamOptions setLocationPolicy(FileWriteLocationPolicy policy) {
    mCacheLocationPolicy = policy;
    return this;
  }

  /**
   * @param policy the location policy to use when storing data to Alluxio
   * @return the updated options object
   */
  public InStreamOptions setCacheLocationPolicy(FileWriteLocationPolicy policy) {
    mCacheLocationPolicy = policy;
    return this;
  }

  /**
   * Sets the {@link ReadType}.
   *
   * @param readType the {@link ReadType} for this operation. Setting this will override the
   *        {@link AlluxioStorageType}.
   * @return the updated options object
   */
  public InStreamOptions setReadType(ReadType readType) {
    mReadType = readType;
    return this;
  }

  /**
   * @param maxUfsReadConcurrency the maximum UFS read concurrency
   * @return the updated options object
   */
  public InStreamOptions setMaxUfsReadConcurrency(int maxUfsReadConcurrency) {
    mMaxUfsReadConcurrency = maxUfsReadConcurrency;
    return this;
  }

  /**
   * @return true if incomplete block caching is enabled
   */
  public boolean isCachePartiallyReadBlock() {
    return mCachePartiallyReadBlock;
  }

  /**
   * Enables/Disables incomplete block caching.
   *
   * @param cachePartiallyReadBlock set to true if to enable incomplete block caching
   * @return the updated options object
   */
  public InStreamOptions setCachePartiallyReadBlock(boolean cachePartiallyReadBlock) {
    mCachePartiallyReadBlock = cachePartiallyReadBlock;
    return this;
  }

  /**
   * @return the seek buffer size in bytes
   */
  public long getSeekBufferSizeBytes() {
    return mSeekBufferSizeBytes;
  }

  /**
   * Sets {@link #mSeekBufferSizeBytes}.
   *
   * @param bufferSizeBytes the seek buffer size
   * @return the updated options object
   */
  public InStreamOptions setSeekBufferSizeBytes(long bufferSizeBytes) {
    mSeekBufferSizeBytes = bufferSizeBytes;
    return this;
  }
  // ALLUXIO CS ADD

  /**
   * @return the capability getter
   */
  public alluxio.client.security.CapabilityFetcher getCapabilityFetcher() {
    return mCapabilityFetcher;
  }

  /**
<<<<<<< HEAD
=======
   * @return whether the file is encrypted or not
   */
  public boolean isEncrypted() {
    return mEncrypted;
  }

  /**
   * @return the encryption meta
   */
  public alluxio.proto.security.EncryptionProto.Meta getEncryptionMeta() {
    return mEncryptionMeta;
  }

  /**
>>>>>>> 25e10077
   * @param fetcher the capability fetcher to set
   * @return the updated object
   */
  public InStreamOptions setCapabilityFetcher(alluxio.client.security.CapabilityFetcher fetcher) {
    mCapabilityFetcher = fetcher;
    return this;
  }
<<<<<<< HEAD
=======

  /**
   * @param encrypted the encrypted flag value to use
   * @return the updated object
   */
  public InStreamOptions setEncrypted(boolean encrypted) {
    mEncrypted = encrypted;
    return this;
  }

  /**
   * @param meta the encryption metadata
   * @return the updated object
   */
  public InStreamOptions setEncryptionMeta(alluxio.proto.security.EncryptionProto.Meta meta) {
    mEncryptionMeta = meta;
    return this;
  }
>>>>>>> 25e10077
  // ALLUXIO CS END

  /**
   * Sets the UFS read location policy.
   *
   * @param policy the UFS read location policy
   * @return the updated options object
   */
  public InStreamOptions setUfsReadLocationPolicy(BlockLocationPolicy policy) {
    mUfsReadLocationPolicy = policy;
    return this;
  }

  @Override
  public boolean equals(Object o) {
    if (this == o) {
      return true;
    }
    if (!(o instanceof InStreamOptions)) {
      return false;
    }
    InStreamOptions that = (InStreamOptions) o;
    return Objects.equal(mCacheLocationPolicy, that.mCacheLocationPolicy)
        && Objects.equal(mReadType, that.mReadType)
        && Objects.equal(mCachePartiallyReadBlock, that.mCachePartiallyReadBlock)
        // ALLUXIO CS ADD
        && Objects.equal(mCapabilityFetcher, that.mCapabilityFetcher)
<<<<<<< HEAD
=======
        && Objects.equal(mEncrypted, that.mEncrypted)
        && Objects.equal(mEncryptionMeta, that.mEncryptionMeta)
>>>>>>> 25e10077
        // ALLUXIO CS END
        && Objects.equal(mSeekBufferSizeBytes, that.mSeekBufferSizeBytes)
        && Objects.equal(mMaxUfsReadConcurrency, that.mMaxUfsReadConcurrency)
        && Objects.equal(mUfsReadLocationPolicy, that.mUfsReadLocationPolicy);
  }

  @Override
  public int hashCode() {
    return Objects
        .hashCode(
            mCacheLocationPolicy,
            mReadType,
            mCachePartiallyReadBlock,
            // ALLUXIO CS ADD
            mCapabilityFetcher,
<<<<<<< HEAD
=======
            mEncrypted,
            mEncryptionMeta,
>>>>>>> 25e10077
            // ALLUXIO CS END
            mSeekBufferSizeBytes,
            mMaxUfsReadConcurrency,
            mUfsReadLocationPolicy);
  }

  @Override
  public String toString() {
    return Objects.toStringHelper(this).add("cacheLocationPolicy", mCacheLocationPolicy)
        .add("readType", mReadType).add("cachePartiallyReadBlock", mCachePartiallyReadBlock)
        // ALLUXIO CS ADD
        .add("capabilityFetcher", mCapabilityFetcher)
<<<<<<< HEAD
=======
        .add("encrypted", mEncrypted)
        .add("encryptionMeta", mEncryptionMeta)
>>>>>>> 25e10077
        // ALLUXIO CS END
        .add("seekBufferSize", mSeekBufferSizeBytes)
        .add("maxUfsReadConcurrency", mMaxUfsReadConcurrency)
        .add("ufsReadLocationPolicy", mUfsReadLocationPolicy).toString();
  }
}<|MERGE_RESOLUTION|>--- conflicted
+++ resolved
@@ -47,11 +47,8 @@
   private BlockLocationPolicy mUfsReadLocationPolicy;
   // ALLUXIO CS ADD
   private alluxio.client.security.CapabilityFetcher mCapabilityFetcher = null;
-<<<<<<< HEAD
-=======
   private boolean mEncrypted = false;
   private alluxio.proto.security.EncryptionProto.Meta mEncryptionMeta = null;
->>>>>>> 25e10077
   // ALLUXIO CS END
 
   /**
@@ -208,8 +205,6 @@
   }
 
   /**
-<<<<<<< HEAD
-=======
    * @return whether the file is encrypted or not
    */
   public boolean isEncrypted() {
@@ -224,7 +219,6 @@
   }
 
   /**
->>>>>>> 25e10077
    * @param fetcher the capability fetcher to set
    * @return the updated object
    */
@@ -232,8 +226,6 @@
     mCapabilityFetcher = fetcher;
     return this;
   }
-<<<<<<< HEAD
-=======
 
   /**
    * @param encrypted the encrypted flag value to use
@@ -252,7 +244,6 @@
     mEncryptionMeta = meta;
     return this;
   }
->>>>>>> 25e10077
   // ALLUXIO CS END
 
   /**
@@ -280,11 +271,8 @@
         && Objects.equal(mCachePartiallyReadBlock, that.mCachePartiallyReadBlock)
         // ALLUXIO CS ADD
         && Objects.equal(mCapabilityFetcher, that.mCapabilityFetcher)
-<<<<<<< HEAD
-=======
         && Objects.equal(mEncrypted, that.mEncrypted)
         && Objects.equal(mEncryptionMeta, that.mEncryptionMeta)
->>>>>>> 25e10077
         // ALLUXIO CS END
         && Objects.equal(mSeekBufferSizeBytes, that.mSeekBufferSizeBytes)
         && Objects.equal(mMaxUfsReadConcurrency, that.mMaxUfsReadConcurrency)
@@ -300,11 +288,8 @@
             mCachePartiallyReadBlock,
             // ALLUXIO CS ADD
             mCapabilityFetcher,
-<<<<<<< HEAD
-=======
             mEncrypted,
             mEncryptionMeta,
->>>>>>> 25e10077
             // ALLUXIO CS END
             mSeekBufferSizeBytes,
             mMaxUfsReadConcurrency,
@@ -317,11 +302,8 @@
         .add("readType", mReadType).add("cachePartiallyReadBlock", mCachePartiallyReadBlock)
         // ALLUXIO CS ADD
         .add("capabilityFetcher", mCapabilityFetcher)
-<<<<<<< HEAD
-=======
         .add("encrypted", mEncrypted)
         .add("encryptionMeta", mEncryptionMeta)
->>>>>>> 25e10077
         // ALLUXIO CS END
         .add("seekBufferSize", mSeekBufferSizeBytes)
         .add("maxUfsReadConcurrency", mMaxUfsReadConcurrency)
