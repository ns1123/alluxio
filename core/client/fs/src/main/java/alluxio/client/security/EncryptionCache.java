/*
 * The Alluxio Open Foundation licenses this work under the Apache License, version 2.0
 * (the "License"). You may not use this work except in compliance with the License, which is
 * available at www.apache.org/licenses/LICENSE-2.0
 *
 * This software is distributed on an "AS IS" basis, WITHOUT WARRANTIES OR CONDITIONS OF ANY KIND,
 * either express or implied, as more fully set forth in the License.
 *
 * See the NOTICE file distributed with this work for information regarding copyright ownership.
 */

package alluxio.client.security;

<<<<<<< HEAD
import alluxio.Configuration;
import alluxio.PropertyKey;
import alluxio.proto.journal.FileFooter;
=======
>>>>>>> cad8d47a
import alluxio.proto.security.EncryptionProto;

import io.netty.util.internal.chmv8.ConcurrentHashMapV8;

import java.io.IOException;

import javax.annotation.concurrent.ThreadSafe;

/**
 * This class implements a threadsafe encryption metadata cache.
 * Only files under encrypted mount point have encryption metadata. Non-encrypted files are not
 * cached.
 *
 * The cache entry is added when a new encrypted file is being created or accessed.
 */
@ThreadSafe
// TODO(chaomin): maybe limit the max size or store the encoded protobuf if this introduces much
// memory overhead in client JVM.
public final class EncryptionCache {
  private ConcurrentHashMapV8<Long, EncryptionProto.Meta> mCache =
      new ConcurrentHashMapV8<>();

  /**
   * Default constructor.
   */
  public EncryptionCache() {}

  /**
   * Clears the cache.
   */
  public void clear() {
    mCache.clear();
  }

  /**
   * Gets the encryption metadata for a file id.
   *
   * @param fileId the file id to query for
   * @return the encryption metadata
   */
  public EncryptionProto.Meta get(Long fileId) {
    return mCache.get(fileId);
  }

  /**
   * Puts the encryption metadata for a file id into the cache.
   *
   * @param fileId the file id
   * @param meta the encryption metadata
   */
  public void put(Long fileId, EncryptionProto.Meta meta) {
    mCache.put(fileId, meta);
  }
<<<<<<< HEAD

  /**
   * Puts the file metadata for a file id into the cache.
   *
   * @param fileId the file id
   * @param fileMetadata the file metadata
   */
  public void putWithFooter(Long fileId, FileFooter.FileMetadata fileMetadata) throws IOException {
    mCache.put(fileId, fromFooterMetadata(fileId, fileMetadata));
  }

  private EncryptionProto.Meta fromFooterMetadata(
      Long fileId, FileFooter.FileMetadata fileMetadata) throws IOException {
    long physicalChunkSize = fileMetadata.getChunkHeaderSize() + fileMetadata.getChunkSize()
        + fileMetadata.getChunkFooterSize();
    long logicalBlockSize = (fileMetadata.getPhysicalBlockSize() - fileMetadata.getBlockHeaderSize()
        - fileMetadata.getBlockFooterSize()) / physicalChunkSize * fileMetadata.getChunkSize();
    EncryptionProto.CryptoKey cryptoKey = CryptoUtils.getCryptoKey(
        Configuration.get(PropertyKey.SECURITY_KMS_ENDPOINT),
        false, String.valueOf(fileMetadata.getEncryptionId()));
    return EncryptionProto.Meta.newBuilder()
        .setBlockHeaderSize(fileMetadata.getBlockHeaderSize())
        .setBlockFooterSize(fileMetadata.getBlockFooterSize())
        .setChunkHeaderSize(fileMetadata.getChunkHeaderSize())
        .setChunkSize(fileMetadata.getChunkSize())
        .setChunkFooterSize(fileMetadata.getChunkFooterSize())
        .setPhysicalBlockSize(fileMetadata.getPhysicalBlockSize())
        .setLogicalBlockSize(logicalBlockSize)
        .setFileId(fileId)
        .setEncryptionId(fileMetadata.getEncryptionId())
        .setCryptoKey(cryptoKey)
        .build();
  }
=======
>>>>>>> cad8d47a
}<|MERGE_RESOLUTION|>--- conflicted
+++ resolved
@@ -11,17 +11,9 @@
 
 package alluxio.client.security;
 
-<<<<<<< HEAD
-import alluxio.Configuration;
-import alluxio.PropertyKey;
-import alluxio.proto.journal.FileFooter;
-=======
->>>>>>> cad8d47a
 import alluxio.proto.security.EncryptionProto;
 
 import io.netty.util.internal.chmv8.ConcurrentHashMapV8;
-
-import java.io.IOException;
 
 import javax.annotation.concurrent.ThreadSafe;
 
@@ -70,40 +62,4 @@
   public void put(Long fileId, EncryptionProto.Meta meta) {
     mCache.put(fileId, meta);
   }
-<<<<<<< HEAD
-
-  /**
-   * Puts the file metadata for a file id into the cache.
-   *
-   * @param fileId the file id
-   * @param fileMetadata the file metadata
-   */
-  public void putWithFooter(Long fileId, FileFooter.FileMetadata fileMetadata) throws IOException {
-    mCache.put(fileId, fromFooterMetadata(fileId, fileMetadata));
-  }
-
-  private EncryptionProto.Meta fromFooterMetadata(
-      Long fileId, FileFooter.FileMetadata fileMetadata) throws IOException {
-    long physicalChunkSize = fileMetadata.getChunkHeaderSize() + fileMetadata.getChunkSize()
-        + fileMetadata.getChunkFooterSize();
-    long logicalBlockSize = (fileMetadata.getPhysicalBlockSize() - fileMetadata.getBlockHeaderSize()
-        - fileMetadata.getBlockFooterSize()) / physicalChunkSize * fileMetadata.getChunkSize();
-    EncryptionProto.CryptoKey cryptoKey = CryptoUtils.getCryptoKey(
-        Configuration.get(PropertyKey.SECURITY_KMS_ENDPOINT),
-        false, String.valueOf(fileMetadata.getEncryptionId()));
-    return EncryptionProto.Meta.newBuilder()
-        .setBlockHeaderSize(fileMetadata.getBlockHeaderSize())
-        .setBlockFooterSize(fileMetadata.getBlockFooterSize())
-        .setChunkHeaderSize(fileMetadata.getChunkHeaderSize())
-        .setChunkSize(fileMetadata.getChunkSize())
-        .setChunkFooterSize(fileMetadata.getChunkFooterSize())
-        .setPhysicalBlockSize(fileMetadata.getPhysicalBlockSize())
-        .setLogicalBlockSize(logicalBlockSize)
-        .setFileId(fileId)
-        .setEncryptionId(fileMetadata.getEncryptionId())
-        .setCryptoKey(cryptoKey)
-        .build();
-  }
-=======
->>>>>>> cad8d47a
 }