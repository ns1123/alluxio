--- conflicted
+++ resolved
@@ -101,13 +101,10 @@
       Protocol.LocalBlockCreateRequest.Builder builder =
           Protocol.LocalBlockCreateRequest.newBuilder().setBlockId(blockId)
               .setTier(options.getWriteTier()).setSpaceToReserve(FILE_BUFFER_BYTES);
-<<<<<<< HEAD
-=======
       if (options.getWriteType() == alluxio.client.WriteType.ASYNC_THROUGH
           && Configuration.getBoolean(PropertyKey.USER_FILE_UFS_TIER_ENABLED)) {
         builder.setCleanupOnFailure(false);
       }
->>>>>>> 0020c47b
       if (options.getCapabilityFetcher() != null) {
         builder.setCapability(options.getCapabilityFetcher().getCapability().toProto());
       }
