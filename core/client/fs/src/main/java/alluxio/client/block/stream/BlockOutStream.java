/*
 * The Alluxio Open Foundation licenses this work under the Apache License, version 2.0
 * (the "License"). You may not use this work except in compliance with the License, which is
 * available at www.apache.org/licenses/LICENSE-2.0
 *
 * This software is distributed on an "AS IS" basis, WITHOUT WARRANTIES OR CONDITIONS OF ANY KIND,
 * either express or implied, as more fully set forth in the License.
 *
 * See the NOTICE file distributed with this work for information regarding copyright ownership.
 */

package alluxio.client.block.stream;

import alluxio.Configuration;
import alluxio.PropertyKey;
import alluxio.client.BoundedStream;
import alluxio.client.Cancelable;
import alluxio.client.file.FileSystemContext;
import alluxio.client.file.options.OutStreamOptions;
import alluxio.exception.PreconditionMessage;
import alluxio.proto.dataserver.Protocol;
import alluxio.util.CommonUtils;
import alluxio.util.network.NettyUtils;
import alluxio.wire.WorkerNetAddress;

import com.google.common.base.Preconditions;
import com.google.common.io.Closer;
import io.netty.buffer.ByteBuf;
import io.netty.buffer.PooledByteBufAllocator;

import java.io.IOException;
import java.io.OutputStream;
import java.util.ArrayList;
import java.util.List;

import javax.annotation.concurrent.NotThreadSafe;

/**
 * Provides an {@link OutputStream} implementation that is based on {@link PacketWriter} which
 * streams data packet by packet.
 */
@NotThreadSafe
public class BlockOutStream extends OutputStream implements BoundedStream, Cancelable {
  private final Closer mCloser;
  /** Length of the stream. If unknown, set to Long.MAX_VALUE. */
  private final long mLength;
  private ByteBuf mCurrentPacket = null;

  private final List<PacketWriter> mPacketWriters;
  private boolean mClosed;

  /**
   * Creates an {@link BlockOutStream}.
   *
   * @param context the file system context
   * @param blockId the block ID
   * @param blockSize the block size in bytes
   * @param address the Alluxio worker address
   * @param options the out stream options
   * @return the {@link OutputStream} object
   */
  public static BlockOutStream create(FileSystemContext context, long blockId, long blockSize,
      WorkerNetAddress address, OutStreamOptions options) throws IOException {
    if (CommonUtils.isLocalHost(address) && Configuration
        .getBoolean(PropertyKey.USER_SHORT_CIRCUIT_ENABLED) && !NettyUtils
        .isDomainSocketSupported(address)) {
      return createLocalBlockOutStream(context, address, blockId, blockSize, options);
    } else {
      Protocol.WriteRequest writeRequestPartial =
          Protocol.WriteRequest.newBuilder().setId(blockId).setTier(options.getWriteTier())
              .setType(Protocol.RequestType.ALLUXIO_BLOCK).buildPartial();
      // ALLUXIO CS ADD
      if (options.getCapabilityFetcher() != null) {
        writeRequestPartial = writeRequestPartial.toBuilder()
            .setCapability(options.getCapabilityFetcher().getCapability().toProto()).buildPartial();
      }
      // ALLUXIO CS END
      return createNettyBlockOutStream(context, address, blockSize, writeRequestPartial, options);
    }
  }

  /**
   * Creates a {@link BlockOutStream} that writes to a local file.
   *
   * @param context the file system context
   * @param address the worker network address
   * @param id the ID
   * @param length the block or file length
   * @param options the out stream options
   * @return the {@link BlockOutStream} created
   */
  protected static BlockOutStream createLocalBlockOutStream(FileSystemContext context,
      WorkerNetAddress address, long id, long length, OutStreamOptions options) throws IOException {
    long packetSize = Configuration.getBytes(PropertyKey.USER_LOCAL_WRITER_PACKET_SIZE_BYTES);
    // ALLUXIO CS ADD
    if (options.isEncrypted()) {
      packetSize = alluxio.client.LayoutUtils.toPhysicalChunksLength(
          options.getEncryptionMeta(), packetSize);
    }
    // ALLUXIO CS END
    PacketWriter packetWriter =
        LocalFilePacketWriter.create(context, address, id, packetSize, options);
    return new BlockOutStream(packetWriter, length);
  }

  /**
   * Creates a {@link BlockOutStream} that writes to a netty data server.
   *
   * @param context the file system context
   * @param address the netty data server address
   * @param length the block or file length
   * @param partialRequest details of the write request which are constant for all requests
   * @param options the out stream options
   * @return the {@link BlockOutStream} created
   */
  protected static BlockOutStream createNettyBlockOutStream(FileSystemContext context,
      WorkerNetAddress address, long length, Protocol.WriteRequest partialRequest,
      OutStreamOptions options) throws IOException {
    long packetSize =
        Configuration.getBytes(PropertyKey.USER_NETWORK_NETTY_WRITER_PACKET_SIZE_BYTES);
    // ALLUXIO CS ADD
    if (options.isEncrypted()) {
      packetSize = alluxio.client.LayoutUtils.toPhysicalChunksLength(
          options.getEncryptionMeta(), packetSize);
    }
    // ALLUXIO CS END
    PacketWriter packetWriter =
        new NettyPacketWriter(context, address, length, partialRequest, packetSize);
    return new BlockOutStream(packetWriter, length);
  }

  /**
   * Constructs a new {@link BlockOutStream} with only one {@link PacketWriter}.
   *
   * @param packetWriter the packet writer
   * @param length the length of the stream
   */
  protected BlockOutStream(PacketWriter packetWriter, long length) {
    mCloser = Closer.create();
    mLength = length;
    mPacketWriters = new ArrayList<>(1);
    mPacketWriters.add(packetWriter);
    mCloser.register(packetWriter);
    mClosed = false;
  }

  /**
   * @return the remaining size of the block
   */
  @Override
  public long remaining() {
    long pos = Long.MAX_VALUE;
    for (PacketWriter packetWriter : mPacketWriters) {
      pos = Math.min(pos, packetWriter.pos());
    }
    return mLength - pos - (mCurrentPacket != null ? mCurrentPacket.readableBytes() : 0);
  }

  // ALLUXIO CS ADD
  /**
   * Creates a new remote block output stream.
   *
   * @param context the file system context
   * @param blockId the block id
   * @param blockSize the block size
   * @param workerNetAddresses the worker network address
   * @param options the options
   * @return the {@link BlockOutStream} instance created
   */
  public static BlockOutStream createReplicatedBlockOutStream(FileSystemContext context,
      long blockId, long blockSize, java.util.List<WorkerNetAddress> workerNetAddresses,
      OutStreamOptions options) throws IOException {
    Protocol.WriteRequest writeRequestPartial = Protocol.WriteRequest.newBuilder()
        .setId(blockId).setTier(options.getWriteTier()).setType(Protocol.RequestType.ALLUXIO_BLOCK)
        .buildPartial();
    if (options.getCapabilityFetcher() != null) {
      writeRequestPartial = writeRequestPartial.toBuilder()
          .setCapability(options.getCapabilityFetcher().getCapability().toProto()).buildPartial();
    }

    List<PacketWriter> packetWriters = new ArrayList<>();
    for (WorkerNetAddress address: workerNetAddresses) {
      if (alluxio.util.CommonUtils.isLocalHost(address)) {
        long packetSize = Configuration.getBytes(PropertyKey.USER_LOCAL_WRITER_PACKET_SIZE_BYTES);
<<<<<<< HEAD
=======
        if (options.isEncrypted()) {
          packetSize = alluxio.client.LayoutUtils.toPhysicalChunksLength(
              options.getEncryptionMeta(), packetSize);
        }
>>>>>>> 25e10077
        PacketWriter packetWriter =
            LocalFilePacketWriter.create(context, address, blockId, packetSize, options);
        packetWriters.add(packetWriter);
      } else {
        long packetSize =
            Configuration.getBytes(PropertyKey.USER_NETWORK_NETTY_WRITER_PACKET_SIZE_BYTES);
<<<<<<< HEAD
=======
        if (options.isEncrypted()) {
          packetSize = alluxio.client.LayoutUtils.toPhysicalChunksLength(
              options.getEncryptionMeta(), packetSize);
        }
>>>>>>> 25e10077
        PacketWriter packetWriter =
            new NettyPacketWriter(context, address, blockSize, writeRequestPartial, packetSize);
        packetWriters.add(packetWriter);
      }
    }
    return new BlockOutStream(packetWriters, blockSize);
  }

  /**
   * Constructs a new {@link BlockOutStream} with only one {@link PacketWriter}.
   *
   * @param packetWriters the packet writer
   * @param length the length of the stream
   */
  protected BlockOutStream(List<PacketWriter> packetWriters, long length) {
    mCloser = Closer.create();
    mLength = length;
    mPacketWriters = packetWriters;
    for (PacketWriter packetWriter : packetWriters) {
      mCloser.register(packetWriter);
    }
    mClosed = false;
  }

  // ALLUXIO CS END
  @Override
  public void write(int b) throws IOException {
    Preconditions.checkState(remaining() > 0, PreconditionMessage.ERR_END_OF_BLOCK);
    updateCurrentPacket(false);
    mCurrentPacket.writeByte(b);
  }

  @Override
  public void write(byte[] b) throws IOException {
    write(b, 0, b.length);
  }

  @Override
  public void write(byte[] b, int off, int len) throws IOException {
    if (len == 0) {
      return;
    }

    while (len > 0) {
      updateCurrentPacket(false);
      int toWrite = Math.min(len, mCurrentPacket.writableBytes());
      mCurrentPacket.writeBytes(b, off, toWrite);
      off += toWrite;
      len -= toWrite;
    }
    updateCurrentPacket(false);
  }
  // ALLUXIO CS ADD

  /**
   * Writes the data in the specified byte buf to this output stream.
   *
   * @param buf the buffer
   * @throws IOException
   */
  public void write(io.netty.buffer.ByteBuf buf) throws IOException {
    write(buf, 0, buf.readableBytes());
  }

  /**
   * Writes len bytes from the specified byte buf starting at offset off to this output stream.
   *
   * @param buf the buffer
   * @param off the offset
   * @param len the length
   */
  public void write(io.netty.buffer.ByteBuf buf, int off, int len) throws IOException {
    if (len == 0) {
      return;
    }

    while (len > 0) {
      updateCurrentPacket(false);
      int toWrite = Math.min(len, mCurrentPacket.writableBytes());
      mCurrentPacket.writeBytes(buf, off, toWrite);
      off += toWrite;
      len -= toWrite;
    }
    updateCurrentPacket(false);
  }
  // ALLUXIO CS END

  @Override
  public void flush() throws IOException {
    if (mClosed) {
      return;
    }
    updateCurrentPacket(true);
    for (PacketWriter packetWriter : mPacketWriters) {
      packetWriter.flush();
    }
  }

  @Override
  public void cancel() throws IOException {
    if (mClosed) {
      return;
    }
    releaseCurrentPacket();

    IOException exception = null;
    for (PacketWriter packetWriter : mPacketWriters) {
      try {
        packetWriter.cancel();
      } catch (IOException e) {
        if (exception != null) {
          exception.addSuppressed(e);
        }
      }
    }
    if (exception != null) {
      throw exception;
    }

    close();
  }

  @Override
  public void close() throws IOException {
    try {
      updateCurrentPacket(true);
    } catch (Throwable t) {
      mCloser.rethrow(t);
    } finally {
      mClosed = true;
      mCloser.close();
    }
  }

  /**
   * Updates the current packet.
   *
   * @param lastPacket if the current packet is the last packet
   */
  private void updateCurrentPacket(boolean lastPacket) throws IOException {
    // Early return for the most common case.
    if (mCurrentPacket != null && mCurrentPacket.writableBytes() > 0 && !lastPacket) {
      return;
    }

    if (mCurrentPacket == null) {
      if (!lastPacket) {
        mCurrentPacket = allocateBuffer();
      }
      return;
    }

    if (mCurrentPacket.writableBytes() == 0 || lastPacket) {
      try {
        if (mCurrentPacket.readableBytes() > 0) {
          for (PacketWriter packetWriter : mPacketWriters) {
            mCurrentPacket.retain();
            packetWriter.writePacket(mCurrentPacket.duplicate());
          }
        } else {
          Preconditions.checkState(lastPacket);
        }
      } finally {
        // If the packet has bytes to read, we increment its refcount explicitly for every packet
        // writer. So we need to release here. If the packet has no bytes to read, then it has
        // to be the last packet. It needs to be released as well.
        mCurrentPacket.release();
      }
      mCurrentPacket = null;
    }
    if (!lastPacket) {
      mCurrentPacket = allocateBuffer();
    }
  }

  /**
   * Releases the current packet.
   */
  private void releaseCurrentPacket() {
    if (mCurrentPacket != null) {
      mCurrentPacket.release();
      mCurrentPacket = null;
    }
  }

  /**
   * @return a newly allocated byte buffer of the user defined default size
   */
  private ByteBuf allocateBuffer() {
    return PooledByteBufAllocator.DEFAULT.buffer(mPacketWriters.get(0).packetSize());
  }
}<|MERGE_RESOLUTION|>--- conflicted
+++ resolved
@@ -182,26 +182,20 @@
     for (WorkerNetAddress address: workerNetAddresses) {
       if (alluxio.util.CommonUtils.isLocalHost(address)) {
         long packetSize = Configuration.getBytes(PropertyKey.USER_LOCAL_WRITER_PACKET_SIZE_BYTES);
-<<<<<<< HEAD
-=======
         if (options.isEncrypted()) {
           packetSize = alluxio.client.LayoutUtils.toPhysicalChunksLength(
               options.getEncryptionMeta(), packetSize);
         }
->>>>>>> 25e10077
         PacketWriter packetWriter =
             LocalFilePacketWriter.create(context, address, blockId, packetSize, options);
         packetWriters.add(packetWriter);
       } else {
         long packetSize =
             Configuration.getBytes(PropertyKey.USER_NETWORK_NETTY_WRITER_PACKET_SIZE_BYTES);
-<<<<<<< HEAD
-=======
         if (options.isEncrypted()) {
           packetSize = alluxio.client.LayoutUtils.toPhysicalChunksLength(
               options.getEncryptionMeta(), packetSize);
         }
->>>>>>> 25e10077
         PacketWriter packetWriter =
             new NettyPacketWriter(context, address, blockSize, writeRequestPartial, packetSize);
         packetWriters.add(packetWriter);
