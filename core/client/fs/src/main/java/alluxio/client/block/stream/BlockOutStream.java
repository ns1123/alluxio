/*
 * The Alluxio Open Foundation licenses this work under the Apache License, version 2.0
 * (the "License"). You may not use this work except in compliance with the License, which is
 * available at www.apache.org/licenses/LICENSE-2.0
 *
 * This software is distributed on an "AS IS" basis, WITHOUT WARRANTIES OR CONDITIONS OF ANY KIND,
 * either express or implied, as more fully set forth in the License.
 *
 * See the NOTICE file distributed with this work for information regarding copyright ownership.
 */

package alluxio.client.block.stream;

import alluxio.client.BoundedStream;
import alluxio.client.QuietlyCancelable;
import alluxio.client.block.BlockWorkerClient;
import alluxio.client.file.FileSystemContext;
import alluxio.client.file.options.OutStreamOptions;
import alluxio.exception.status.AlluxioStatusException;
import alluxio.proto.dataserver.Protocol;
import alluxio.util.CommonUtils;
import alluxio.wire.WorkerNetAddress;

import com.google.common.io.Closer;

import java.io.FilterOutputStream;

import javax.annotation.concurrent.NotThreadSafe;

/**
 * Provides a stream API to write a block to Alluxio. An instance of this class can be obtained by
 * calling
 * {@link alluxio.client.block.AlluxioBlockStore#getOutStream(long, long, OutStreamOptions)}.
 */
@NotThreadSafe
public class BlockOutStream extends FilterOutputStream implements BoundedStream, QuietlyCancelable {
  private final long mBlockId;
  private final long mBlockSize;
  private final Closer mCloser;
  // ALLUXIO CS REPLACE
  // private final BlockWorkerClient mBlockWorkerClient;
  // ALLUXIO CS WITH
  private final java.util.List<BlockWorkerClient> mBlockWorkerClients;
  // ALLUXIO CS END
  private final PacketOutStream mOutStream;
  private boolean mClosed;

  /**
   * Creates a new block output stream that writes to local file directly.
   *
   * @param blockId the block id
   * @param blockSize the block size
   * @param workerNetAddress the worker network address
   * @param context the file system context
   * @param options the options
   * @return the {@link BlockOutStream} instance created
   */
  public static BlockOutStream createShortCircuitBlockOutStream(long blockId, long blockSize,
      WorkerNetAddress workerNetAddress, FileSystemContext context, OutStreamOptions options) {
    Closer closer = Closer.create();
    try {
      BlockWorkerClient client = closer.register(context.createBlockWorkerClient(workerNetAddress));
      // ALLUXIO CS ADD
      client.setCapabilityNonRPC(options.getCapabilityFetcher());
      client.updateCapability();
      // ALLUXIO CS END
      PacketOutStream outStream = PacketOutStream
          .createLocalPacketOutStream(client, blockId, blockSize, options);
      closer.register(outStream);
      return new BlockOutStream(outStream, blockId, blockSize, client, options);
    } catch (RuntimeException e) {
      CommonUtils.closeQuietly(closer);
      throw e;
    }
  }

  /**
   * Creates a new netty block output stream.
   *
   * @param blockId the block id
   * @param blockSize the block size
   * @param workerNetAddress the worker network address
   * @param context the file system context
   * @param options the options
   * @return the {@link BlockOutStream} instance created
   */
  public static BlockOutStream createNettyBlockOutStream(long blockId, long blockSize,
      WorkerNetAddress workerNetAddress, FileSystemContext context, OutStreamOptions options) {
    Closer closer = Closer.create();
    try {
      BlockWorkerClient client = closer.register(context.createBlockWorkerClient(workerNetAddress));
<<<<<<< HEAD
      // ALLUXIO CS ADD
      client.setCapabilityNonRPC(options.getCapabilityFetcher());
      client.updateCapability();
      // ALLUXIO CS END

      SocketAddress address;
      if (NettyUtils.isDomainSocketSupported(workerNetAddress)) {
        address = new DomainSocketAddress(workerNetAddress.getDomainSocketPath());
      } else {
        address = client.getDataServerAddress();
      }
=======
>>>>>>> b30c7291
      PacketOutStream outStream = PacketOutStream
          .createNettyPacketOutStream(context, workerNetAddress, client.getSessionId(), blockId,
              blockSize, Protocol.RequestType.ALLUXIO_BLOCK, options);
      closer.register(outStream);
      return new BlockOutStream(outStream, blockId, blockSize, client, options);
    } catch (RuntimeException e) {
      CommonUtils.closeQuietly(closer);
      throw e;
    }
  }

  // ALLUXIO CS ADD
  /**
   * Creates a new remote block output stream.
   *
   * @param blockId the block id
   * @param blockSize the block size
   * @param workerNetAddresses the worker network address
   * @param context the file system context
   * @param options the options
   * @return the {@link BlockOutStream} instance created
   */
  public static BlockOutStream createReplicatedBlockOutStream(long blockId, long blockSize,
      java.util.List<WorkerNetAddress> workerNetAddresses, FileSystemContext context,
      OutStreamOptions options) {
    Closer closer = Closer.create();
    try {
      java.util.List<BlockWorkerClient> clients =
          new java.util.ArrayList<>(workerNetAddresses.size());
      for (WorkerNetAddress workerNetAddress : workerNetAddresses) {
        BlockWorkerClient client = closer.register(context.createBlockWorkerClient(workerNetAddress));
        client.setCapabilityNonRPC(options.getCapabilityFetcher());
        client.updateCapability();
        clients.add(client);
      }
      PacketOutStream outStream = PacketOutStream.createReplicatedPacketOutStream(context,
          clients, blockId, blockSize, Protocol.RequestType.ALLUXIO_BLOCK, options);
      return new BlockOutStream(outStream, blockId, blockSize, clients, options);
    } catch (RuntimeException e) {
      CommonUtils.closeQuietly(closer);
      throw e;
    }
  }

  // ALLUXIO CS END
  // Explicitly overriding some write methods which are not efficiently implemented in
  // FilterOutStream.

  @Override
  public void write(byte[] b) {
    mOutStream.write(b);
  }

  @Override
  public void write(byte[] b, int off, int len) {
    mOutStream.write(b, off, len);
  }

  @Override
  public long remaining() {
    return mOutStream.remaining();
  }

  @Override
  public void cancel() {
    if (mClosed) {
      return;
    }
    Exception exception = null;
    try {
      mOutStream.cancel();
    } catch (Exception e) {
      exception = e;
    }
    // ALLUXIO CS REPLACE
    // try {
    //   mBlockWorkerClient.cancelBlock(mBlockId);
    // } catch (Exception e) {
    //   exception = e;
    // }
    // ALLUXIO CS WITH
    for (BlockWorkerClient client : mBlockWorkerClients) {
      try {
        client.cancelBlock(mBlockId);
      } catch (Exception e) {
        exception = e;
      }
    }
    // ALLUXIO CS END

    if (exception == null) {
      mClosed = true;
      return;
    }

    CommonUtils.closeQuietly(mCloser);
    mClosed = true;
    throw AlluxioStatusException.from(exception);
  }

  @Override
  public void close() {
    if (mClosed) {
      return;
    }
    try {
      mOutStream.close();
      if (remaining() < mBlockSize) {
        // ALLUXIO CS REPLACE
        // mBlockWorkerClient.cacheBlock(mBlockId);
        // ALLUXIO CS WITH
        for (BlockWorkerClient client : mBlockWorkerClients) {
          client.cacheBlock(mBlockId);
        }
        // ALLUXIO CS END
      }
    } finally {
      CommonUtils.close(mCloser);
      mClosed = true;
    }
  }

  /**
   * Creates a new block output stream.
   *
   * @param outStream the {@link PacketOutStream} associated with this {@link BlockOutStream}
   * @param blockId the block id
   * @param blockSize the block size
   * @param blockWorkerClient the block worker client
   * @param options the options
   */
  protected BlockOutStream(PacketOutStream outStream, long blockId, long blockSize,
      BlockWorkerClient blockWorkerClient, OutStreamOptions options) {
    super(outStream);

    mOutStream = outStream;
    mBlockId = blockId;
    mBlockSize = blockSize;
    mCloser = Closer.create();
    // ALLUXIO CS REPLACE
    // mBlockWorkerClient = mCloser.register(blockWorkerClient);
    // ALLUXIO CS WITH
    mCloser.register(blockWorkerClient);
    mBlockWorkerClients = new java.util.ArrayList<>();
    mBlockWorkerClients.add(blockWorkerClient);
    // ALLUXIO CS END
    mClosed = false;
  }
  // ALLUXIO CS ADD

  /**
   * Creates a new block output stream.
   *
   * @param outStream the {@link PacketOutStream} associated with this {@link BlockOutStream}
   * @param blockId the block id
   * @param blockSize the block size
   * @param blockWorkerClients the block worker clients
   * @param options the options
   */
  private BlockOutStream(PacketOutStream outStream, long blockId, long blockSize,
      java.util.List<BlockWorkerClient> blockWorkerClients, OutStreamOptions options) {
    super(outStream);

    mOutStream = outStream;
    mBlockId = blockId;
    mBlockSize = blockSize;
    mCloser = Closer.create();
    for (BlockWorkerClient client : blockWorkerClients) {
      mCloser.register(client);
    }
    mBlockWorkerClients = blockWorkerClients;
    mClosed = false;
  }
  // ALLUXIO CS END
}<|MERGE_RESOLUTION|>--- conflicted
+++ resolved
@@ -89,20 +89,11 @@
     Closer closer = Closer.create();
     try {
       BlockWorkerClient client = closer.register(context.createBlockWorkerClient(workerNetAddress));
-<<<<<<< HEAD
       // ALLUXIO CS ADD
       client.setCapabilityNonRPC(options.getCapabilityFetcher());
       client.updateCapability();
       // ALLUXIO CS END
 
-      SocketAddress address;
-      if (NettyUtils.isDomainSocketSupported(workerNetAddress)) {
-        address = new DomainSocketAddress(workerNetAddress.getDomainSocketPath());
-      } else {
-        address = client.getDataServerAddress();
-      }
-=======
->>>>>>> b30c7291
       PacketOutStream outStream = PacketOutStream
           .createNettyPacketOutStream(context, workerNetAddress, client.getSessionId(), blockId,
               blockSize, Protocol.RequestType.ALLUXIO_BLOCK, options);
