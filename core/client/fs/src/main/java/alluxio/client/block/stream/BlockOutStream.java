--- conflicted
+++ resolved
@@ -60,35 +60,8 @@
    */
   public static BlockOutStream create(FileSystemContext context, long blockId, long blockSize,
       WorkerNetAddress address, OutStreamOptions options) throws IOException {
-<<<<<<< HEAD
-    PacketWriter packetWriter;
-    if (CommonUtils.isLocalHost(address) && Configuration
-        .getBoolean(PropertyKey.USER_SHORT_CIRCUIT_ENABLED) && !NettyUtils
-        .isDomainSocketSupported(address)) {
-      // ALLUXIO CS ADD
-      if (options.getWriteType() == alluxio.client.WriteType.ASYNC_THROUGH &&
-          Configuration.getBoolean(PropertyKey.USER_FILE_UFS_TIER_ENABLED)) {
-        LOG.info("Creating UFS-fallback short circuit output stream for block {} @ {}", blockId,
-            address);
-        packetWriter = UfsFallbackLocalFilePacketWriter.create(
-            context, address, blockId, blockSize, options);
-        return new BlockOutStream(packetWriter, blockSize);
-      }
-      // ALLUXIO CS END
-      LOG.info("Creating short circuit output stream for block {} @ {}", blockId, address);
-      packetWriter =
-          LocalFilePacketWriter.create(context, address, blockId, options);
-    } else {
-      LOG.info("Creating netty output stream for block {} @ {} from client {}", blockId, address,
-          NetworkAddressUtils.getClientHostName());
-      packetWriter = NettyPacketWriter
-          .create(context, address, blockId, blockSize, Protocol.RequestType.ALLUXIO_BLOCK,
-              options);
-    }
-=======
     PacketWriter packetWriter =
         PacketWriter.Factory.create(context, blockId, blockSize, address, options);
->>>>>>> 9bd26b06
     return new BlockOutStream(packetWriter, blockSize);
   }
 
