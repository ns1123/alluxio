/*
 * The Alluxio Open Foundation licenses this work under the Apache License, version 2.0
 * (the "License"). You may not use this work except in compliance with the License, which is
 * available at www.apache.org/licenses/LICENSE-2.0
 *
 * This software is distributed on an "AS IS" basis, WITHOUT WARRANTIES OR CONDITIONS OF ANY KIND,
 * either express or implied, as more fully set forth in the License.
 *
 * See the NOTICE file distributed with this work for information regarding copyright ownership.
 */

package alluxio.client;

import alluxio.exception.status.AlluxioStatusException;
import alluxio.wire.ConfigProperty;
import alluxio.wire.MasterInfo;
import alluxio.wire.MasterInfo.MasterInfoField;
import alluxio.wire.MetricValue;

import java.io.Closeable;
import java.io.IOException;
import java.util.List;
import java.util.Map;
import java.util.Set;

/**
 * Interface for a meta master client.
 */
public interface MetaMasterClient extends Closeable {
  /**
   * Gets the runtime configuration information.
   *
   * @return a list of configuration information
   */
  List<ConfigProperty> getConfiguration() throws IOException;

  /**
   * @param masterInfoFields optional list of fields to query; if null all fields will be queried
   * @return the requested master info
   */
  MasterInfo getMasterInfo(Set<MasterInfoField> masterInfoFields) throws IOException;
<<<<<<< HEAD
=======

  /**
   * Gets a map of metrics property names and their values from metrics system.
   *
   * @return a map of metrics information
   */
  Map<String, MetricValue> getMetrics() throws AlluxioStatusException;
>>>>>>> bf4d3061
}<|MERGE_RESOLUTION|>--- conflicted
+++ resolved
@@ -39,8 +39,6 @@
    * @return the requested master info
    */
   MasterInfo getMasterInfo(Set<MasterInfoField> masterInfoFields) throws IOException;
-<<<<<<< HEAD
-=======
 
   /**
    * Gets a map of metrics property names and their values from metrics system.
@@ -48,5 +46,4 @@
    * @return a map of metrics information
    */
   Map<String, MetricValue> getMetrics() throws AlluxioStatusException;
->>>>>>> bf4d3061
 }