--- conflicted
+++ resolved
@@ -148,8 +148,6 @@
           new alluxio.client.security.CapabilityFetcher(mFileSystemContext, status.getPath(),
               status.getCapability()));
     }
-<<<<<<< HEAD
-=======
     outStreamOptions.setEncrypted(status.isEncrypted());
     if (status.isEncrypted()) {
       // Encryption meta is always initialized during file creation and write.
@@ -162,7 +160,6 @@
     if (outStreamOptions.isEncrypted()) {
       return new CryptoFileOutStream(path, outStreamOptions, mFileSystemContext);
     }
->>>>>>> 25e10077
     // ALLUXIO CS END
     return new FileOutStream(path, outStreamOptions, mFileSystemContext);
   }
@@ -497,8 +494,6 @@
           new alluxio.client.security.CapabilityFetcher(mFileSystemContext, status.getPath(),
               status.getCapability()));
     }
-<<<<<<< HEAD
-=======
     if (!options.isSkipTransformation()) {
       inStreamOptions.setEncrypted(status.isEncrypted());
       if (status.isEncrypted()) {
@@ -520,7 +515,6 @@
         return CryptoFileInStream.create(status, inStreamOptions, mFileSystemContext);
       }
     }
->>>>>>> 25e10077
     // ALLUXIO CS END
     return FileInStream.create(status, inStreamOptions, mFileSystemContext);
   }
