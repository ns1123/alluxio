/*
 * The Alluxio Open Foundation licenses this work under the Apache License, version 2.0
 * (the "License"). You may not use this work except in compliance with the License, which is
 * available at www.apache.org/licenses/LICENSE-2.0
 *
 * This software is distributed on an "AS IS" basis, WITHOUT WARRANTIES OR CONDITIONS OF ANY KIND,
 * either express or implied, as more fully set forth in the License.
 *
 * See the NOTICE file distributed with this work for information regarding copyright ownership.
 */

package alluxio.client.file;

import alluxio.AlluxioURI;
import alluxio.annotation.PublicApi;
import alluxio.client.file.options.CreateDirectoryOptions;
import alluxio.client.file.options.CreateFileOptions;
import alluxio.client.file.options.DeleteOptions;
import alluxio.client.file.options.ExistsOptions;
import alluxio.client.file.options.FreeOptions;
import alluxio.client.file.options.GetStatusOptions;
import alluxio.client.file.options.InStreamOptions;
import alluxio.client.file.options.ListStatusOptions;
import alluxio.client.file.options.LoadMetadataOptions;
import alluxio.client.file.options.MountOptions;
import alluxio.client.file.options.OpenFileOptions;
import alluxio.client.file.options.OutStreamOptions;
import alluxio.client.file.options.RenameOptions;
import alluxio.client.file.options.SetAttributeOptions;
import alluxio.client.file.options.UnmountOptions;
import alluxio.exception.AlluxioException;
import alluxio.exception.DirectoryNotEmptyException;
import alluxio.exception.ExceptionMessage;
import alluxio.exception.FileAlreadyExistsException;
import alluxio.exception.FileDoesNotExistException;
import alluxio.exception.InvalidPathException;
import alluxio.exception.status.AlluxioStatusException;
import alluxio.exception.status.AlreadyExistsException;
import alluxio.exception.status.FailedPreconditionException;
import alluxio.exception.status.InvalidArgumentException;
import alluxio.exception.status.NotFoundException;
import alluxio.exception.status.UnavailableException;

import org.slf4j.Logger;
import org.slf4j.LoggerFactory;

import java.io.IOException;
import java.util.List;

import javax.annotation.concurrent.ThreadSafe;

/**
* Default implementation of the {@link FileSystem} interface. Developers can extend this class
* instead of implementing the interface. This implementation reads and writes data through
* {@link FileInStream} and {@link FileOutStream}. This class is thread safe.
*/
@PublicApi
@ThreadSafe
public class BaseFileSystem implements FileSystem {
  private static final Logger LOG = LoggerFactory.getLogger(BaseFileSystem.class);

  protected final FileSystemContext mFileSystemContext;

  /**
   * @param context file system context
   * @return a {@link BaseFileSystem}
   */
  public static BaseFileSystem get(FileSystemContext context) {
    return new BaseFileSystem(context);
  }

  /**
   * Constructs a new base file system.
   *
   * @param context file system context
   */
  protected BaseFileSystem(FileSystemContext context) {
    mFileSystemContext = context;
  }

  @Override
  public void createDirectory(AlluxioURI path)
      throws FileAlreadyExistsException, InvalidPathException, IOException, AlluxioException {
    createDirectory(path, CreateDirectoryOptions.defaults());
  }

  @Override
  public void createDirectory(AlluxioURI path, CreateDirectoryOptions options)
      throws FileAlreadyExistsException, InvalidPathException, IOException, AlluxioException {
    FileSystemMasterClient masterClient = mFileSystemContext.acquireMasterClient();
    try {
      masterClient.createDirectory(path, options);
      LOG.debug("Created directory {}, options: {}", path.getPath(), options);
    } catch (AlreadyExistsException e) {
      throw new FileAlreadyExistsException(e.getMessage());
    } catch (InvalidArgumentException e) {
      throw new InvalidPathException(e.getMessage());
    } catch (UnavailableException e) {
      throw e;
    } catch (AlluxioStatusException e) {
      throw e.toAlluxioException();
    } finally {
      mFileSystemContext.releaseMasterClient(masterClient);
    }
  }

  @Override
  public FileOutStream createFile(AlluxioURI path)
      throws FileAlreadyExistsException, InvalidPathException, IOException, AlluxioException {
    return createFile(path, CreateFileOptions.defaults());
  }

  @Override
  public FileOutStream createFile(AlluxioURI path, CreateFileOptions options)
      throws FileAlreadyExistsException, InvalidPathException, IOException, AlluxioException {
    FileSystemMasterClient masterClient = mFileSystemContext.acquireMasterClient();
    URIStatus status;
    try {
      masterClient.createFile(path, options);
      status = masterClient.getStatus(path);
      LOG.debug("Created file {}, options: {}", path.getPath(), options);
    } catch (AlreadyExistsException e) {
      throw new FileAlreadyExistsException(e.getMessage());
    } catch (InvalidArgumentException e) {
      throw new InvalidPathException(e.getMessage());
    } catch (UnavailableException e) {
      throw e;
    } catch (AlluxioStatusException e) {
      throw e.toAlluxioException();
    } finally {
      mFileSystemContext.releaseMasterClient(masterClient);
    }
    OutStreamOptions outStreamOptions = options.toOutStreamOptions();
    outStreamOptions.setUfsPath(status.getUfsPath());
    outStreamOptions.setMountId(status.getMountId());
    // ALLUXIO CS ADD
    if (status.getCapability() != null) {
      outStreamOptions.setCapabilityFetcher(
          new alluxio.client.security.CapabilityFetcher(mFileSystemContext, status.getPath(),
              status.getCapability()));
    }
    outStreamOptions.setEncrypted(status.isEncrypted());
    if (status.isEncrypted()) {
      // Encryption meta is always initialized during file creation and write.
      alluxio.proto.security.EncryptionProto.Meta meta =
<<<<<<< HEAD
          alluxio.client.EncryptionMetaFactory.createWithFileId(status.getFileId());
=======
          alluxio.client.EncryptionMetaFactory.create(status.getFileId());
>>>>>>> cad8d47a
      outStreamOptions.setEncryptionMeta(meta);
      mFileSystemContext.put(status.getFileId(), meta);
    }
    // ALLUXIO CS END
    return new FileOutStream(path, outStreamOptions, mFileSystemContext);
  }

  @Override
  public void delete(AlluxioURI path)
      throws DirectoryNotEmptyException, FileDoesNotExistException, IOException, AlluxioException {
    delete(path, DeleteOptions.defaults());
  }

  @Override
  public void delete(AlluxioURI path, DeleteOptions options)
      throws DirectoryNotEmptyException, FileDoesNotExistException, IOException, AlluxioException {
    FileSystemMasterClient masterClient = mFileSystemContext.acquireMasterClient();
    try {
      masterClient.delete(path, options);
      LOG.debug("Deleted {}, options: {}", path.getPath(), options);
    } catch (FailedPreconditionException e) {
      // A little sketchy, but this should be the only case that throws FailedPrecondition.
      throw new DirectoryNotEmptyException(e.getMessage());
    } catch (NotFoundException e) {
      throw new FileDoesNotExistException(e.getMessage());
    } catch (UnavailableException e) {
      throw e;
    } catch (AlluxioStatusException e) {
      throw e.toAlluxioException();
    } finally {
      mFileSystemContext.releaseMasterClient(masterClient);
    }
  }

  @Override
  public boolean exists(AlluxioURI path)
      throws InvalidPathException, IOException, AlluxioException {
    return exists(path, ExistsOptions.defaults());
  }

  @Override
  public boolean exists(AlluxioURI path, ExistsOptions options)
      throws InvalidPathException, IOException, AlluxioException {
    FileSystemMasterClient masterClient = mFileSystemContext.acquireMasterClient();
    try {
      // TODO(calvin): Make this more efficient
      masterClient.getStatus(path);
      return true;
    } catch (NotFoundException e) {
      return false;
    } catch (InvalidArgumentException e) {
      // The server will throw this when a prefix of the path is a file.
      // TODO(andrew): Change the server so that a prefix being a file means the path does not exist
      return false;
    } catch (UnavailableException e) {
      throw e;
    } catch (AlluxioStatusException e) {
      throw e.toAlluxioException();
    } finally {
      mFileSystemContext.releaseMasterClient(masterClient);
    }
  }

  @Override
  public void free(AlluxioURI path)
      throws FileDoesNotExistException, IOException, AlluxioException {
    free(path, FreeOptions.defaults());
  }

  @Override
  public void free(AlluxioURI path, FreeOptions options)
      throws FileDoesNotExistException, IOException, AlluxioException {
    FileSystemMasterClient masterClient = mFileSystemContext.acquireMasterClient();
    try {
      masterClient.free(path, options);
      LOG.debug("Freed {}, options: {}", path.getPath(), options);
    } catch (NotFoundException e) {
      throw new FileDoesNotExistException(e.getMessage());
    } catch (UnavailableException e) {
      throw e;
    } catch (AlluxioStatusException e) {
      throw e.toAlluxioException();
    } finally {
      mFileSystemContext.releaseMasterClient(masterClient);
    }
  }

  @Override
  public URIStatus getStatus(AlluxioURI path)
      throws FileDoesNotExistException, IOException, AlluxioException {
    return getStatus(path, GetStatusOptions.defaults());
  }

  @Override
  public URIStatus getStatus(AlluxioURI path, GetStatusOptions options)
      throws FileDoesNotExistException, IOException, AlluxioException {
    FileSystemMasterClient masterClient = mFileSystemContext.acquireMasterClient();
    try {
      // ALLUXIO CS REPLACE
      // return masterClient.getStatus(path);
      // ALLUXIO CS WITH
      return getStatusInternal(masterClient, path);
      // ALLUXIO CS END
    } catch (NotFoundException e) {
      throw new FileDoesNotExistException(ExceptionMessage.PATH_DOES_NOT_EXIST.getMessage(path));
    } catch (UnavailableException e) {
      throw e;
    } catch (AlluxioStatusException e) {
      throw e.toAlluxioException();
    } finally {
      mFileSystemContext.releaseMasterClient(masterClient);
    }
  }
  // ALLUXIO CS ADD

  private URIStatus getStatusInternal(FileSystemMasterClient masterClient, AlluxioURI path)
      throws IOException {
    URIStatus status = masterClient.getStatus(path);
    if (status.isEncrypted()) {
      alluxio.proto.security.EncryptionProto.Meta meta = getEncryptionMeta(status);
      alluxio.wire.FileInfo fileInfo = convertFileInfoToPhysical(status.getFileInfo(), meta);
      status = new URIStatus(fileInfo);
    }
    return status;
  }
  // ALLUXIO CS END

  @Override
  public List<URIStatus> listStatus(AlluxioURI path)
      throws FileDoesNotExistException, IOException, AlluxioException {
    return listStatus(path, ListStatusOptions.defaults());
  }

  @Override
  public List<URIStatus> listStatus(AlluxioURI path, ListStatusOptions options)
      throws FileDoesNotExistException, IOException, AlluxioException {
    FileSystemMasterClient masterClient = mFileSystemContext.acquireMasterClient();
    // TODO(calvin): Fix the exception handling in the master
    try {
      // ALLUXIO CS REPLACE
      // return masterClient.listStatus(path, options);
      // ALLUXIO CS WITH
      return listStatusInternal(masterClient, path, options);
      // ALLUXIO CS END
    } catch (NotFoundException e) {
      throw new FileDoesNotExistException(ExceptionMessage.PATH_DOES_NOT_EXIST.getMessage(path));
    } catch (UnavailableException e) {
      throw e;
    } catch (AlluxioStatusException e) {
      throw e.toAlluxioException();
    } finally {
      mFileSystemContext.releaseMasterClient(masterClient);
    }
  }
  // ALLUXIO CS ADD

  private List<URIStatus> listStatusInternal(
      FileSystemMasterClient masterClient, AlluxioURI path, ListStatusOptions options)
      throws IOException {
    List<URIStatus> statuses = masterClient.listStatus(path, options);
    List<URIStatus> retval = new java.util.ArrayList<>();
    for (URIStatus status : statuses) {
      if (status.isEncrypted()) {
        alluxio.proto.security.EncryptionProto.Meta meta = getEncryptionMeta(status);
        alluxio.wire.FileInfo fileInfo = convertFileInfoToPhysical(status.getFileInfo(), meta);
        status = new URIStatus(fileInfo);
      }
      retval.add(status);
    }
    return retval;
  }

  private alluxio.proto.security.EncryptionProto.Meta getEncryptionMeta(URIStatus status)
      throws IOException {
    long fileId = status.getFileId();
    // Criteria to find the encryption metadata:
    // 1. Lookup in the client cache
    alluxio.proto.security.EncryptionProto.Meta meta = mFileSystemContext.get(fileId);
    if (meta == null) {
      // 2. Read from file footer with unencrypted fileInStream. It will locate to the UFS
      // physical offset if the footer is not in Alluxio memory.
      InStreamOptions inStreamOptions = InStreamOptions.defaults()
          .setReadType(alluxio.client.ReadType.NO_CACHE)
          .setEncrypted(false);
      if (status.getCapability() != null) {
        inStreamOptions.setCapabilityFetcher(
            new alluxio.client.security.CapabilityFetcher(mFileSystemContext, status.getPath(),
                status.getCapability()));
      }
      FileInStream fileInStream = FileInStream.create(status, inStreamOptions, mFileSystemContext);

      final int footerMaxSize = alluxio.client.LayoutUtils.getFooterMaxSize();
      if (status.getLength() > footerMaxSize) {
        fileInStream.seek(status.getLength() - footerMaxSize);
      }
      byte[] footerBytes = new byte[footerMaxSize];
      fileInStream.read(footerBytes, 0, footerMaxSize);
      meta = alluxio.client.LayoutUtils.decodeFooter(status.getFileId(), footerBytes);
      mFileSystemContext.put(fileId, meta);
    }
    return meta;
  }
  // ALLUXIO CS END

  /**
   * {@inheritDoc}
   *
   * @deprecated since version 1.1 and will be removed in version 2.0
   */
  @Deprecated
  @Override
  public void loadMetadata(AlluxioURI path)
      throws FileDoesNotExistException, IOException, AlluxioException {
    loadMetadata(path, LoadMetadataOptions.defaults());
  }

  /**
   * {@inheritDoc}
   *
   * @deprecated since version 1.1 and will be removed in version 2.0
   */
  @Deprecated
  @Override
  public void loadMetadata(AlluxioURI path, LoadMetadataOptions options)
      throws FileDoesNotExistException, IOException, AlluxioException {
    FileSystemMasterClient masterClient = mFileSystemContext.acquireMasterClient();
    try {
      masterClient.loadMetadata(path, options);
      LOG.debug("Loaded metadata {}, options: {}", path.getPath(), options);
    } catch (NotFoundException e) {
      throw new FileDoesNotExistException(e.getMessage());
    } catch (UnavailableException e) {
      throw e;
    } catch (AlluxioStatusException e) {
      throw e.toAlluxioException();
    } finally {
      mFileSystemContext.releaseMasterClient(masterClient);
    }
  }

  @Override
  public void mount(AlluxioURI alluxioPath, AlluxioURI ufsPath)
      throws IOException, AlluxioException {
    mount(alluxioPath, ufsPath, MountOptions.defaults());
  }

  @Override
  public void mount(AlluxioURI alluxioPath, AlluxioURI ufsPath, MountOptions options)
      throws IOException, AlluxioException {
    FileSystemMasterClient masterClient = mFileSystemContext.acquireMasterClient();
    try {
      // TODO(calvin): Make this fail on the master side
      masterClient.mount(alluxioPath, ufsPath, options);
      LOG.info("Mount " + ufsPath.toString() + " to " + alluxioPath.getPath());
    } catch (UnavailableException e) {
      throw e;
    } catch (AlluxioStatusException e) {
      throw e.toAlluxioException();
    } finally {
      mFileSystemContext.releaseMasterClient(masterClient);
    }
  }

  @Override
  public FileInStream openFile(AlluxioURI path)
      throws FileDoesNotExistException, IOException, AlluxioException {
    return openFile(path, OpenFileOptions.defaults());
  }

  @Override
  public FileInStream openFile(AlluxioURI path, OpenFileOptions options)
      throws FileDoesNotExistException, IOException, AlluxioException {
    URIStatus status = getStatus(path);
    if (status.isFolder()) {
      throw new FileDoesNotExistException(
          ExceptionMessage.CANNOT_READ_DIRECTORY.getMessage(status.getName()));
    }
    InStreamOptions inStreamOptions = options.toInStreamOptions();
    // ALLUXIO CS ADD
    if (status.getCapability() != null) {
      inStreamOptions.setCapabilityFetcher(
          new alluxio.client.security.CapabilityFetcher(mFileSystemContext, status.getPath(),
              status.getCapability()));
    }
    inStreamOptions.setEncrypted(status.isEncrypted());
    if (status.isEncrypted()) {
      inStreamOptions.setEncryptionMeta(mFileSystemContext.get(status.getFileId()));
    }
    // ALLUXIO CS END
    return FileInStream.create(status, inStreamOptions, mFileSystemContext);
  }

  @Override
  public void rename(AlluxioURI src, AlluxioURI dst)
      throws FileDoesNotExistException, IOException, AlluxioException {
    rename(src, dst, RenameOptions.defaults());
  }

  @Override
  public void rename(AlluxioURI src, AlluxioURI dst, RenameOptions options)
      throws FileDoesNotExistException, IOException, AlluxioException {
    FileSystemMasterClient masterClient = mFileSystemContext.acquireMasterClient();
    try {
      // TODO(calvin): Update this code on the master side.
      masterClient.rename(src, dst);
      LOG.debug("Renamed {} to {}, options: {}", src.getPath(), dst.getPath(), options);
    } catch (NotFoundException e) {
      throw new FileDoesNotExistException(e.getMessage());
    } catch (UnavailableException e) {
      throw e;
    } catch (AlluxioStatusException e) {
      throw e.toAlluxioException();
    } finally {
      mFileSystemContext.releaseMasterClient(masterClient);
    }
  }

  @Override
  public void setAttribute(AlluxioURI path)
      throws FileDoesNotExistException, IOException, AlluxioException {
    setAttribute(path, SetAttributeOptions.defaults());
  }

  @Override
  public void setAttribute(AlluxioURI path, SetAttributeOptions options)
      throws FileDoesNotExistException, IOException, AlluxioException {
    FileSystemMasterClient masterClient = mFileSystemContext.acquireMasterClient();
    try {
      masterClient.setAttribute(path, options);
      LOG.debug("Set attributes for {}, options: {}", path.getPath(), options);
    } catch (NotFoundException e) {
      throw new FileDoesNotExistException(e.getMessage());
    } catch (UnavailableException e) {
      throw e;
    } catch (AlluxioStatusException e) {
      throw e.toAlluxioException();
    } finally {
      mFileSystemContext.releaseMasterClient(masterClient);
    }
  }

  @Override
  public void unmount(AlluxioURI path) throws IOException, AlluxioException {
    unmount(path, UnmountOptions.defaults());
  }

  @Override
  public void unmount(AlluxioURI path, UnmountOptions options)
      throws IOException, AlluxioException {
    FileSystemMasterClient masterClient = mFileSystemContext.acquireMasterClient();
    try {
      masterClient.unmount(path);
      LOG.debug("Unmounted {}, options: {}", path.getPath(), options);
    } catch (UnavailableException e) {
      throw e;
    } catch (AlluxioStatusException e) {
      throw e.toAlluxioException();
    } finally {
      mFileSystemContext.releaseMasterClient(masterClient);
    }
  }
  // ALLUXIO CS ADD

  private alluxio.wire.FileInfo convertFileInfoToPhysical(
      alluxio.wire.FileInfo fileInfo, alluxio.proto.security.EncryptionProto.Meta meta) {
    final int footerSize = (int) meta.getEncodedMetaSize()
        + alluxio.client.LayoutUtils.getFooterFixedOverhead();
    alluxio.wire.FileInfo converted = fileInfo;
    // When a file is encrypted, translate the logical file and block lengths to physical.
    converted.setLength(alluxio.client.LayoutUtils.toLogicalLength(
        meta, 0L, fileInfo.getLength() - footerSize));
    List<alluxio.wire.FileBlockInfo> fileBlockInfos = new java.util.ArrayList<>();
    for (int i = 0; i < fileInfo.getFileBlockInfos().size(); i++) {
      alluxio.wire.FileBlockInfo info = fileInfo.getFileBlockInfos().get(i);
      alluxio.wire.BlockInfo blockInfo = info.getBlockInfo();
      blockInfo.setLength(
          alluxio.client.LayoutUtils.toLogicalLength(meta, 0L, blockInfo.getLength()));
      if (i == fileInfo.getFileBlockInfos().size() - 1) {
        blockInfo.setLength(blockInfo.getLength() - footerSize);
      }
      info.setBlockInfo(blockInfo);
      fileBlockInfos.add(info);
    }
    converted.setFileBlockInfos(fileBlockInfos);
    converted.setBlockSizeBytes(meta.getLogicalBlockSize());
    return converted;
  }
  // ALLUXIO CS END
}<|MERGE_RESOLUTION|>--- conflicted
+++ resolved
@@ -143,11 +143,7 @@
     if (status.isEncrypted()) {
       // Encryption meta is always initialized during file creation and write.
       alluxio.proto.security.EncryptionProto.Meta meta =
-<<<<<<< HEAD
-          alluxio.client.EncryptionMetaFactory.createWithFileId(status.getFileId());
-=======
           alluxio.client.EncryptionMetaFactory.create(status.getFileId());
->>>>>>> cad8d47a
       outStreamOptions.setEncryptionMeta(meta);
       mFileSystemContext.put(status.getFileId(), meta);
     }
@@ -345,7 +341,11 @@
       }
       byte[] footerBytes = new byte[footerMaxSize];
       fileInStream.read(footerBytes, 0, footerMaxSize);
-      meta = alluxio.client.LayoutUtils.decodeFooter(status.getFileId(), footerBytes);
+      alluxio.proto.security.EncryptionProto.CryptoKey cryptoKey =
+          alluxio.client.security.CryptoUtils.getCryptoKey(
+          alluxio.Configuration.get(
+              alluxio.PropertyKey.SECURITY_KMS_ENDPOINT), false, String.valueOf(fileId));
+      meta = alluxio.client.LayoutUtils.decodeFooter(status.getFileId(), footerBytes, cryptoKey);
       mFileSystemContext.put(fileId, meta);
     }
     return meta;
