--- conflicted
+++ resolved
@@ -347,7 +347,6 @@
       // 2. Read from file footer with unencrypted fileInStream. It will locate to the
       // UFS physical offset if the footer is not in Alluxio memory.
       // This is just temp solution to create from configuration.
-<<<<<<< HEAD
       InStreamOptions inStreamOptions = InStreamOptions.defaults()
           .setReadType(alluxio.client.ReadType.NO_CACHE)
           .setEncrypted(false);
@@ -363,14 +362,11 @@
       }
       byte[] footerBytes = new byte[footerMaxSize];
       fileInStream.read(footerBytes, 0, footerMaxSize);
-      meta = alluxio.client.LayoutUtils.decodeFooter(status.getFileId(), footerBytes);
-=======
       alluxio.proto.security.EncryptionProto.CryptoKey cryptoKey =
           alluxio.client.security.CryptoUtils.getCryptoKey(
               alluxio.Configuration.get(alluxio.PropertyKey.SECURITY_KMS_ENDPOINT),
               false, String.valueOf(fileId));
-      meta = alluxio.client.EncryptionMetaFactory.create(status.getFileId(), cryptoKey);
->>>>>>> da8052a1
+      meta = alluxio.client.LayoutUtils.decodeFooter(status.getFileId(), footerBytes, cryptoKey);
       mFileSystemContext.put(fileId, meta);
     }
     return meta;
