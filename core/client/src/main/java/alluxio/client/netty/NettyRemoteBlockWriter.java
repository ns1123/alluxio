--- conflicted
+++ resolved
@@ -89,18 +89,11 @@
     Channel channel = null;
     Metrics.NETTY_BLOCK_WRITE_OPS.inc();
     try {
-<<<<<<< HEAD
-      // TODO(hy): keep connection open across multiple write calls.
-      ChannelFuture f = mClientBootstrap.connect(mAddress).sync();
-
-      LOG.info("Connected to remote machine {}", mAddress);
-      Channel channel = f.channel();
+      channel = BlockStoreContext.acquireNettyChannel(mAddress, mClientBootstrap);
       // ALLUXIO CS ADD
+      // TODO(peis): Move this logic to NettyClient.
       NettyClient.waitForChannelReady(channel);
       // ALLUXIO CS END
-=======
-      channel = BlockStoreContext.acquireNettyChannel(mAddress, mClientBootstrap);
->>>>>>> 2f631f6a
       listener = new SingleResponseListener();
       channel.pipeline().get(ClientHandler.class).addListener(listener);
       ChannelFuture channelFuture = channel.writeAndFlush(
