--- conflicted
+++ resolved
@@ -66,41 +66,6 @@
       Channel channel = f.channel();
       listener = new SingleResponseListener();
       mHandler.addListener(listener);
-<<<<<<< HEAD
-      // ENTERPRISE REPLACE
-      // channel.writeAndFlush(new RPCFileWriteRequest(ufsFileId, fileOffset, length,
-      //     new DataByteArrayChannel(bytes, offset, length)));
-      //
-      // RPCResponse response = listener.get(NettyClient.TIMEOUT_MS, TimeUnit.MILLISECONDS);
-      // channel.close().sync();
-      //
-      // switch (response.getType()) {
-      //   case RPC_FILE_WRITE_RESPONSE:
-      //     RPCFileWriteResponse resp = (RPCFileWriteResponse) response;
-      //     RPCResponse.Status status = resp.getStatus();
-      //     LOG.debug("status: {} from remote machine {} received", status, address);
-      //
-      //     if (status != RPCResponse.Status.SUCCESS) {
-      //       throw new IOException(ExceptionMessage.UNDER_FILE_WRITE_ERROR.getMessage(ufsFileId,
-      //           address, status.getMessage()));
-      //     }
-      //     break;
-      //   case RPC_ERROR_RESPONSE:
-      //     RPCErrorResponse error = (RPCErrorResponse) response;
-      //     throw new IOException(error.getStatus().getMessage());
-      //   default:
-      //     throw new IOException(ExceptionMessage.UNEXPECTED_RPC_RESPONSE
-      //         .getMessage(response.getType(), RPCMessage.Type.RPC_FILE_WRITE_RESPONSE));
-      // }
-      // ENTERPRISE WITH
-      RPCFileWriteRequest writeRequest = new RPCFileWriteRequest(ufsFileId, fileOffset, length,
-          new DataByteArrayChannel(bytes, offset, length));
-      if (alluxio.Configuration.get(alluxio.PropertyKey.SECURITY_AUTHENTICATION_TYPE).equals(
-          alluxio.security.authentication.AuthType.KERBEROS.getAuthName())) {
-        channel.flush();
-      } else {
-        channel.writeAndFlush(writeRequest);
-=======
       channel.writeAndFlush(new RPCFileWriteRequest(ufsFileId, fileOffset, length,
           new DataByteArrayChannel(source, offset, length)));
 
@@ -124,11 +89,7 @@
         default:
           throw new IOException(ExceptionMessage.UNEXPECTED_RPC_RESPONSE
               .getMessage(response.getType(), RPCMessage.Type.RPC_FILE_WRITE_RESPONSE));
->>>>>>> 6eac1992
       }
-      handleResponse(address, channel, listener, writeRequest);
-      channel.close().sync();
-      // ENTERPRISE END
     } catch (Exception e) {
       throw new IOException(e);
     } finally {
@@ -137,46 +98,7 @@
       }
     }
   }
-<<<<<<< HEAD
-  // ENTERPRISE ADD
-
-  private void handleResponse(InetSocketAddress address, Channel channel,
-      SingleResponseListener listener, RPCFileWriteRequest writeRequest) throws Exception {
-    RPCResponse response = listener.get(NettyClient.TIMEOUT_MS, TimeUnit.MILLISECONDS);
-
-    switch (response.getType()) {
-      case RPC_FILE_WRITE_RESPONSE:
-        RPCFileWriteResponse resp = (RPCFileWriteResponse) response;
-        RPCResponse.Status status = resp.getStatus();
-        LOG.debug("status: {} from remote machine {} received", status, address);
-
-        if (status != RPCResponse.Status.SUCCESS) {
-          throw new IOException(ExceptionMessage.UNDER_FILE_WRITE_ERROR.getMessage(
-              writeRequest.getTempUfsFileId(), address, status.getMessage()));
-        }
-        if (listener != null) {
-          mHandler.removeListener(listener);
-        }
-        break;
-      case RPC_ERROR_RESPONSE:
-        RPCErrorResponse error = (RPCErrorResponse) response;
-        throw new IOException(error.getStatus().getMessage());
-      case RPC_SASL_COMPLETE_RESPONSE:
-        mHandler.removeListener(listener);
-        SingleResponseListener newListener = new SingleResponseListener();
-        mHandler.addListener(newListener);
-        channel.writeAndFlush(writeRequest);
-        handleResponse(address, channel, newListener, writeRequest);
-        break;
-      default:
-        throw new IOException(ExceptionMessage.UNEXPECTED_RPC_RESPONSE
-            .getMessage(response.getType(), RPCMessage.Type.RPC_FILE_WRITE_RESPONSE));
-    }
-  }
-  // ENTERPRISE END
-=======
 
   @Override
   public void close() {}
->>>>>>> 6eac1992
 }