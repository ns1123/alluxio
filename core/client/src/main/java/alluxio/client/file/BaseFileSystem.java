/*
 * The Alluxio Open Foundation licenses this work under the Apache License, version 2.0
 * (the "License"). You may not use this work except in compliance with the License, which is
 * available at www.apache.org/licenses/LICENSE-2.0
 *
 * This software is distributed on an "AS IS" basis, WITHOUT WARRANTIES OR CONDITIONS OF ANY KIND,
 * either express or implied, as more fully set forth in the License.
 *
 * See the NOTICE file distributed with this work for information regarding copyright ownership.
 */

package alluxio.client.file;

import alluxio.AlluxioURI;
import alluxio.Constants;
import alluxio.annotation.PublicApi;
import alluxio.client.file.options.CreateDirectoryOptions;
import alluxio.client.file.options.CreateFileOptions;
import alluxio.client.file.options.DeleteOptions;
import alluxio.client.file.options.ExistsOptions;
import alluxio.client.file.options.FreeOptions;
import alluxio.client.file.options.GetStatusOptions;
import alluxio.client.file.options.InStreamOptions;
import alluxio.client.file.options.ListStatusOptions;
import alluxio.client.file.options.LoadMetadataOptions;
import alluxio.client.file.options.MountOptions;
import alluxio.client.file.options.OpenFileOptions;
import alluxio.client.file.options.OutStreamOptions;
import alluxio.client.file.options.RenameOptions;
import alluxio.client.file.options.SetAttributeOptions;
import alluxio.client.file.options.UnmountOptions;
import alluxio.exception.AlluxioException;
import alluxio.exception.DirectoryNotEmptyException;
import alluxio.exception.ExceptionMessage;
import alluxio.exception.FileAlreadyExistsException;
import alluxio.exception.FileDoesNotExistException;
import alluxio.exception.InvalidPathException;

import org.slf4j.Logger;
import org.slf4j.LoggerFactory;

import java.io.FileNotFoundException;
import java.io.IOException;
import java.util.List;

import javax.annotation.concurrent.ThreadSafe;

/**
* Default implementation of the {@link FileSystem} interface. Developers can extend this class
* instead of implementing the interface. This implementation reads and writes data through
* {@link FileInStream} and {@link FileOutStream}. This class is thread safe.
*/
@PublicApi
@ThreadSafe
public class BaseFileSystem implements FileSystem {
  private static final Logger LOG = LoggerFactory.getLogger(Constants.LOGGER_TYPE);
  protected final FileSystemContext mFileSystemContext;

  /**
   * @param context file system context
   * @return a {@link BaseFileSystem}
   */
  public static BaseFileSystem get(FileSystemContext context) {
    return new BaseFileSystem(context);
  }

  protected BaseFileSystem(FileSystemContext context) {
    mFileSystemContext = context;
  }

  @Override
  public void createDirectory(AlluxioURI path)
      throws FileAlreadyExistsException, InvalidPathException, IOException, AlluxioException {
    createDirectory(path, CreateDirectoryOptions.defaults());
  }

  @Override
  public void createDirectory(AlluxioURI path, CreateDirectoryOptions options)
      throws FileAlreadyExistsException, InvalidPathException, IOException, AlluxioException {
    FileSystemMasterClient masterClient = mFileSystemContext.acquireMasterClient();
    try {
      masterClient.createDirectory(path, options);
      LOG.debug("Created directory " + path.getPath());
    } finally {
      mFileSystemContext.releaseMasterClient(masterClient);
    }
  }

  @Override
  public FileOutStream createFile(AlluxioURI path)
      throws FileAlreadyExistsException, InvalidPathException, IOException, AlluxioException {
    return createFile(path, CreateFileOptions.defaults());
  }

  @Override
  public FileOutStream createFile(AlluxioURI path, CreateFileOptions options)
      throws FileAlreadyExistsException, InvalidPathException, IOException, AlluxioException {
    // ALLUXIO CS ADD
    if (options.getWriteType().getUnderStorageType().isAsyncPersist()) {
      LOG.warn("ASYNC_THROUGH is not supported in this version, using CACHE_THROUGH instead.");
      options.setWriteType(alluxio.client.WriteType.CACHE_THROUGH);
    }
    // ALLUXIO CS END
    FileSystemMasterClient masterClient = mFileSystemContext.acquireMasterClient();
    URIStatus status;
    try {
      masterClient.createFile(path, options);
      status = masterClient.getStatus(path);
      LOG.debug("Created file " + path.getPath());
    } finally {
      mFileSystemContext.releaseMasterClient(masterClient);
    }
    OutStreamOptions outStreamOptions = options.toOutStreamOptions();
    outStreamOptions.setUfsPath(status.getUfsPath());
    // ALLUXIO CS ADD
<<<<<<< HEAD
    if (status.getCapability() != null) {
      outStreamOptions.setCapabilityFetcher(
          new alluxio.client.security.CapabilityFetcher(mFileSystemContext, status.getPath(),
              status.getCapability()));
    }
=======
    outStreamOptions.setCapability(status.getCapability());
    outStreamOptions.setCapabilityFetcher(
        new alluxio.client.security.CapabilityFetcher(mFileSystemContext, status.getPath()));
>>>>>>> 012f7d89
    // ALLUXIO CS END
    return new FileOutStream(mFileSystemContext, path, outStreamOptions);
  }

  @Override
  public void delete(AlluxioURI path)
      throws DirectoryNotEmptyException, FileDoesNotExistException, IOException, AlluxioException {
    delete(path, DeleteOptions.defaults());
  }

  @Override
  public void delete(AlluxioURI path, DeleteOptions options)
      throws DirectoryNotEmptyException, FileDoesNotExistException, IOException, AlluxioException {
    FileSystemMasterClient masterClient = mFileSystemContext.acquireMasterClient();
    try {
      masterClient.delete(path, options);
      LOG.debug("Deleted file " + path.getName());
    } finally {
      mFileSystemContext.releaseMasterClient(masterClient);
    }
  }

  @Override
  public boolean exists(AlluxioURI path)
      throws InvalidPathException, IOException, AlluxioException {
    return exists(path, ExistsOptions.defaults());
  }

  @Override
  public boolean exists(AlluxioURI path, ExistsOptions options)
      throws InvalidPathException, IOException, AlluxioException {
    FileSystemMasterClient masterClient = mFileSystemContext.acquireMasterClient();
    try {
      // TODO(calvin): Make this more efficient
      masterClient.getStatus(path);
      return true;
    } catch (FileDoesNotExistException | InvalidPathException e) {
      return false;
    } finally {
      mFileSystemContext.releaseMasterClient(masterClient);
    }
  }

  @Override
  public void free(AlluxioURI path)
      throws FileDoesNotExistException, IOException, AlluxioException {
    free(path, FreeOptions.defaults());
  }

  @Override
  public void free(AlluxioURI path, FreeOptions options)
      throws FileDoesNotExistException, IOException, AlluxioException {
    FileSystemMasterClient masterClient = mFileSystemContext.acquireMasterClient();
    try {
      masterClient.free(path, options);
      LOG.debug("Freed file " + path.getPath());
    } finally {
      mFileSystemContext.releaseMasterClient(masterClient);
    }
  }

  @Override
  public URIStatus getStatus(AlluxioURI path)
      throws FileDoesNotExistException, IOException, AlluxioException {
    return getStatus(path, GetStatusOptions.defaults());
  }

  @Override
  public URIStatus getStatus(AlluxioURI path, GetStatusOptions options)
      throws FileDoesNotExistException, IOException, AlluxioException {
    FileSystemMasterClient masterClient = mFileSystemContext.acquireMasterClient();
    try {
      return masterClient.getStatus(path);
    } catch (FileDoesNotExistException | InvalidPathException e) {
      throw new FileDoesNotExistException(ExceptionMessage.PATH_DOES_NOT_EXIST.getMessage(path));
    } finally {
      mFileSystemContext.releaseMasterClient(masterClient);
    }
  }

  @Override
  public List<URIStatus> listStatus(AlluxioURI path)
      throws FileDoesNotExistException, IOException, AlluxioException {
    return listStatus(path, ListStatusOptions.defaults());
  }

  @Override
  public List<URIStatus> listStatus(AlluxioURI path, ListStatusOptions options)
      throws FileDoesNotExistException, IOException, AlluxioException {
    FileSystemMasterClient masterClient = mFileSystemContext.acquireMasterClient();
    // TODO(calvin): Fix the exception handling in the master
    try {
      return masterClient.listStatus(path, options);
    } catch (FileDoesNotExistException e) {
      throw new FileDoesNotExistException(ExceptionMessage.PATH_DOES_NOT_EXIST.getMessage(path));
    } finally {
      mFileSystemContext.releaseMasterClient(masterClient);
    }
  }

  /**
   * {@inheritDoc}
   *
   * @deprecated since version 1.1 and will be removed in version 2.0
   */
  @Deprecated
  @Override
  public void loadMetadata(AlluxioURI path)
      throws FileDoesNotExistException, IOException, AlluxioException {
    loadMetadata(path, LoadMetadataOptions.defaults());
  }

  /**
   * {@inheritDoc}
   *
   * @deprecated since version 1.1 and will be removed in version 2.0
   */
  @Deprecated
  @Override
  public void loadMetadata(AlluxioURI path, LoadMetadataOptions options)
      throws FileDoesNotExistException, IOException, AlluxioException {
    FileSystemMasterClient masterClient = mFileSystemContext.acquireMasterClient();
    try {
      masterClient.loadMetadata(path, options);
      LOG.debug("loaded metadata {} with options {}", path.getParent(), options);
    } finally {
      mFileSystemContext.releaseMasterClient(masterClient);
    }
  }

  @Override
  public void mount(AlluxioURI alluxioPath, AlluxioURI ufsPath)
      throws IOException, AlluxioException {
    mount(alluxioPath, ufsPath, MountOptions.defaults());
  }

  @Override
  public void mount(AlluxioURI alluxioPath, AlluxioURI ufsPath, MountOptions options)
      throws IOException, AlluxioException {
    FileSystemMasterClient masterClient = mFileSystemContext.acquireMasterClient();
    try {
      // TODO(calvin): Make this fail on the master side
      masterClient.mount(alluxioPath, ufsPath, options);
      LOG.info("Mount " + ufsPath.toString() + " to " + alluxioPath.getPath());
    } finally {
      mFileSystemContext.releaseMasterClient(masterClient);
    }
  }

  @Override
  public FileInStream openFile(AlluxioURI path)
      throws FileDoesNotExistException, IOException, AlluxioException {
    return openFile(path, OpenFileOptions.defaults());
  }

  @Override
  public FileInStream openFile(AlluxioURI path, OpenFileOptions options)
      throws FileDoesNotExistException, IOException, AlluxioException {
    URIStatus status = getStatus(path);
    if (status.isFolder()) {
      throw new FileNotFoundException(
          ExceptionMessage.CANNOT_READ_DIRECTORY.getMessage(status.getName()));
    }
    InStreamOptions inStreamOptions = options.toInStreamOptions();
    // ALLUXIO CS ADD
<<<<<<< HEAD
    if (status.getCapability() != null) {
      inStreamOptions.setCapabilityFetcher(
          new alluxio.client.security.CapabilityFetcher(mFileSystemContext, status.getPath(),
              status.getCapability()));
    }
=======
    inStreamOptions.setCapability(status.getCapability());
    inStreamOptions.setCapabilityFetcher(
        new alluxio.client.security.CapabilityFetcher(mFileSystemContext, status.getPath()));
>>>>>>> 012f7d89
    // ALLUXIO CS END
    return FileInStream.create(status, inStreamOptions, mFileSystemContext);
  }

  @Override
  public void rename(AlluxioURI src, AlluxioURI dst)
      throws FileDoesNotExistException, IOException, AlluxioException {
    rename(src, dst, RenameOptions.defaults());
  }

  @Override
  public void rename(AlluxioURI src, AlluxioURI dst, RenameOptions options)
      throws FileDoesNotExistException, IOException, AlluxioException {
    FileSystemMasterClient masterClient = mFileSystemContext.acquireMasterClient();
    try {
      // TODO(calvin): Update this code on the master side.
      masterClient.rename(src, dst);
      LOG.debug("Renamed file " + src.getPath() + " to " + dst.getPath());
    } finally {
      mFileSystemContext.releaseMasterClient(masterClient);
    }
  }

  @Override
  public void setAttribute(AlluxioURI path)
      throws FileDoesNotExistException, IOException, AlluxioException {
    setAttribute(path, SetAttributeOptions.defaults());
  }

  @Override
  public void setAttribute(AlluxioURI path, SetAttributeOptions options)
      throws FileDoesNotExistException, IOException, AlluxioException {
    FileSystemMasterClient masterClient = mFileSystemContext.acquireMasterClient();
    try {
      masterClient.setAttribute(path, options);
      LOG.debug("Set attributes for path {} with options {}", path.getPath(), options);
    } finally {
      mFileSystemContext.releaseMasterClient(masterClient);
    }
  }

  @Override
  public void unmount(AlluxioURI path) throws IOException, AlluxioException {
    unmount(path, UnmountOptions.defaults());
  }

  @Override
  public void unmount(AlluxioURI path, UnmountOptions options)
      throws IOException, AlluxioException {
    FileSystemMasterClient masterClient = mFileSystemContext.acquireMasterClient();
    try {
      masterClient.unmount(path);
      LOG.info("Unmount " + path);
    } finally {
      mFileSystemContext.releaseMasterClient(masterClient);
    }
  }
}<|MERGE_RESOLUTION|>--- conflicted
+++ resolved
@@ -95,12 +95,6 @@
   @Override
   public FileOutStream createFile(AlluxioURI path, CreateFileOptions options)
       throws FileAlreadyExistsException, InvalidPathException, IOException, AlluxioException {
-    // ALLUXIO CS ADD
-    if (options.getWriteType().getUnderStorageType().isAsyncPersist()) {
-      LOG.warn("ASYNC_THROUGH is not supported in this version, using CACHE_THROUGH instead.");
-      options.setWriteType(alluxio.client.WriteType.CACHE_THROUGH);
-    }
-    // ALLUXIO CS END
     FileSystemMasterClient masterClient = mFileSystemContext.acquireMasterClient();
     URIStatus status;
     try {
@@ -113,17 +107,11 @@
     OutStreamOptions outStreamOptions = options.toOutStreamOptions();
     outStreamOptions.setUfsPath(status.getUfsPath());
     // ALLUXIO CS ADD
-<<<<<<< HEAD
     if (status.getCapability() != null) {
       outStreamOptions.setCapabilityFetcher(
           new alluxio.client.security.CapabilityFetcher(mFileSystemContext, status.getPath(),
               status.getCapability()));
     }
-=======
-    outStreamOptions.setCapability(status.getCapability());
-    outStreamOptions.setCapabilityFetcher(
-        new alluxio.client.security.CapabilityFetcher(mFileSystemContext, status.getPath()));
->>>>>>> 012f7d89
     // ALLUXIO CS END
     return new FileOutStream(mFileSystemContext, path, outStreamOptions);
   }
@@ -289,17 +277,11 @@
     }
     InStreamOptions inStreamOptions = options.toInStreamOptions();
     // ALLUXIO CS ADD
-<<<<<<< HEAD
     if (status.getCapability() != null) {
       inStreamOptions.setCapabilityFetcher(
           new alluxio.client.security.CapabilityFetcher(mFileSystemContext, status.getPath(),
               status.getCapability()));
     }
-=======
-    inStreamOptions.setCapability(status.getCapability());
-    inStreamOptions.setCapabilityFetcher(
-        new alluxio.client.security.CapabilityFetcher(mFileSystemContext, status.getPath()));
->>>>>>> 012f7d89
     // ALLUXIO CS END
     return FileInStream.create(status, inStreamOptions, mFileSystemContext);
   }
