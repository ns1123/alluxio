/*
 * The Alluxio Open Foundation licenses this work under the Apache License, version 2.0
 * (the "License"). You may not use this work except in compliance with the License, which is
 * available at www.apache.org/licenses/LICENSE-2.0
 *
 * This software is distributed on an "AS IS" basis, WITHOUT WARRANTIES OR CONDITIONS OF ANY KIND,
 * either express or implied, as more fully set forth in the License.
 *
 * See the NOTICE file distributed with this work for information regarding copyright ownership.
 */

package alluxio.client.file.options;

import alluxio.Configuration;
import alluxio.Constants;
import alluxio.PropertyKey;
import alluxio.annotation.PublicApi;
import alluxio.client.AlluxioStorageType;
import alluxio.client.UnderStorageType;
import alluxio.client.WriteType;
import alluxio.client.file.policy.FileWriteLocationPolicy;
import alluxio.security.authorization.Permission;
import alluxio.util.CommonUtils;
import alluxio.wire.TtlAction;

import com.google.common.base.Objects;
import com.google.common.base.Throwables;

import java.io.IOException;

import javax.annotation.concurrent.NotThreadSafe;

/**
 * Method options for writing a file.
 */
@PublicApi
@NotThreadSafe
public final class OutStreamOptions {
  private long mBlockSizeBytes;
  private long mTtl;
  private TtlAction mTtlAction;
  private FileWriteLocationPolicy mLocationPolicy;
  private WriteType mWriteType;
  private Permission mPermission;
  // ALLUXIO CS ADD
  private int mReplicationMax;
  private int mReplicationMin;
  // ALLUXIO CS END

  /**
   * @return the default {@link OutStreamOptions}
   */
  public static OutStreamOptions defaults() {
    return new OutStreamOptions();
  }

  private OutStreamOptions() {
    mBlockSizeBytes = Configuration.getBytes(PropertyKey.USER_BLOCK_SIZE_BYTES_DEFAULT);
    mTtl = Constants.NO_TTL;
    mTtlAction = TtlAction.DELETE;

    try {
      mLocationPolicy = CommonUtils.createNewClassInstance(
          Configuration.<FileWriteLocationPolicy>getClass(
              PropertyKey.USER_FILE_WRITE_LOCATION_POLICY), new Class[] {}, new Object[] {});
    } catch (Exception e) {
      throw Throwables.propagate(e);
    }
    mWriteType = Configuration.getEnum(PropertyKey.USER_FILE_WRITE_TYPE_DEFAULT, WriteType.class);
    mPermission = Permission.defaults();
    try {
      // Set user and group from user login module, and apply default file UMask.
      mPermission.applyFileUMask().setOwnerFromLoginModule();
    } catch (IOException e) {
      // Fall through to system property approach
    }
    // ALLUXIO CS ADD
    mReplicationMax = Configuration.getInt(PropertyKey.USER_FILE_REPLICATION_MAX);
    mReplicationMin = Configuration.getInt(PropertyKey.USER_FILE_REPLICATION_MIN);
    // ALLUXIO CS END
  }

  /**
   * @return the block size
   */
  public long getBlockSizeBytes() {
    return mBlockSizeBytes;
  }

  /**
   * @return the file write location policy
   */
  public FileWriteLocationPolicy getLocationPolicy() {
    return mLocationPolicy;
  }

  /**
   * @return the Alluxio storage type
   */
  public AlluxioStorageType getAlluxioStorageType() {
    return mWriteType.getAlluxioStorageType();
  }

  /**
   * @return the TTL (time to live) value; it identifies duration (in milliseconds) the created file
   *         should be kept around before it is automatically deleted
   */
  public long getTtl() {
    return mTtl;
  }

  /**
   * @return the {@link TtlAction}
   */
  public TtlAction getTtlAction() {
    return mTtlAction;
  }

  /**
   * @return the under storage type
   */
  public UnderStorageType getUnderStorageType() {
    return mWriteType.getUnderStorageType();
  }

  /**
   * @return the permission
   */
  public Permission getPermission() {
    return mPermission;
  }

  // ALLUXIO CS ADD
  /**
   * @return the maximum number of block replication
   */
  public int getReplicationMax() {
    return mReplicationMax;
  }

  /**
   * @return the minimum number of block replication
   */
  public int getReplicationMin() {
    return mReplicationMin;
  }

  // ALLUXIO CS END
  /**
   * Sets the size of the block in bytes.
   *
   * @param blockSizeBytes the block size to use
   * @return the updated options object
   */
  public OutStreamOptions setBlockSizeBytes(long blockSizeBytes) {
    mBlockSizeBytes = blockSizeBytes;
    return this;
  }

  /**
   * Sets the time to live.
   *
   * @param ttl the TTL (time to live) value to use; it identifies duration (in milliseconds) the
   *        created file should be kept around before it is automatically deleted, no matter
   *        whether the file is pinned
   * @return the updated options object
   */
  public OutStreamOptions setTtl(long ttl) {
    mTtl = ttl;
    return this;
  }

  /**
   * @param ttlAction the {@link TtlAction} to use
   * @return the updated options object
   */
  public OutStreamOptions setTtlAction(TtlAction ttlAction) {
    mTtlAction = ttlAction;
    return this;
  }

  /**
   * @param locationPolicy the file write location policy
   * @return the updated options object
   */
  public OutStreamOptions setLocationPolicy(FileWriteLocationPolicy locationPolicy) {
    mLocationPolicy = locationPolicy;
    return this;
  }

  /**
   * Sets the {@link WriteType}.
   *
   * @param writeType the {@link WriteType} to use for this operation. This will override both the
   *        {@link AlluxioStorageType} and {@link UnderStorageType}.
   * @return the updated options object
   */
  public OutStreamOptions setWriteType(WriteType writeType) {
    mWriteType = writeType;
    return this;
  }

  /**
   * Sets the {@link Permission}.
   *
   * @param perm the permission
   * @return the updated options object
   */
  public OutStreamOptions setPermission(Permission perm) {
    mPermission = perm;
    return this;
  }

  // ALLUXIO CS ADD
  /**
   * @param replicationMax the maximum number of block replication
   * @return the updated options object
   */
  public OutStreamOptions setReplicationMax(int replicationMax) {
    mReplicationMax = replicationMax;
    return this;
  }

  /**
   * @param replicationMin the minimum number of block replication
   * @return the updated options object
   */
  public OutStreamOptions setReplicationMin(int replicationMin) {
    mReplicationMin = replicationMin;
    return this;
  }

  // ALLUXIO CS END
  @Override
  public boolean equals(Object o) {
    if (this == o) {
      return true;
    }
    if (!(o instanceof OutStreamOptions)) {
      return false;
    }
    OutStreamOptions that = (OutStreamOptions) o;
    return Objects.equal(mBlockSizeBytes, that.mBlockSizeBytes)
        && Objects.equal(mTtl, that.mTtl)
        && Objects.equal(mTtlAction, that.mTtlAction)
        && Objects.equal(mLocationPolicy, that.mLocationPolicy)
        && Objects.equal(mWriteType, that.mWriteType)
        // ALLUXIO CS ADD
        && Objects.equal(mReplicationMax, that.mReplicationMax)
        && Objects.equal(mReplicationMin, that.mReplicationMin)
        // ALLUXIO CS END
        && Objects.equal(mPermission, that.mPermission);
  }

  @Override
  public int hashCode() {
<<<<<<< HEAD
    // ALLUXIO CS REPLACE
    // return Objects.hashCode(mBlockSizeBytes, mTtl, mLocationPolicy, mWriteType, mPermission);
    // ALLUXIO CS WITH
    return Objects.hashCode(mBlockSizeBytes, mTtl, mLocationPolicy, mWriteType, mPermission,
        mReplicationMax, mReplicationMin);
    // ALLUXIO CS END
=======
    return Objects.hashCode(mBlockSizeBytes, mTtl, mTtlAction, mLocationPolicy, mWriteType,
        mPermission);
>>>>>>> 06baa753
  }

  @Override
  public String toString() {
    return Objects.toStringHelper(this)
        .add("blockSizeBytes", mBlockSizeBytes)
        .add("ttl", mTtl)
        .add("mTtlAction", mTtlAction)
        .add("locationPolicy", mLocationPolicy)
        .add("writeType", mWriteType)
        .add("permission", mPermission)
        // ALLUXIO CS ADD
        .add("replicationMax", mReplicationMax)
        .add("replicationMin", mReplicationMin)
        // ALLUXIO CS END
        .toString();
  }
}<|MERGE_RESOLUTION|>--- conflicted
+++ resolved
@@ -254,17 +254,13 @@
 
   @Override
   public int hashCode() {
-<<<<<<< HEAD
     // ALLUXIO CS REPLACE
-    // return Objects.hashCode(mBlockSizeBytes, mTtl, mLocationPolicy, mWriteType, mPermission);
+    // return Objects.hashCode(mBlockSizeBytes, mTtl, mTtlAction, mLocationPolicy, mWriteType,
+    //     mPermission);
     // ALLUXIO CS WITH
-    return Objects.hashCode(mBlockSizeBytes, mTtl, mLocationPolicy, mWriteType, mPermission,
-        mReplicationMax, mReplicationMin);
+    return Objects.hashCode(mBlockSizeBytes, mTtl, mTtlAction, mLocationPolicy, mWriteType,
+        mPermission, mReplicationMax, mReplicationMin);
     // ALLUXIO CS END
-=======
-    return Objects.hashCode(mBlockSizeBytes, mTtl, mTtlAction, mLocationPolicy, mWriteType,
-        mPermission);
->>>>>>> 06baa753
   }
 
   @Override
