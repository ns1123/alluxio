/*
 * The Alluxio Open Foundation licenses this work under the Apache License, version 2.0
 * (the "License"). You may not use this work except in compliance with the License, which is
 * available at www.apache.org/licenses/LICENSE-2.0
 *
 * This software is distributed on an "AS IS" basis, WITHOUT WARRANTIES OR CONDITIONS OF ANY KIND,
 * either express or implied, as more fully set forth in the License.
 *
 * See the NOTICE file distributed with this work for information regarding copyright ownership.
 */

package alluxio.client.file.options;

import alluxio.Configuration;
import alluxio.Constants;
import alluxio.PropertyKey;
import alluxio.annotation.PublicApi;
import alluxio.client.AlluxioStorageType;
import alluxio.client.UnderStorageType;
import alluxio.client.WriteType;
import alluxio.client.file.policy.FileWriteLocationPolicy;
import alluxio.security.authorization.Mode;
import alluxio.security.authorization.Permission;
import alluxio.util.CommonUtils;
import alluxio.wire.TtlAction;

import com.google.common.base.Objects;
import com.google.common.base.Throwables;

import java.io.IOException;

import javax.annotation.concurrent.NotThreadSafe;

/**
 * Method options for writing a file.
 */
@PublicApi
@NotThreadSafe
public final class OutStreamOptions {
  private long mBlockSizeBytes;
  private long mTtl;
  private TtlAction mTtlAction;
  private FileWriteLocationPolicy mLocationPolicy;
  private WriteType mWriteType;
  private Permission mPermission;
  // ALLUXIO CS ADD
  private int mReplicationDurable;
  private int mReplicationMax;
  private int mReplicationMin;
  private alluxio.security.capability.Capability mCapability;
  private alluxio.client.security.CapabilityFetcher mCapabilityFetcher;
  // ALLUXIO CS END
  private String mUfsPath;

  /**
   * @return the default {@link OutStreamOptions}
   */
  public static OutStreamOptions defaults() {
    return new OutStreamOptions();
  }

  private OutStreamOptions() {
    mBlockSizeBytes = Configuration.getBytes(PropertyKey.USER_BLOCK_SIZE_BYTES_DEFAULT);
    mTtl = Constants.NO_TTL;
    mTtlAction = TtlAction.DELETE;

    try {
      mLocationPolicy = CommonUtils.createNewClassInstance(
          Configuration.<FileWriteLocationPolicy>getClass(
              PropertyKey.USER_FILE_WRITE_LOCATION_POLICY), new Class[] {}, new Object[] {});
    } catch (Exception e) {
      throw Throwables.propagate(e);
    }
    mWriteType = Configuration.getEnum(PropertyKey.USER_FILE_WRITE_TYPE_DEFAULT, WriteType.class);
    mPermission = Permission.defaults();
    try {
      // Set user and group from user login module, and apply default file UMask.
      mPermission.applyFileUMask().setOwnerFromLoginModule();
    } catch (IOException e) {
      // Fall through to system property approach
    }
    // ALLUXIO CS ADD
    mReplicationDurable = Configuration.getInt(PropertyKey.USER_FILE_REPLICATION_DURABLE);
    mReplicationMax = Configuration.getInt(PropertyKey.USER_FILE_REPLICATION_MAX);
    mReplicationMin = Configuration.getInt(PropertyKey.USER_FILE_REPLICATION_MIN);
    // ALLUXIO CS END
  }

  /**
   * @return the block size
   */
  public long getBlockSizeBytes() {
    return mBlockSizeBytes;
  }

  /**
   * @return the file write location policy
   */
  public FileWriteLocationPolicy getLocationPolicy() {
    return mLocationPolicy;
  }

  /**
   * @return the Alluxio storage type
   */
  public AlluxioStorageType getAlluxioStorageType() {
    return mWriteType.getAlluxioStorageType();
  }

  /**
   * @return the TTL (time to live) value; it identifies duration (in milliseconds) the created file
   *         should be kept around before it is automatically deleted
   */
  public long getTtl() {
    return mTtl;
  }

  /**
   * @return the {@link TtlAction}
   */
  public TtlAction getTtlAction() {
    return mTtlAction;
  }

  /**
   * @return the under storage type
   */
  public UnderStorageType getUnderStorageType() {
    return mWriteType.getUnderStorageType();
  }

  /**
   * @return the permission
   */
  public Permission getPermission() {
    return mPermission;
  }

  // ALLUXIO CS ADD
  /**
   * @return the number of block replication for durable write
   */
  public int getReplicationDurable() {
    return mReplicationDurable;
  }

  /**
   * @return the maximum number of block replication
   */
  public int getReplicationMax() {
    return mReplicationMax;
  }

  /**
   * @return the minimum number of block replication
   */
  public int getReplicationMin() {
    return mReplicationMin;
  }

  // ALLUXIO CS END
  /**
   * @return the ufs path
   */
  public String getUfsPath() {
    return mUfsPath;
  }

  /**
   * @return the write type
   */
  public WriteType getWriteType() {
    return mWriteType;
  }
<<<<<<< HEAD
=======

>>>>>>> 727c75e5
  /**
   * Sets the size of the block in bytes.
   *
   * @param blockSizeBytes the block size to use
   * @return the updated options object
   */
  public OutStreamOptions setBlockSizeBytes(long blockSizeBytes) {
    mBlockSizeBytes = blockSizeBytes;
    return this;
  }

  /**
   * Sets the time to live.
   *
   * @param ttl the TTL (time to live) value to use; it identifies duration (in milliseconds) the
   *        created file should be kept around before it is automatically deleted, no matter
   *        whether the file is pinned
   * @return the updated options object
   */
  public OutStreamOptions setTtl(long ttl) {
    mTtl = ttl;
    return this;
  }

  /**
   * @param ttlAction the {@link TtlAction} to use
   * @return the updated options object
   */
  public OutStreamOptions setTtlAction(TtlAction ttlAction) {
    mTtlAction = ttlAction;
    return this;
  }

  /**
   * @param locationPolicy the file write location policy
   * @return the updated options object
   */
  public OutStreamOptions setLocationPolicy(FileWriteLocationPolicy locationPolicy) {
    mLocationPolicy = locationPolicy;
    return this;
  }

  /**
   * Sets the {@link WriteType}.
   *
   * @param writeType the {@link WriteType} to use for this operation. This will override both the
   *        {@link AlluxioStorageType} and {@link UnderStorageType}.
   * @return the updated options object
   */
  public OutStreamOptions setWriteType(WriteType writeType) {
    mWriteType = writeType;
    return this;
  }

  /**
   * @param ufsPath the ufs path
   * @return the updated options object
   */
  public OutStreamOptions setUfsPath(String ufsPath) {
    mUfsPath = ufsPath;
    return this;
  }

  /**
   * Sets the {@link Permission}.
   *
   * @param perm the permission
   * @return the updated options object
   */
  // TODO(binfan): remove or deprecate this method
  public OutStreamOptions setPermission(Permission perm) {
    mPermission = perm;
    return this;
  }

  // ALLUXIO CS ADD
  /**
   * @param replicationDurable the number of block replication for durable write
   * @return the updated options object
   */
  public OutStreamOptions setReplicationDurable(int replicationDurable) {
    mReplicationDurable = replicationDurable;
    return this;
  }

  /**
   * @param replicationMax the maximum number of block replication
   * @return the updated options object
   */
  public OutStreamOptions setReplicationMax(int replicationMax) {
    mReplicationMax = replicationMax;
    return this;
  }

  /**
   * @param replicationMin the minimum number of block replication
   * @return the updated options object
   */
  public OutStreamOptions setReplicationMin(int replicationMin) {
    mReplicationMin = replicationMin;
    return this;
  }

  /**
   * @return the capability
   */
  public alluxio.security.capability.Capability getCapability() {
    return mCapability;
  }

  /**
   * @return the capability fetcher
   */
  public alluxio.client.security.CapabilityFetcher getCapabilityFetcher() {
    return mCapabilityFetcher;
  }

  /**
   * @param capability the capability to set
   * @return the updated object
   */
  public OutStreamOptions setCapability(alluxio.security.capability.Capability capability) {
    mCapability = capability;
    return this;
  }

  /**
   * @param fetcher the capability fetcher to set
   * @return the updated object
   */
  public OutStreamOptions setCapabilityFetcher(
      alluxio.client.security.CapabilityFetcher fetcher) {
    mCapabilityFetcher = fetcher;
    return this;
  }

  // ALLUXIO CS END
  /**
   * Sets the mode in {@link Permission}.
   *
   * @param mode the permission
   * @return the updated options object
   */
  public OutStreamOptions setMode(Mode mode) {
    if (mode != null) {
      mPermission.setMode(mode);
    }
    return this;
  }

  @Override
  public boolean equals(Object o) {
    if (this == o) {
      return true;
    }
    if (!(o instanceof OutStreamOptions)) {
      return false;
    }
    OutStreamOptions that = (OutStreamOptions) o;
    return Objects.equal(mBlockSizeBytes, that.mBlockSizeBytes)
        && Objects.equal(mTtl, that.mTtl)
        && Objects.equal(mTtlAction, that.mTtlAction)
        && Objects.equal(mLocationPolicy, that.mLocationPolicy)
        && Objects.equal(mWriteType, that.mWriteType)
        // ALLUXIO CS ADD
        && Objects.equal(mReplicationDurable, that.mReplicationDurable)
        && Objects.equal(mReplicationMax, that.mReplicationMax)
        && Objects.equal(mReplicationMin, that.mReplicationMin)
        && Objects.equal(mCapability, that.mCapability)
        && Objects.equal(mCapabilityFetcher, that.mCapabilityFetcher)
        // ALLUXIO CS END
        && Objects.equal(mUfsPath, that.mUfsPath)
        && Objects.equal(mPermission, that.mPermission);
  }

  @Override
  public int hashCode() {
    return Objects.hashCode(mBlockSizeBytes,
        mTtl,
        mTtlAction,
        mLocationPolicy,
        mWriteType,
        mUfsPath,
        // ALLUXIO CS ADD
        mReplicationDurable,
        mReplicationMax,
        mReplicationMin,
        mCapability,
        mCapabilityFetcher,
        // ALLUXIO CS END
        mPermission);
  }

  @Override
  public String toString() {
    return Objects.toStringHelper(this)
        .add("blockSizeBytes", mBlockSizeBytes)
        .add("ttl", mTtl)
        .add("mTtlAction", mTtlAction)
        .add("locationPolicy", mLocationPolicy)
        .add("writeType", mWriteType)
        .add("permission", mPermission)
        // ALLUXIO CS ADD
        .add("replicationDurable", mReplicationDurable)
        .add("replicationMax", mReplicationMax)
        .add("replicationMin", mReplicationMin)
        .add("capability", mCapability)
        .add("capabilityFetcher", mCapabilityFetcher)
        // ALLUXIO CS END
        .add("ufsPath", mUfsPath)
        .toString();
  }
}<|MERGE_RESOLUTION|>--- conflicted
+++ resolved
@@ -172,10 +172,7 @@
   public WriteType getWriteType() {
     return mWriteType;
   }
-<<<<<<< HEAD
-=======
-
->>>>>>> 727c75e5
+
   /**
    * Sets the size of the block in bytes.
    *
