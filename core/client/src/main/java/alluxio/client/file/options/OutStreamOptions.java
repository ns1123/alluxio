--- conflicted
+++ resolved
@@ -233,8 +233,6 @@
   }
 
   // ALLUXIO CS END
-<<<<<<< HEAD
-=======
   /**
    * Sets the mode in {@link Permission}.
    *
@@ -248,7 +246,6 @@
     return this;
   }
 
->>>>>>> 685f9c40
   @Override
   public boolean equals(Object o) {
     if (this == o) {
