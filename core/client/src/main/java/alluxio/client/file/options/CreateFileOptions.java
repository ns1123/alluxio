/*
 * The Alluxio Open Foundation licenses this work under the Apache License, version 2.0
 * (the "License"). You may not use this work except in compliance with the License, which is
 * available at www.apache.org/licenses/LICENSE-2.0
 *
 * This software is distributed on an "AS IS" basis, WITHOUT WARRANTIES OR CONDITIONS OF ANY KIND,
 * either express or implied, as more fully set forth in the License.
 *
 * See the NOTICE file distributed with this work for information regarding copyright ownership.
 */

package alluxio.client.file.options;

import alluxio.Configuration;
import alluxio.Constants;
import alluxio.PropertyKey;
import alluxio.annotation.PublicApi;
import alluxio.client.AlluxioStorageType;
import alluxio.client.UnderStorageType;
import alluxio.client.WriteType;
import alluxio.client.file.policy.FileWriteLocationPolicy;
import alluxio.thrift.CreateFileTOptions;
import alluxio.util.CommonUtils;
import alluxio.wire.ThriftUtils;
import alluxio.wire.TtlAction;

import com.google.common.base.Objects;
import com.google.common.base.Throwables;

import javax.annotation.concurrent.NotThreadSafe;

/**
 * Method options for creating a file.
 */
@PublicApi
@NotThreadSafe
public final class CreateFileOptions {
  private boolean mRecursive;
  private long mBlockSizeBytes;
  private FileWriteLocationPolicy mLocationPolicy;
  private long mTtl;
  private TtlAction mTtlAction;
  private WriteType mWriteType;
  // ALLUXIO CS ADD
  private int mReplicationMax;
  private int mReplicationMin;
  // ALLUXIO CS END

  /**
   * @return the default {@link CreateFileOptions}
   */
  public static CreateFileOptions defaults() {
    return new CreateFileOptions();
  }

  private CreateFileOptions() {
    mRecursive = true;
    mBlockSizeBytes = Configuration.getBytes(PropertyKey.USER_BLOCK_SIZE_BYTES_DEFAULT);
    try {
      mLocationPolicy =
          CommonUtils.createNewClassInstance(Configuration.<FileWriteLocationPolicy>getClass(
              PropertyKey.USER_FILE_WRITE_LOCATION_POLICY), new Class[] {}, new Object[] {});
    } catch (Exception e) {
      throw Throwables.propagate(e);
    }
    mWriteType = Configuration.getEnum(PropertyKey.USER_FILE_WRITE_TYPE_DEFAULT, WriteType.class);
    // ALLUXIO CS ADD
    mReplicationMax = Configuration.getInt(PropertyKey.USER_FILE_REPLICATION_MAX);
    mReplicationMin = Configuration.getInt(PropertyKey.USER_FILE_REPLICATION_MIN);
    // ALLUXIO CS END
    mTtl = Constants.NO_TTL;
    mTtlAction = TtlAction.DELETE;
  }

  /**
   * @return the block size
   */
  public long getBlockSizeBytes() {
    return mBlockSizeBytes;
  }

  /**
   * @return the location policy for writes to Alluxio storage
   */
  public FileWriteLocationPolicy getLocationPolicy() {
    return mLocationPolicy;
  }

  /**
   * @return the Alluxio storage type
   */
  public AlluxioStorageType getAlluxioStorageType() {
    return mWriteType.getAlluxioStorageType();
  }

  // ALLUXIO CS ADD
  /**
   * @return the maximum number of block replication
   */
  public int getReplicationMax() {
    return mReplicationMax;
  }

  /**
   * @return the minimum number of block replication
   */
  public int getReplicationMin() {
    return mReplicationMin;
  }

  // ALLUXIO CS END
  /**
   * @return the TTL (time to live) value; it identifies duration (in milliseconds) the created file
   *         should be kept around before it is automatically deleted
   */
  public long getTtl() {
    return mTtl;
  }

  /**
   * @return the {@link TtlAction}
   */
  public TtlAction getTtlAction() {
    return mTtlAction;
  }

  /**
   * @return the under storage type
   */
  public UnderStorageType getUnderStorageType() {
    return mWriteType.getUnderStorageType();
  }

  /**
   * @return whether or not the recursive flag is set
   */
  public boolean isRecursive() {
    return mRecursive;
  }

  /**
   * @param blockSizeBytes the block size to use
   * @return the updated options object
   */
  public CreateFileOptions setBlockSizeBytes(long blockSizeBytes) {
    mBlockSizeBytes = blockSizeBytes;
    return this;
  }

  /**
   * @param locationPolicy the location policy to use
   * @return the updated options object
   */
  public CreateFileOptions setLocationPolicy(FileWriteLocationPolicy locationPolicy) {
    mLocationPolicy = locationPolicy;
    return this;
  }

  /**
   * @param recursive whether or not to recursively create the file's parents
   * @return the updated options object
   */
  public CreateFileOptions setRecursive(boolean recursive) {
    mRecursive = recursive;
    return this;
  }

  // ALLUXIO CS ADD
  /**
   * @param replicationMax the maximum number of block replication
   * @return the updated options object
   */
  public CreateFileOptions setReplicationMax(int replicationMax) {
    mReplicationMax = replicationMax;
    return this;
  }

  /**
   * @param replicationMin the minimum number of block replication
   * @return the updated options object
   */
  public CreateFileOptions setReplicationMin(int replicationMin) {
    mReplicationMin = replicationMin;
    return this;
  }

  // ALLUXIO CS END
  /**
   * @param ttl the TTL (time to live) value to use; it identifies duration (in milliseconds) the
   *        created file should be kept around before it is automatically deleted, no matter whether
   *        the file is pinned
   * @return the updated options object
   */
  public CreateFileOptions setTtl(long ttl) {
    mTtl = ttl;
    return this;
  }

  /**
   * @param ttlAction the {@link TtlAction} to use
   * @return the updated options object
   */
  public CreateFileOptions setTtlAction(TtlAction ttlAction) {
    mTtlAction = ttlAction;
    return this;
  }

  /**
   * @param writeType the {@link WriteType} to use for this operation. This will override both the
   *        {@link AlluxioStorageType} and {@link UnderStorageType}.
   * @return the updated options object
   */
  public CreateFileOptions setWriteType(WriteType writeType) {
    mWriteType = writeType;
    return this;
  }

  /**
   * @return representation of this object in the form of {@link OutStreamOptions}
   */
  public OutStreamOptions toOutStreamOptions() {
<<<<<<< HEAD
    return OutStreamOptions.defaults().setBlockSizeBytes(mBlockSizeBytes)
        // ALLUXIO CS ADD
        .setReplicationMax(mReplicationMax).setReplicationMin(mReplicationMin)
        // ALLUXIO CS END
        .setLocationPolicy(mLocationPolicy).setTtl(mTtl).setWriteType(mWriteType);
=======
    return OutStreamOptions.defaults()
        .setBlockSizeBytes(mBlockSizeBytes)
        .setLocationPolicy(mLocationPolicy)
        .setTtl(mTtl)
        .setTtlAction(mTtlAction)
        .setWriteType(mWriteType);
>>>>>>> 06baa753
  }

  @Override
  public boolean equals(Object o) {
    if (this == o) {
      return true;
    }
    if (!(o instanceof CreateFileOptions)) {
      return false;
    }
    CreateFileOptions that = (CreateFileOptions) o;
    return Objects.equal(mRecursive, that.mRecursive)
        && Objects.equal(mBlockSizeBytes, that.mBlockSizeBytes)
        && Objects.equal(mLocationPolicy, that.mLocationPolicy)
        // ALLUXIO CS ADD
        && Objects.equal(mReplicationMax, that.mReplicationMax)
        && Objects.equal(mReplicationMin, that.mReplicationMin)
        // ALLUXIO CS END
        && Objects.equal(mTtl, that.mTtl)
        && Objects.equal(mTtlAction, that.mTtlAction)
        && Objects.equal(mWriteType, that.mWriteType);
  }

  @Override
  public int hashCode() {
<<<<<<< HEAD
    // ALLUXIO CS REPLACE
    // return Objects.hashCode(mRecursive, mBlockSizeBytes, mLocationPolicy, mTtl, mWriteType);
    // ALLUXIO CS WITH
    return Objects.hashCode(mRecursive, mBlockSizeBytes, mLocationPolicy, mReplicationMax,
        mReplicationMin, mTtl, mWriteType);
    // ALLUXIO CS END
=======
    return Objects.hashCode(mRecursive, mBlockSizeBytes, mLocationPolicy, mTtl, mTtlAction,
        mWriteType);
>>>>>>> 06baa753
  }

  @Override
  public String toString() {
    return Objects.toStringHelper(this)
        .add("recursive", mRecursive)
        .add("blockSizeBytes", mBlockSizeBytes)
        .add("locationPolicy", mLocationPolicy)
        // ALLUXIO CS ADD
        .add("replicationMax", mReplicationMax)
        .add("replicationMin", mReplicationMin)
        // ALLUXIO CS END
        .add("ttl", mTtl)
        .add("ttlAction", mTtlAction)
        .add("writeType", mWriteType)
        .toString();
  }

  /**
   * @return Thrift representation of the options
   */
  public CreateFileTOptions toThrift() {
    CreateFileTOptions options = new CreateFileTOptions();
    options.setBlockSizeBytes(mBlockSizeBytes);
    options.setPersisted(mWriteType.getUnderStorageType().isSyncPersist());
    options.setRecursive(mRecursive);
    // ALLUXIO CS ADD
    options.setReplicationMax(mReplicationMax);
    options.setReplicationMin(mReplicationMin);
    // ALLUXIO CS END
    options.setTtl(mTtl);
    options.setTtlAction(ThriftUtils.toThrift(mTtlAction));
    return options;
  }
}<|MERGE_RESOLUTION|>--- conflicted
+++ resolved
@@ -219,20 +219,16 @@
    * @return representation of this object in the form of {@link OutStreamOptions}
    */
   public OutStreamOptions toOutStreamOptions() {
-<<<<<<< HEAD
-    return OutStreamOptions.defaults().setBlockSizeBytes(mBlockSizeBytes)
-        // ALLUXIO CS ADD
-        .setReplicationMax(mReplicationMax).setReplicationMin(mReplicationMin)
-        // ALLUXIO CS END
-        .setLocationPolicy(mLocationPolicy).setTtl(mTtl).setWriteType(mWriteType);
-=======
     return OutStreamOptions.defaults()
         .setBlockSizeBytes(mBlockSizeBytes)
         .setLocationPolicy(mLocationPolicy)
+        // ALLUXIO CS ADD
+        .setReplicationMax(mReplicationMax)
+        .setReplicationMin(mReplicationMin)
+        // ALLUXIO CS END
         .setTtl(mTtl)
         .setTtlAction(mTtlAction)
         .setWriteType(mWriteType);
->>>>>>> 06baa753
   }
 
   @Override
@@ -258,17 +254,13 @@
 
   @Override
   public int hashCode() {
-<<<<<<< HEAD
     // ALLUXIO CS REPLACE
-    // return Objects.hashCode(mRecursive, mBlockSizeBytes, mLocationPolicy, mTtl, mWriteType);
+    // return Objects.hashCode(mRecursive, mBlockSizeBytes, mLocationPolicy, mTtl, mTtlAction,
+    //     mWriteType);
     // ALLUXIO CS WITH
     return Objects.hashCode(mRecursive, mBlockSizeBytes, mLocationPolicy, mReplicationMax,
-        mReplicationMin, mTtl, mWriteType);
+        mReplicationMin, mTtl, mTtlAction, mWriteType);
     // ALLUXIO CS END
-=======
-    return Objects.hashCode(mRecursive, mBlockSizeBytes, mLocationPolicy, mTtl, mTtlAction,
-        mWriteType);
->>>>>>> 06baa753
   }
 
   @Override
