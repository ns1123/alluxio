/*
 * The Alluxio Open Foundation licenses this work under the Apache License, version 2.0
 * (the "License"). You may not use this work except in compliance with the License, which is
 * available at www.apache.org/licenses/LICENSE-2.0
 *
 * This software is distributed on an "AS IS" basis, WITHOUT WARRANTIES OR CONDITIONS OF ANY KIND,
 * either express or implied, as more fully set forth in the License.
 *
 * See the NOTICE file distributed with this work for information regarding copyright ownership.
 */

package alluxio.client.file.options;

import alluxio.Configuration;
import alluxio.Constants;
import alluxio.PropertyKey;
import alluxio.annotation.PublicApi;
import alluxio.client.AlluxioStorageType;
import alluxio.client.UnderStorageType;
import alluxio.client.WriteType;
import alluxio.client.file.policy.FileWriteLocationPolicy;
import alluxio.security.authorization.Mode;
import alluxio.thrift.CreateFileTOptions;
import alluxio.util.CommonUtils;
import alluxio.wire.ThriftUtils;
import alluxio.wire.TtlAction;

import com.fasterxml.jackson.annotation.JsonIgnore;
import com.google.common.base.Objects;
import com.google.common.base.Throwables;

import javax.annotation.concurrent.NotThreadSafe;

/**
 * Method options for creating a file.
 */
@PublicApi
@NotThreadSafe
public final class CreateFileOptions {
  private boolean mRecursive;
  private FileWriteLocationPolicy mLocationPolicy;
  private long mBlockSizeBytes;
  private long mTtl;
  private TtlAction mTtlAction;
  private Mode mMode; // null if creating the file using system default mode
  private int mWriteTier;
  private WriteType mWriteType;
  // ALLUXIO CS ADD
  private int mReplicationDurable;
  private int mReplicationMax;
  private int mReplicationMin;
  // ALLUXIO CS END

  /**
   * @return the default {@link CreateFileOptions}
   */
  public static CreateFileOptions defaults() {
    return new CreateFileOptions();
  }

  private CreateFileOptions() {
    mRecursive = true;
    mBlockSizeBytes = Configuration.getBytes(PropertyKey.USER_BLOCK_SIZE_BYTES_DEFAULT);
    try {
      mLocationPolicy =
          CommonUtils.createNewClassInstance(Configuration.<FileWriteLocationPolicy>getClass(
              PropertyKey.USER_FILE_WRITE_LOCATION_POLICY), new Class[] {}, new Object[] {});
    } catch (Exception e) {
      throw Throwables.propagate(e);
    }
    mWriteTier = Configuration.getInt(PropertyKey.USER_FILE_WRITE_TIER_DEFAULT);
    mWriteType = Configuration.getEnum(PropertyKey.USER_FILE_WRITE_TYPE_DEFAULT, WriteType.class);
    // ALLUXIO CS ADD
    mReplicationDurable = Configuration.getInt(PropertyKey.USER_FILE_REPLICATION_DURABLE);
    mReplicationMax = Configuration.getInt(PropertyKey.USER_FILE_REPLICATION_MAX);
    mReplicationMin = Configuration.getInt(PropertyKey.USER_FILE_REPLICATION_MIN);
    // ALLUXIO CS END
    mTtl = Constants.NO_TTL;
    mTtlAction = TtlAction.DELETE;
    mMode = null;
  }

  /**
   * @return the block size
   */
  public long getBlockSizeBytes() {
    return mBlockSizeBytes;
  }

  /**
   * @return the location policy used when storing data to Alluxio
   */
  @JsonIgnore
  public FileWriteLocationPolicy getLocationPolicy() {
    return mLocationPolicy;
  }

  /**
   * @return the location policy class used when storing data to Alluxio
   */
  public String getLocationPolicyClass() {
    return mLocationPolicy.getClass().getCanonicalName();
  }

  // ALLUXIO CS ADD
  /**
   * @return the number of block replication for durable write
   */
  public int getReplicationDurable() {
    return mReplicationDurable;
  }

  /**
   * @return the maximum number of block replication
   */
  public int getReplicationMax() {
    return mReplicationMax;
  }

  /**
   * @return the minimum number of block replication
   */
  public int getReplicationMin() {
    return mReplicationMin;
  }

  // ALLUXIO CS END
  /**
   * @return the TTL (time to live) value; it identifies duration (in milliseconds) the created file
   *         should be kept around before it is automatically deleted
   */
  public long getTtl() {
    return mTtl;
  }

  /**
   * @return the {@link TtlAction}
   */
  public TtlAction getTtlAction() {
    return mTtlAction;
  }

  /**
   * @return the mode of the file to create
   */
  public Mode getMode() {
    return mMode;
  }

  /**
   * @return the write tier
   */
  public int getWriteTier() {
    return mWriteTier;
  }

  /**
   * @return the write type
   */
  public WriteType getWriteType() {
    return mWriteType;
  }

  /**
   * @return whether or not the recursive flag is set
   */
  public boolean isRecursive() {
    return mRecursive;
  }

  /**
   * @param blockSizeBytes the block size to use
   * @return the updated options object
   */
  public CreateFileOptions setBlockSizeBytes(long blockSizeBytes) {
    mBlockSizeBytes = blockSizeBytes;
    return this;
  }

  /**
   * @param locationPolicy the location policy to use
   * @return the updated options object
   */
  @JsonIgnore
  public CreateFileOptions setLocationPolicy(FileWriteLocationPolicy locationPolicy) {
    mLocationPolicy = locationPolicy;
    return this;
  }

  /**
   * @param className the location policy class to use when storing data to Alluxio
   * @return the updated options object
   */
  public CreateFileOptions setLocationPolicyClass(String className) {
    try {
      @SuppressWarnings("unchecked") Class<FileWriteLocationPolicy> clazz =
          (Class<FileWriteLocationPolicy>) Class.forName(className);
      mLocationPolicy = CommonUtils.createNewClassInstance(clazz, new Class[] {}, new Object[] {});
      return this;
    } catch (Exception e) {
      Throwables.propagate(e);
    }
    return this;
  }

  /**
   * @param mode the mode to be set
   * @return the updated options object
   */
  public CreateFileOptions setMode(Mode mode) {
    mMode = mode;
    return this;
  }

  /**
   * @param recursive whether or not to recursively create the file's parents
   * @return the updated options object
   */
  public CreateFileOptions setRecursive(boolean recursive) {
    mRecursive = recursive;
    return this;
  }

  // ALLUXIO CS ADD
  /**
   * @param replicationDurable the number of block replication for durable write
   * @return the updated options object
   */
  public CreateFileOptions setReplicationDurable(int replicationDurable) {
    mReplicationDurable = replicationDurable;
    return this;
  }

  /**
   * @param replicationMax the maximum number of block replication
   * @return the updated options object
   */
  public CreateFileOptions setReplicationMax(int replicationMax) {
    com.google.common.base.Preconditions
        .checkArgument(replicationMax == Constants.REPLICATION_MAX_INFINITY || replicationMax >= 0,
            alluxio.exception.PreconditionMessage.INVALID_REPLICATION_MAX_VALUE);
    mReplicationMax = replicationMax;
    return this;
  }

  /**
   * @param replicationMin the minimum number of block replication
   * @return the updated options object
   */
  public CreateFileOptions setReplicationMin(int replicationMin) {
    com.google.common.base.Preconditions.checkArgument(replicationMin >= 0,
        alluxio.exception.PreconditionMessage.INVALID_REPLICATION_MIN_VALUE);
    mReplicationMin = replicationMin;
    return this;
  }

  // ALLUXIO CS END
  /**
   * @param ttl the TTL (time to live) value to use; it identifies duration (in milliseconds) the
   *        created file should be kept around before it is automatically deleted, no matter whether
   *        the file is pinned
   * @return the updated options object
   */
  public CreateFileOptions setTtl(long ttl) {
    mTtl = ttl;
    return this;
  }

  /**
   * @param ttlAction the {@link TtlAction} to use
   * @return the updated options object
   */
  public CreateFileOptions setTtlAction(TtlAction ttlAction) {
    mTtlAction = ttlAction;
    return this;
  }

  /**
   * @param writeTier the write tier to use for this operation
   * @return the updated options object
   */
  public CreateFileOptions setWriteTier(int writeTier) {
    mWriteTier = writeTier;
    return this;
  }

  /**
   * @param writeType the {@link WriteType} to use for this operation. This will override both the
   *        {@link AlluxioStorageType} and {@link UnderStorageType}.
   * @return the updated options object
   */
  public CreateFileOptions setWriteType(WriteType writeType) {
    mWriteType = writeType;
    return this;
  }

  /**
   * @return representation of this object in the form of {@link OutStreamOptions}
   */
  public OutStreamOptions toOutStreamOptions() {
    return OutStreamOptions.defaults()
        .setBlockSizeBytes(mBlockSizeBytes)
        .setLocationPolicy(mLocationPolicy)
        .setMode(mMode)
        // ALLUXIO CS ADD
        .setReplicationDurable(mReplicationDurable)
        .setReplicationMax(mReplicationMax)
        .setReplicationMin(mReplicationMin)
        // ALLUXIO CS END
        .setTtl(mTtl)
        .setTtlAction(mTtlAction)
        .setWriteTier(mWriteTier)
        .setWriteType(mWriteType);
  }

  @Override
  public boolean equals(Object o) {
    if (this == o) {
      return true;
    }
    if (!(o instanceof CreateFileOptions)) {
      return false;
    }
    CreateFileOptions that = (CreateFileOptions) o;
    return Objects.equal(mRecursive, that.mRecursive)
        && Objects.equal(mBlockSizeBytes, that.mBlockSizeBytes)
        && Objects.equal(mLocationPolicy, that.mLocationPolicy)
        // ALLUXIO CS ADD
        && Objects.equal(mReplicationDurable, that.mReplicationDurable)
        && Objects.equal(mReplicationMax, that.mReplicationMax)
        && Objects.equal(mReplicationMin, that.mReplicationMin)
        // ALLUXIO CS END
        && Objects.equal(mMode, that.mMode)
        && Objects.equal(mTtl, that.mTtl)
        && Objects.equal(mTtlAction, that.mTtlAction)
        && mWriteTier == that.mWriteTier
        && Objects.equal(mWriteType, that.mWriteType);
  }

  @Override
  public int hashCode() {
    // ALLUXIO CS REPLACE
    // return Objects.hashCode(mRecursive, mBlockSizeBytes, mLocationPolicy, mMode, mTtl,
    //     mTtlAction, mWriteTier, mWriteType);
    // ALLUXIO CS WITH
<<<<<<< HEAD
    return Objects.hashCode(mRecursive, mBlockSizeBytes, mLocationPolicy, mMode,
        mReplicationDurable, mReplicationMax, mReplicationMin, mTtl, mTtlAction, mWriteType);
=======
    return Objects.hashCode(mRecursive, mBlockSizeBytes, mLocationPolicy, mMode, mReplicationMax,
        mReplicationMin, mTtl, mTtlAction, mWriteTier, mWriteType);
>>>>>>> bc7307c1
    // ALLUXIO CS END
  }

  @Override
  public String toString() {
    return Objects.toStringHelper(this)
        .add("recursive", mRecursive)
        .add("blockSizeBytes", mBlockSizeBytes)
        .add("locationPolicy", mLocationPolicy)
        // ALLUXIO CS ADD
        .add("replicationDurable", mReplicationDurable)
        .add("replicationMax", mReplicationMax)
        .add("replicationMin", mReplicationMin)
        // ALLUXIO CS END
        .add("mode", mMode)
        .add("ttl", mTtl)
        .add("ttlAction", mTtlAction)
        .add("writeTier", mWriteTier)
        .add("writeType", mWriteType)
        .toString();
  }

  /**
   * @return Thrift representation of the options
   */
  public CreateFileTOptions toThrift() {
    CreateFileTOptions options = new CreateFileTOptions();
    options.setBlockSizeBytes(mBlockSizeBytes);
    options.setPersisted(mWriteType.getUnderStorageType().isSyncPersist());
    options.setRecursive(mRecursive);
    // ALLUXIO CS ADD
    options.setReplicationDurable(mReplicationDurable);
    options.setReplicationMax(mReplicationMax);
    options.setReplicationMin(mReplicationMin);
    // ALLUXIO CS END
    options.setTtl(mTtl);
    options.setTtlAction(ThriftUtils.toThrift(mTtlAction));
    if (mMode != null) {
      options.setMode(mMode.toShort());
    }
    return options;
  }
}<|MERGE_RESOLUTION|>--- conflicted
+++ resolved
@@ -343,13 +343,9 @@
     // return Objects.hashCode(mRecursive, mBlockSizeBytes, mLocationPolicy, mMode, mTtl,
     //     mTtlAction, mWriteTier, mWriteType);
     // ALLUXIO CS WITH
-<<<<<<< HEAD
     return Objects.hashCode(mRecursive, mBlockSizeBytes, mLocationPolicy, mMode,
-        mReplicationDurable, mReplicationMax, mReplicationMin, mTtl, mTtlAction, mWriteType);
-=======
-    return Objects.hashCode(mRecursive, mBlockSizeBytes, mLocationPolicy, mMode, mReplicationMax,
-        mReplicationMin, mTtl, mTtlAction, mWriteTier, mWriteType);
->>>>>>> bc7307c1
+        mReplicationDurable, mReplicationMax, mReplicationMin, mTtl, mTtlAction, mWriteTier,
+        mWriteType);
     // ALLUXIO CS END
   }
 
