--- conflicted
+++ resolved
@@ -35,8 +35,6 @@
   }
 
   @Override
-<<<<<<< HEAD
-=======
   public boolean equals(Object o) {
     if (this == o) {
       return true;
@@ -53,7 +51,6 @@
   }
 
   @Override
->>>>>>> 9c22de36
   public String toString() {
     return Objects.toStringHelper(this).toString();
   }
