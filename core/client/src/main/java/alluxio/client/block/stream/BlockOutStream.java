--- conflicted
+++ resolved
@@ -71,13 +71,8 @@
       client.setCapabilityNonRPC(options.getCapability(), options.getCapabilityFetcher());
       client.updateCapability(options.getCapability());
       // ALLUXIO CS END
-<<<<<<< HEAD
-      PacketOutStream outStream =
-          PacketOutStream.createLocalPacketOutStream(client, blockId, blockSize);
-=======
       PacketOutStream outStream = PacketOutStream
           .createLocalPacketOutStream(client, blockId, blockSize, options.getWriteTier());
->>>>>>> f3a04f89
       closer.register(outStream);
       return new BlockOutStream(outStream, blockId, blockSize, client, options);
       // ALLUXIO CS ADD
@@ -123,54 +118,12 @@
       closer.close();
       throw new IOException(e);
       // ALLUXIO CS END
-<<<<<<< HEAD
     } catch (IOException e) {
       closer.close();
       throw e;
     }
   }
 
-  // ALLUXIO CS ADD
-  /**
-   * Creates a new remote block output stream.
-   *
-   * @param blockId the block id
-   * @param blockSize the block size
-   * @param workerNetAddresses the worker network address
-   * @param context the file system context
-   * @param options the options
-   * @throws IOException if an I/O error occurs
-   * @return the {@link BlockOutStream} instance created
-   */
-  public static BlockOutStream createReplicatedBlockOutStream(long blockId, long blockSize,
-      java.util.List<WorkerNetAddress> workerNetAddresses, FileSystemContext context,
-      OutStreamOptions options) throws IOException {
-    Closer closer = Closer.create();
-    try {
-      java.util.List<BlockWorkerClient> clients =
-          new java.util.ArrayList<>(workerNetAddresses.size());
-      for (WorkerNetAddress workerNetAddress : workerNetAddresses) {
-        BlockWorkerClient client = closer.register(context.createBlockWorkerClient(workerNetAddress));
-        client.setCapabilityNonRPC(options.getCapability(), options.getCapabilityFetcher());
-        client.updateCapability(options.getCapability());
-        clients.add(client);
-      }
-      PacketOutStream outStream = PacketOutStream.createReplicatedPacketOutStream(context,
-          clients, blockId, blockSize, Protocol.RequestType.ALLUXIO_BLOCK);
-      return new BlockOutStream(outStream, blockId, blockSize, clients, options);
-    } catch (AlluxioException e) {
-      closer.close();
-      throw new IOException(e);
-=======
->>>>>>> f3a04f89
-    } catch (IOException e) {
-      closer.close();
-      throw e;
-    }
-  }
-
-<<<<<<< HEAD
-=======
   // ALLUXIO CS ADD
   /**
    * Creates a new remote block output stream.
@@ -208,7 +161,6 @@
     }
   }
 
->>>>>>> f3a04f89
   // ALLUXIO CS END
   // Explicitly overriding some write methods which are not efficiently implemented in
   // FilterOutStream.
