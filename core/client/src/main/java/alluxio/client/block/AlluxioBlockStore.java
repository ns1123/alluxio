/*
 * The Alluxio Open Foundation licenses this work under the Apache License, version 2.0
 * (the "License"). You may not use this work except in compliance with the License, which is
 * available at www.apache.org/licenses/LICENSE-2.0
 *
 * This software is distributed on an "AS IS" basis, WITHOUT WARRANTIES OR CONDITIONS OF ANY KIND,
 * either express or implied, as more fully set forth in the License.
 *
 * See the NOTICE file distributed with this work for information regarding copyright ownership.
 */

package alluxio.client.block;

import alluxio.Constants;
import alluxio.client.WriteType;
import alluxio.client.file.FileSystemContext;
import alluxio.client.file.options.InStreamOptions;
import alluxio.client.file.options.OutStreamOptions;
import alluxio.client.file.policy.FileWriteLocationPolicy;
import alluxio.exception.AlluxioException;
import alluxio.exception.ConnectionFailedException;
import alluxio.exception.ExceptionMessage;
import alluxio.exception.PreconditionMessage;
import alluxio.resource.CloseableResource;
import alluxio.util.network.NetworkAddressUtils;
import alluxio.wire.BlockInfo;
import alluxio.wire.BlockLocation;
import alluxio.wire.WorkerInfo;
import alluxio.wire.WorkerNetAddress;

import com.google.common.base.Preconditions;
import org.slf4j.Logger;
import org.slf4j.LoggerFactory;

import java.io.IOException;
import java.io.InputStream;
import java.io.OutputStream;
import java.util.ArrayList;
import java.util.List;

import javax.annotation.concurrent.ThreadSafe;

/**
 * Alluxio Block Store client. This is an internal client for all block level operations in Alluxio.
 * An instance of this class can be obtained via {@link AlluxioBlockStore} constructors.
 */
@ThreadSafe
public final class AlluxioBlockStore {
  private static final Logger LOG = LoggerFactory.getLogger(Constants.LOGGER_TYPE);

  private final FileSystemContext mContext;
  private String mLocalHostName;

  /**
   * Creates an Alluxio block store with default file system context and default local host name.
   *
   * @return the {@link AlluxioBlockStore} created
   */
  public static AlluxioBlockStore create() {
    return new AlluxioBlockStore(FileSystemContext.INSTANCE,
        NetworkAddressUtils.getLocalHostName());
  }

  /**
   * Creates an Alluxio block store with default local hostname.
   *
   * @param context the file system context
   * @return the {@link AlluxioBlockStore} created
   */
  public static AlluxioBlockStore create(FileSystemContext context) {
    return new AlluxioBlockStore(context, NetworkAddressUtils.getLocalHostName());
  }

  /**
   * Creates an Alluxio block store.
   *
   * @param context the file system context
   * @param localHostName the local hostname for the block store
   */
  public AlluxioBlockStore(FileSystemContext context, String localHostName) {
    mContext = context;
    mLocalHostName = localHostName;
  }

  /**
   * Gets the block info of a block, if it exists.
   *
   * @param blockId the blockId to obtain information about
   * @return a {@link BlockInfo} containing the metadata of the block
   * @throws IOException if the block does not exist
   */
  public BlockInfo getInfo(long blockId) throws IOException {
    try (CloseableResource<BlockMasterClient> masterClientResource =
        mContext.acquireBlockMasterClientResource()) {
      return masterClientResource.get().getBlockInfo(blockId);
    } catch (AlluxioException e) {
      throw new IOException(e);
    }
  }

  /**
   * @return the info of all active block workers
   * @throws IOException when work info list cannot be obtained from master
   * @throws AlluxioException if network connection failed
   */
  public List<BlockWorkerInfo> getWorkerInfoList() throws IOException, AlluxioException {
    List<BlockWorkerInfo> infoList = new ArrayList<>();
    try (CloseableResource<BlockMasterClient> masterClientResource =
        mContext.acquireBlockMasterClientResource()) {
      for (WorkerInfo workerInfo : masterClientResource.get().getWorkerInfoList()) {
        infoList.add(new BlockWorkerInfo(workerInfo.getAddress(), workerInfo.getCapacityBytes(),
            workerInfo.getUsedBytes()));
      }
      return infoList;
    }
  }

  /**
   * Gets a stream to read the data of a block. The stream is backed by Alluxio storage.
   *
   * @param blockId the block to read from
   * @param options the options
   * @return an {@link InputStream} which can be used to read the data in a streaming fashion
   * @throws IOException if the block does not exist
   */
  public InputStream getInStream(long blockId, InStreamOptions options)
      throws IOException {
    BlockInfo blockInfo;
    try (CloseableResource<BlockMasterClient> masterClientResource =
        mContext.acquireBlockMasterClientResource()) {
      blockInfo = masterClientResource.get().getBlockInfo(blockId);
    } catch (AlluxioException e) {
      throw new IOException(e);
    }

    if (blockInfo.getLocations().isEmpty()) {
      throw new IOException("Block " + blockId + " is not available in Alluxio");
    }
    // TODO(calvin): Get location via a policy.
    // Although blockInfo.locations are sorted by tier, we prefer reading from the local worker.
    // But when there is no local worker or there are no local blocks, we prefer the first
    // location in blockInfo.locations that is nearest to memory tier.
    // Assuming if there is no local worker, there are no local blocks in blockInfo.locations.
    // TODO(cc): Check mContext.hasLocalWorker before finding for a local block when the TODO
    // for hasLocalWorker is fixed.
    for (BlockLocation location : blockInfo.getLocations()) {
      WorkerNetAddress workerNetAddress = location.getWorkerAddress();
      if (workerNetAddress.getHost().equals(mLocalHostName)) {
        // There is a local worker and the block is local.
        try {
          return StreamFactory
              .createLocalBlockInStream(mContext, blockId, blockInfo.getLength(), workerNetAddress,
                  options);
        } catch (IOException e) {
          LOG.warn("Failed to open local stream for block " + blockId + ". " + e.getMessage());
          // Getting a local stream failed, do not try again
          break;
        }
      }
    }
    // No local worker/block, get the first location since it's nearest to memory tier.
    WorkerNetAddress workerNetAddress = blockInfo.getLocations().get(0).getWorkerAddress();
    return StreamFactory
        .createRemoteBlockInStream(mContext, blockId, blockInfo.getLength(), workerNetAddress,
            options);
  }

  /**
   * Gets a stream to write data to a block. The stream can only be backed by Alluxio storage.
   *
   * @param blockId the block to write
   * @param blockSize the standard block size to write, or -1 if the block already exists (and this
   *        stream is just storing the block in Alluxio again)
   * @param address the address of the worker to write the block to, fails if the worker cannot
   *        serve the request
   * @param options the output stream options
   * @return an {@link OutputStream} which can be used to write data to the block in a
   *         streaming fashion
   * @throws IOException if the block cannot be written
   */
  public OutputStream getOutStream(long blockId, long blockSize, WorkerNetAddress address,
      OutStreamOptions options) throws IOException {
    if (blockSize == -1) {
      try (CloseableResource<BlockMasterClient> blockMasterClientResource =
          mContext.acquireBlockMasterClientResource()) {
        blockSize = blockMasterClientResource.get().getBlockInfo(blockId).getLength();
      } catch (AlluxioException e) {
        throw new IOException(e);
      }
    }
    // No specified location to write to.
    if (address == null) {
      throw new RuntimeException(ExceptionMessage.NO_WORKER_AVAILABLE.getMessage());
    }
    // Location is local.
    if (mLocalHostName.equals(address.getHost())) {
      return StreamFactory
          .createLocalBlockOutStream(mContext, blockId, blockSize, address, options);
    }
    // Location is specified and it is remote.
    return StreamFactory
        .createRemoteBlockOutStream(mContext, blockId, blockSize, address, options);
  }

  /**
   * Gets a stream to write data to a block based on the options. The stream can only be backed by
   * Alluxio storage.
   *
   * @param blockId the block to write
   * @param blockSize the standard block size to write, or -1 if the block already exists (and this
   *        stream is just storing the block in Alluxio again)
   * @param options the output stream option
   * @return an {@link OutputStream} which can be used to write data to the block in a
   *         streaming fashion
   * @throws IOException if the block cannot be written
   */
  public OutputStream getOutStream(long blockId, long blockSize, OutStreamOptions options)
      throws IOException {
    WorkerNetAddress address;
    FileWriteLocationPolicy locationPolicy = Preconditions.checkNotNull(options.getLocationPolicy(),
        PreconditionMessage.FILE_WRITE_LOCATION_POLICY_UNSPECIFIED);
    // ALLUXIO CS REPLACE
    // try {
    //   address = locationPolicy.getWorkerForNextBlock(getWorkerInfoList(), blockSize);
    // } catch (AlluxioException e) {
    //   throw new IOException(e);
    // }
    // return getOutStream(blockId, blockSize, address, options);
    // ALLUXIO CS WITH
    java.util.Set<BlockWorkerInfo> blockWorkers;
    try {
      blockWorkers = com.google.common.collect.Sets.newHashSet(getWorkerInfoList());
    } catch (AlluxioException e) {
      throw new IOException(e);
    }
<<<<<<< HEAD
    if (options.getReplicationMin() <= 1) {
=======
    // The number of initial copies depends on the write type: if ASYNC_THROUGH, it is the property
    // "alluxio.user.file.replication.durable" before data has been persisted; otherwise
    // "alluxio.user.file.replication.min"
    int initialReplicas = (options.getWriteType() == WriteType.ASYNC_THROUGH
        && options.getReplicationDurable() > options.getReplicationMin())
        ? options.getReplicationDurable() : options.getReplicationMin();
    if (initialReplicas <= 1) {
>>>>>>> 012f7d89
      address = locationPolicy.getWorkerForNextBlock(blockWorkers, blockSize);
      return getOutStream(blockId, blockSize, address, options);
    }

    // Group different block workers by their hostnames
    java.util.Map<String, java.util.Set<BlockWorkerInfo>> blockWorkersByHost =
        new java.util.HashMap<>();
    for (BlockWorkerInfo blockWorker : blockWorkers) {
      String hostName = blockWorker.getNetAddress().getHost();
      if (blockWorkersByHost.containsKey(hostName)) {
        blockWorkersByHost.get(hostName).add(blockWorker);
      } else {
        blockWorkersByHost.put(hostName, com.google.common.collect.Sets.newHashSet(blockWorker));
      }
    }

<<<<<<< HEAD
    // Select N workers on different hosts where N is the ReplicationMin for this block
    List<WorkerNetAddress> workerAddressList = new ArrayList<>();
    for (int i = 0; i < options.getReplicationMin(); i++) {
=======
    // Select N workers on different hosts where N is the value of initialReplicas for this block
    List<WorkerNetAddress> workerAddressList = new ArrayList<>();
    for (int i = 0; i < initialReplicas; i++) {
>>>>>>> 012f7d89
      address = locationPolicy.getWorkerForNextBlock(blockWorkers, blockSize);
      if (address == null) {
        break;
      }
      workerAddressList.add(address);
      blockWorkers.removeAll(blockWorkersByHost.get(address.getHost()));
    }
<<<<<<< HEAD
    if (workerAddressList.size() < options.getReplicationMin()) {
      throw new IOException(String.format(
          "Not enough workers for replications, %d workers selected but %d required",
          workerAddressList.size(), options.getReplicationMin()));
=======
    if (workerAddressList.size() < initialReplicas) {
      throw new IOException(String.format(
          "Not enough workers for replications, %d workers selected but %d required",
          workerAddressList.size(), initialReplicas));
>>>>>>> 012f7d89
    }
    return StreamFactory
        .createReplicatedBlockOutStream(mContext, blockId, blockSize, workerAddressList, options);
    // ALLUXIO CS END
  }

  /**
   * Gets the total capacity of Alluxio's BlockStore.
   *
   * @return the capacity in bytes
   * @throws IOException when the connection to the client fails
   */
  public long getCapacityBytes() throws IOException {
    try (CloseableResource<BlockMasterClient> blockMasterClientResource =
        mContext.acquireBlockMasterClientResource()) {
      return blockMasterClientResource.get().getCapacityBytes();
    } catch (ConnectionFailedException e) {
      throw new IOException(e);
    }
  }

  /**
   * Gets the used bytes of Alluxio's BlockStore.
   *
   * @return the used bytes of Alluxio's BlockStore
   * @throws IOException when the connection to the client fails
   */
  public long getUsedBytes() throws IOException {
    try (CloseableResource<BlockMasterClient> blockMasterClientResource =
        mContext.acquireBlockMasterClientResource()) {
      return blockMasterClientResource.get().getUsedBytes();
    } catch (ConnectionFailedException e) {
      throw new IOException(e);
    }
  }

  /**
   * Attempts to promote a block in Alluxio space. If the block is not present, this method will
   * return without an error. If the block is present in multiple workers, only one worker will
   * receive the promotion request.
   *
   * @param blockId the id of the block to promote
   // ALLUXIO CS ADD
   * @param capabilityFetcher the capability fetcher
   // ALLUXIO CS END
   * @throws IOException if the block does not exist
   */
  // ALLUXIO CS REPLACE
  // public void promote(long blockId) throws IOException {
  // ALLUXIO CS WITH
  public void promote(long blockId, alluxio.client.security.CapabilityFetcher capabilityFetcher)
      throws IOException {
    // ALLUXIO CS END
    BlockInfo info;
    try (CloseableResource<BlockMasterClient> blockMasterClientResource =
        mContext.acquireBlockMasterClientResource()) {
      info = blockMasterClientResource.get().getBlockInfo(blockId);
    } catch (AlluxioException e) {
      throw new IOException(e);
    }
    if (info.getLocations().isEmpty()) {
      // Nothing to promote
      return;
    }
    // Get the first worker address for now, as this will likely be the location being read from
    // TODO(calvin): Get this location via a policy (possibly location is a parameter to promote)
    BlockWorkerClient blockWorkerClient = mContext.createBlockWorkerClient(
        info.getLocations().get(0).getWorkerAddress(), null  /* no session */);
    // ALLUXIO CS ADD
<<<<<<< HEAD
    blockWorkerClient.setCapabilityNonRPC(capabilityFetcher);
=======
    blockWorkerClient.setCapabilityNonRPC(null, capabilityFetcher);
>>>>>>> 012f7d89
    // ALLUXIO CS END
    try {
      blockWorkerClient.promoteBlock(blockId);
    } catch (AlluxioException e) {
      throw new IOException(e);
    } finally {
      blockWorkerClient.close();
    }
  }

  /**
   * Sets the local host name. This is only used in the test.
   *
   * @param localHostName the local host name
   */
  public void setLocalHostName(String localHostName) {
    mLocalHostName = localHostName;
  }
}<|MERGE_RESOLUTION|>--- conflicted
+++ resolved
@@ -233,9 +233,6 @@
     } catch (AlluxioException e) {
       throw new IOException(e);
     }
-<<<<<<< HEAD
-    if (options.getReplicationMin() <= 1) {
-=======
     // The number of initial copies depends on the write type: if ASYNC_THROUGH, it is the property
     // "alluxio.user.file.replication.durable" before data has been persisted; otherwise
     // "alluxio.user.file.replication.min"
@@ -243,7 +240,6 @@
         && options.getReplicationDurable() > options.getReplicationMin())
         ? options.getReplicationDurable() : options.getReplicationMin();
     if (initialReplicas <= 1) {
->>>>>>> 012f7d89
       address = locationPolicy.getWorkerForNextBlock(blockWorkers, blockSize);
       return getOutStream(blockId, blockSize, address, options);
     }
@@ -260,15 +256,9 @@
       }
     }
 
-<<<<<<< HEAD
-    // Select N workers on different hosts where N is the ReplicationMin for this block
-    List<WorkerNetAddress> workerAddressList = new ArrayList<>();
-    for (int i = 0; i < options.getReplicationMin(); i++) {
-=======
     // Select N workers on different hosts where N is the value of initialReplicas for this block
     List<WorkerNetAddress> workerAddressList = new ArrayList<>();
     for (int i = 0; i < initialReplicas; i++) {
->>>>>>> 012f7d89
       address = locationPolicy.getWorkerForNextBlock(blockWorkers, blockSize);
       if (address == null) {
         break;
@@ -276,17 +266,10 @@
       workerAddressList.add(address);
       blockWorkers.removeAll(blockWorkersByHost.get(address.getHost()));
     }
-<<<<<<< HEAD
-    if (workerAddressList.size() < options.getReplicationMin()) {
-      throw new IOException(String.format(
-          "Not enough workers for replications, %d workers selected but %d required",
-          workerAddressList.size(), options.getReplicationMin()));
-=======
     if (workerAddressList.size() < initialReplicas) {
       throw new IOException(String.format(
           "Not enough workers for replications, %d workers selected but %d required",
           workerAddressList.size(), initialReplicas));
->>>>>>> 012f7d89
     }
     return StreamFactory
         .createReplicatedBlockOutStream(mContext, blockId, blockSize, workerAddressList, options);
@@ -356,11 +339,7 @@
     BlockWorkerClient blockWorkerClient = mContext.createBlockWorkerClient(
         info.getLocations().get(0).getWorkerAddress(), null  /* no session */);
     // ALLUXIO CS ADD
-<<<<<<< HEAD
     blockWorkerClient.setCapabilityNonRPC(capabilityFetcher);
-=======
-    blockWorkerClient.setCapabilityNonRPC(null, capabilityFetcher);
->>>>>>> 012f7d89
     // ALLUXIO CS END
     try {
       blockWorkerClient.promoteBlock(blockId);
