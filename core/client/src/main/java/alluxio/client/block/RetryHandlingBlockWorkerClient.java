--- conflicted
+++ resolved
@@ -269,15 +269,9 @@
             public String call(BlockWorkerClientService.Client client)
                 throws AlluxioTException, TException {
               // ALLUXIO CS REPLACE
-<<<<<<< HEAD
-              // return client.requestBlockLocation(getSessionId(), blockId, initialBytes, WRITE_TIER);
-              // ALLUXIO CS WITH
-              return client.requestBlockLocation(getSessionId(), blockId, initialBytes, WRITE_TIER,
-=======
               // return client.requestBlockLocation(getSessionId(), blockId, initialBytes, writeTier);
               // ALLUXIO CS WITH
               return client.requestBlockLocation(getSessionId(), blockId, initialBytes, writeTier,
->>>>>>> f3a04f89
                   getCapability());
               // ALLUXIO CS END
             }
