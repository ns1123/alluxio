--- conflicted
+++ resolved
@@ -40,13 +40,10 @@
       <artifactId>annotations</artifactId>
     </dependency>
     <dependency>
-<<<<<<< HEAD
-=======
       <groupId>com.google.guava</groupId>
       <artifactId>guava</artifactId>
     </dependency>
     <dependency>
->>>>>>> a46f9510
       <groupId>io.netty</groupId>
       <artifactId>netty-all</artifactId>
     </dependency>
@@ -60,11 +57,6 @@
     </dependency>
 
     <!-- Internal dependencies -->
-    <dependency>
-      <groupId>org.alluxio</groupId>
-        <artifactId>alluxio-core-protobuf</artifactId>
-        <version>${project.version}</version>
-      </dependency>
     <dependency>
       <groupId>org.alluxio</groupId>
       <artifactId>alluxio-core-common</artifactId>
