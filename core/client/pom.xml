--- conflicted
+++ resolved
@@ -15,15 +15,11 @@
   <parent>
     <groupId>org.alluxio</groupId>
     <artifactId>alluxio-core</artifactId>
-<<<<<<< HEAD
     <!-- ENTERPRISE REPLACE -->
     <!-- <version>1.2.0-SNAPSHOT</version> -->
     <!-- ENTERPRISE WITH -->
     <version>enterprise-0.11.0-SNAPSHOT</version>
     <!-- ENTERPRISE END -->
-=======
-    <version>1.2.0-RC1</version>
->>>>>>> 7294cdcd
   </parent>
   <artifactId>alluxio-core-client</artifactId>
   <packaging>jar</packaging>
