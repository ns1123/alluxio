/*
 * Licensed to the University of California, Berkeley under one or more contributor license
 * agreements. See the NOTICE file distributed with this work for additional information regarding
 * copyright ownership. The ASF licenses this file to You under the Apache License, Version 2.0 (the
 * "License"); you may not use this file except in compliance with the License. You may obtain a
 * copy of the License at
 *
 * http://www.apache.org/licenses/LICENSE-2.0
 *
 * Unless required by applicable law or agreed to in writing, software distributed under the License
 * is distributed on an "AS IS" BASIS, WITHOUT WARRANTIES OR CONDITIONS OF ANY KIND, either express
 * or implied. See the License for the specific language governing permissions and limitations under
 * the License.
 */

package tachyon.worker.file;

import java.io.IOException;
import java.io.OutputStream;
import java.nio.channels.Channels;
import java.nio.channels.ReadableByteChannel;
import java.nio.channels.WritableByteChannel;
import java.util.ArrayList;
import java.util.List;
import java.util.Map;
import java.util.Set;

import org.slf4j.Logger;
import org.slf4j.LoggerFactory;

import com.google.common.base.Preconditions;
import com.google.common.collect.Lists;
import com.google.common.collect.Maps;
import com.google.common.collect.Sets;

import tachyon.Constants;
import tachyon.Sessions;
import tachyon.TachyonURI;
import tachyon.conf.TachyonConf;
import tachyon.exception.BlockDoesNotExistException;
import tachyon.exception.InvalidWorkerStateException;
import tachyon.thrift.FileInfo;
import tachyon.underfs.UnderFileSystem;
import tachyon.util.io.BufferUtils;
import tachyon.util.io.PathUtils;
import tachyon.worker.WorkerContext;
import tachyon.worker.block.BlockWorker;
import tachyon.worker.block.io.BlockReader;

/**
 * Responsible for Storing files into under file system.
 */
public final class FileDataManager {
  private static final Logger LOG = LoggerFactory.getLogger(Constants.LOGGER_TYPE);

  private final UnderFileSystem mUfs;
  /** Block worker handler for access block info */
  private final BlockWorker mBlockWorker;

  // the file being persisted
  private final Set<Long> mPersistingInProgressFiles;
  // the file are persisted, but not sent back to master for confirmation yet
  private final Set<Long> mPersistedFiles;
  private final TachyonConf mTachyonConf;
  private final Object mLock = new Object();

  /**
   * Creates a new instance of {@link FileDataManager}.
   *
   * @param blockWorker the block worker handle
   */
  public FileDataManager(BlockWorker blockWorker) {
    mBlockWorker = Preconditions.checkNotNull(blockWorker);
    mPersistingInProgressFiles = Sets.newHashSet();
    mPersistedFiles = Sets.newHashSet();
    mTachyonConf = WorkerContext.getConf();
    // Create Under FileSystem Client
    String ufsAddress = mTachyonConf.get(Constants.UNDERFS_ADDRESS);
    mUfs = UnderFileSystem.get(ufsAddress, mTachyonConf);
  }

  /**
   * Checks if the given file is being persisted.
   *
   * @param fileId the file id
   * @return true if the file is being persisted, false otherwise
   */
  private boolean isFilePersisting(long fileId) {
    synchronized (mLock) {
      return mPersistedFiles.contains(fileId);
    }
  }

  /**
   * Checks if the given file needs persistence.
   *
   * @param fileId the file id
   * @return false if the file is being persisted, or is already persisted; otherwise true
   */
  public boolean needPersistence(long fileId) {
    if (isFilePersisting(fileId) || isFilePersisted(fileId)) {
      return false;
    }

    try {
      if (fileExistsInUfs(fileId)) {
        // mark as persisted
        addPersistedFile(fileId);
        return false;
      }
    } catch (IOException e) {
      LOG.error("Failed to check if file {} exists in under storage system", fileId, e);
    }
    return true;
  }

  /**
   * Checks if the given file is persisted.
   *
   * @param fileId the file id
   * @return true if the file is being persisted, false otherwise
   */
  public boolean isFilePersisted(long fileId) {
    synchronized (mLock) {
      return mPersistedFiles.contains(fileId);
    }
  }

  /**
   * Adds a file as persisted.
   *
   * @param fileId the file id
   */
  private void addPersistedFile(long fileId) {
    synchronized (mLock) {
      mPersistedFiles.add(fileId);
    }
  }

  /**
   * Checks if the given file exists in the under storage system.
   *
   * @param fileId the file id
   * @return true if the file exists in under storage system, false otherwise
   * @throws IOException an I/O exception occurs
   */
  private synchronized boolean fileExistsInUfs(long fileId) throws IOException {
    String ufsRoot = mTachyonConf.get(Constants.UNDERFS_ADDRESS);
    FileInfo fileInfo = mBlockWorker.getFileInfo(fileId);
    String dstPath = PathUtils.concatPath(ufsRoot, fileInfo.getPath());

    return mUfs.exists(dstPath);
  }

  /**
   * Persists the blocks of a file into the under file system.
   *
   * @param fileId the id of the file
   * @param blockIds the list of block ids
   * @throws IOException if the file persistence fails
   */
  public void persistFile(long fileId, List<Long> blockIds) throws IOException {
    synchronized (mLock) {
      mPersistingInProgressFiles.add(fileId);
    }

    String dstPath = prepareUfsFilePath(fileId);
    OutputStream outputStream = mUfs.create(dstPath);
    final WritableByteChannel outputChannel = Channels.newChannel(outputStream);

    Map<Long, Long> blockIdToLockId = Maps.newHashMap();
    List<Throwable> errors = new ArrayList<Throwable>();
    try {
      // lock all the blocks to prevent any eviction
      for (long blockId : blockIds) {
        long lockId = mBlockWorker.lockBlock(Sessions.CHECKPOINT_SESSION_ID, blockId);
        blockIdToLockId.put(blockId, lockId);
      }

      for (long blockId : blockIds) {
        long lockId = blockIdToLockId.get(blockId);

        // obtain block reader
        BlockReader reader =
            mBlockWorker.readBlockRemote(Sessions.CHECKPOINT_SESSION_ID, blockId, lockId);

        // write content out
        ReadableByteChannel inputChannel = reader.getChannel();
        BufferUtils.fastCopy(inputChannel, outputChannel);
        reader.close();
      }
    } catch (BlockDoesNotExistException e) {
      errors.add(e);
    } catch (InvalidWorkerStateException e) {
      errors.add(e);
    } finally {
      // make sure all the locks are released
      for (long lockId : blockIdToLockId.values()) {
        try {
<<<<<<< HEAD
          mBlockWorker.unlockBlock(lockId);
        } catch (BlockDoesNotExistException bdnee) {
          errors.add(bdnee);
=======
          mBlockDataManager.unlockBlock(lockId);
        } catch (BlockDoesNotExistException e) {
          errors.add(e);
>>>>>>> a0b9050f
        }
      }

      if (!errors.isEmpty()) {
        StringBuilder errorStr = new StringBuilder();
        errorStr.append("the blocks of file").append(fileId).append(" are failed to persist\n");
        for (Throwable e : errors) {
          errorStr.append(e).append('\n');
        }
        throw new IOException(errorStr.toString());
      }
    }

    outputStream.flush();
    outputChannel.close();
    outputStream.close();
    synchronized (mLock) {
      mPersistingInProgressFiles.remove(fileId);
      mPersistedFiles.add(fileId);
    }
  }

  /**
   * Prepares the destination file path of the given file id. Also creates the parent folder if it
   * does not exist.
   *
   * @param fileId the file id
   * @return the path for persistence
   * @throws IOException if the folder creation fails
   */
  private String prepareUfsFilePath(long fileId) throws IOException {
    String ufsRoot = mTachyonConf.get(Constants.UNDERFS_ADDRESS);
    FileInfo fileInfo = mBlockWorker.getFileInfo(fileId);
    TachyonURI uri = new TachyonURI(fileInfo.getPath());
    String dstPath = PathUtils.concatPath(ufsRoot, fileInfo.getPath());
    LOG.info("persist file {} at {}", fileId, dstPath);
    String parentPath = PathUtils.concatPath(ufsRoot, uri.getParent().getPath());
    // creates the parent folder if it does not exist
    if (!mUfs.exists(parentPath) && !mUfs.mkdirs(parentPath, true)) {
      throw new IOException("Failed to create " + parentPath);
    }
    return dstPath;
  }

  /**
   * @return the persisted file
   */
  public List<Long> getPersistedFiles() {
    List<Long> toReturn = Lists.newArrayList();
    synchronized (mLock) {
      toReturn.addAll(mPersistedFiles);
      return toReturn;
    }
  }

  /**
   * Clears the given persisted files stored in {@link #mPersistedFiles}.
   *
   * @param persistedFiles the list of persisted files to clear
   */
  public void clearPersistedFiles(List<Long> persistedFiles) {
    synchronized (mLock) {
      mPersistedFiles.removeAll(persistedFiles);
    }
  }
}<|MERGE_RESOLUTION|>--- conflicted
+++ resolved
@@ -197,15 +197,9 @@
       // make sure all the locks are released
       for (long lockId : blockIdToLockId.values()) {
         try {
-<<<<<<< HEAD
           mBlockWorker.unlockBlock(lockId);
-        } catch (BlockDoesNotExistException bdnee) {
-          errors.add(bdnee);
-=======
-          mBlockDataManager.unlockBlock(lockId);
         } catch (BlockDoesNotExistException e) {
           errors.add(e);
->>>>>>> a0b9050f
         }
       }
 
