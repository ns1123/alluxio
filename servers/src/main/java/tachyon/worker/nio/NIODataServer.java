--- conflicted
+++ resolved
@@ -157,11 +157,7 @@
         socketSelector.close();
       } catch (IOException ex) {
         // ignore, we want the other exception
-<<<<<<< HEAD
-        LOG.warn("Unable to close socket selector. Exception: " + ex.getMessage());
-=======
         LOG.warn("Unable to close socket selector. Exception: {}", ex.getMessage());
->>>>>>> 90961872
       }
       throw e;
     } catch (RuntimeException e) {
@@ -171,11 +167,7 @@
         socketSelector.close();
       } catch (IOException ex) {
         // ignore, we want the other exception
-<<<<<<< HEAD
-        LOG.warn("Unable to close socket selector. Exception:" +  ex.getMessage());
-=======
         LOG.warn("Unable to close socket selector. Exception: {}", ex.getMessage());
->>>>>>> 90961872
       }
       throw e;
     }
