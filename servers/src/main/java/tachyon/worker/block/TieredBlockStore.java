--- conflicted
+++ resolved
@@ -34,11 +34,8 @@
 import tachyon.thrift.InvalidPathException;
 import tachyon.util.CommonUtils;
 import tachyon.worker.block.allocator.Allocator;
-<<<<<<< HEAD
 import tachyon.worker.block.allocator.AllocatorFactory;
 import tachyon.worker.block.allocator.AllocatorType;
-=======
->>>>>>> c1054a37
 import tachyon.worker.block.allocator.GreedyAllocator;
 import tachyon.worker.block.evictor.EvictionPlan;
 import tachyon.worker.block.evictor.Evictor;
@@ -79,14 +76,9 @@
     mMetaManager = BlockMetadataManager.newBlockMetadataManager(mTachyonConf);
     mLockManager = new BlockLockManager(mMetaManager);
 
-<<<<<<< HEAD
     AllocatorType allocatorType =
         mTachyonConf.getEnum(Constants.WORKER_ALLOCATE_STRATEGY_TYPE, AllocatorType.DEFAULT);
     mAllocator = AllocatorFactory.create(allocatorType, mMetaManager);
-=======
-    // TODO: create Allocator according to tachyonConf.
-    mAllocator = new GreedyAllocator(mMetaManager);
->>>>>>> c1054a37
 
     EvictorType evictorType =
         mTachyonConf.getEnum(Constants.WORKER_EVICT_STRATEGY_TYPE, EvictorType.DEFAULT);
