--- conflicted
+++ resolved
@@ -55,14 +55,8 @@
       .synchronizedMap(new LinkedHashMap<Long, Boolean>(LINKED_HASH_MAP_INIT_CAPACITY,
           LINKED_HASH_MAP_INIT_LOAD_FACTOR, LINKED_HASH_MAP_ACCESS_ORDERED));
 
-<<<<<<< HEAD
-  public LRUEvictor(BlockMetadataManager meta) {
-    // TODO: remove this check after https://tachyon.atlassian.net/browse/TACHYON-626 is resolved.
-    mMetaManager = Preconditions.checkNotNull(meta);
-=======
   public LRUEvictor(BlockMetadataManagerView view) {
     mManagerView = Preconditions.checkNotNull(view);
->>>>>>> 9af906ea
 
     // preload existing blocks loaded by StorageDir to Evictor
     for (StorageTierView tierView : mManagerView.getTierViews()) {
@@ -145,8 +139,8 @@
           if (block.getBlockLocation().belongTo(location)) {
             int tierAlias = block.getParentDir().getParentTier().getTierAlias();
             int dirIndex = block.getParentDir().getDirIndex();
-            dirCandidates.add(mManagerView.getTierView(tierAlias).getDirView(dirIndex),
-                blockId, block.getBlockSize());
+            dirCandidates.add(mManagerView.getTierView(tierAlias).getDirView(dirIndex), blockId,
+                block.getBlockSize());
           }
         }
       } catch (IOException ioe) {
@@ -197,12 +191,11 @@
   }
 
   /**
-   * This method should only be accessed by {@link freeSpaceWithView} in this class.
-   * Frees space in the given block store location.
-   * After eviction, at least one StorageDir in the location
-   * has the specific amount of free space after eviction. The location can be a specific
-   * StorageDir, or {@link BlockStoreLocation#anyTier} or {@link BlockStoreLocation#anyDirInTier}.
-   * The view is generated and passed by the calling {@link BlockStore}.
+   * This method should only be accessed by {@link freeSpaceWithView} in this class. Frees space in
+   * the given block store location. After eviction, at least one StorageDir in the location has the
+   * specific amount of free space after eviction. The location can be a specific StorageDir, or
+   * {@link BlockStoreLocation#anyTier} or {@link BlockStoreLocation#anyDirInTier}. The view is
+   * generated and passed by the calling {@link BlockStore}.
    *
    * <P>
    * This method returns null if Evictor fails to propose a feasible plan to meet the requirement,
@@ -249,11 +242,8 @@
       }
     }
 
-<<<<<<< HEAD
-    return EvictorUtils.validCascadingPlan(bytesToBeAvailable, plan, mMetaManager) ? plan : null;
-=======
-    return EvictorUtils.legalCascadingPlan(bytesToBeAvailable, plan, mManagerView) ? plan : null;
->>>>>>> 9af906ea
+    return EvictorUtils.validCascadingPlan(bytesToBeAvailable, plan,
+        mManagerView.getMetadataManager()) ? plan : null;
   }
 
   @Override
